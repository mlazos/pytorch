import argparse
import functools
import json
import os
import pathlib
from collections import defaultdict, namedtuple, OrderedDict
from dataclasses import dataclass
from typing import (
    Any,
    Callable,
    Dict,
    List,
    Optional,
    Sequence,
    Set,
    Tuple,
    TypeVar,
    Union,
)

import yaml
from typing_extensions import Literal

import torchgen.api.dispatcher as dispatcher
import torchgen.api.meta as meta
import torchgen.api.native as native
import torchgen.api.structured as structured
import torchgen.dest as dest

from torchgen.api import cpp
from torchgen.api.translate import translate
from torchgen.api.types import (
    Binding,
    CppSignature,
    CppSignatureGroup,
    DispatcherSignature,
    NamedCType,
    NativeSignature,
    SpecialArgName,
)
from torchgen.context import (
    method_with_native_function,
    native_function_manager,
    with_native_function,
    with_native_function_and_indices,
)
from torchgen.gen_functionalization_type import (
    gen_functionalization_definition,
    gen_functionalization_registration,
    gen_functionalization_view_inverse_declaration,
    GenCompositeViewCopyKernel,
)
from torchgen.gen_vmap_plumbing import gen_all_vmap_plumbing

from torchgen.model import (
    Argument,
    BackendIndex,
    BackendMetadata,
    BaseOperatorName,
    DEFAULT_KERNEL_NAMESPACE,
    DispatchKey,
    FRAGMENT_NAMESPACES,
    FunctionSchema,
    is_cuda_dispatch_key,
    is_generic_dispatch_key,
    is_ufunc_dispatch_key,
    Location,
    NativeFunction,
    NativeFunctionsGroup,
    NativeFunctionsViewGroup,
    OperatorName,
    OptionalType,
    SchemaKind,
    SelfArgument,
    STRUCTURED_DISPATCH_KEYS,
    TensorOptionsArguments,
    Type,
    Variant,
    ViewSchemaKind,
)
from torchgen.native_function_generation import (
    add_generated_native_functions,
    gen_composite_functional_kernel,
    gen_composite_out_kernel,
    pre_group_native_functions,
)
from torchgen.selective_build.selector import SelectiveBuilder
from torchgen.utils import (
    assert_never,
    concatMap,
    context,
    FileManager,
    make_file_manager,
    mapMaybe,
    NamespaceHelper,
    Target,
    YamlDumper,
    YamlLoader,
)

T = TypeVar("T")

# Welcome to the ATen code generator v2!  The ATen code generator is
# responsible for parsing native_functions.yaml and then generating
# various generated files (e.g., TypeDefault.cpp) based on the operators
# defined in this file.  This means that the code generator knows how to
# parse function schema, and then translate this into various C++ types
# and boilerplate code.
#
# Some things to know about this file when you modify it:
#
# - This file has STRICT mypy typechecking.  Typecheck it with
#   `mypy --config mypy-strict.ini` in the root source directory
#
# - Most of the heavy lifting lives in external modules:
#   - 'model' has the data model for native_functions.yaml.  The classes
#     in those file represent what you see when you look at
#     a native_functions.yaml
#   - 'api' has conversions for how to translate JIT schema into
#     the various C++ APIs that the codegen interacts with.  There
#     are in fact THREE different C++ APIs: the public C++ API,
#     the dispatcher API, and the legacy dispatcher API.  See each
#     of these respective files for more information

# ~~~~~~~~~~~~~~~~~~~~~~~~~~~~~~~~~~~~~~~~~~~~~~~~~~~~~~~~~~~~~~~~~~~ #
#
#                         HELPER FUNCTIONS
#
# ~~~~~~~~~~~~~~~~~~~~~~~~~~~~~~~~~~~~~~~~~~~~~~~~~~~~~~~~~~~~~~~~~~~ #


# A custom loader for YAML to let us also keep track of line numbers
# of each entry in the YAML file
class LineLoader(YamlLoader):
    def construct_mapping(self, node, deep=False):  # type: ignore[no-untyped-def]
        mapping = super().construct_mapping(node, deep=deep)  # type: ignore[no-untyped-call]
        # Add 1 so line numbering starts at 1
        mapping["__line__"] = node.start_mark.line + 1
        return mapping


_GLOBAL_PARSE_NATIVE_YAML_CACHE = {}
_GLOBAL_PARSE_TAGS_YAML_CACHE = {}

# Parse native_functions.yaml into a sequence of NativeFunctions and Backend Indices.
ParsedYaml = namedtuple("ParsedYaml", ["native_functions", "backend_indices"])


def parse_native_yaml_struct(
    es: object,
    valid_tags: Set[str],
    ignore_keys: Optional[Set[DispatchKey]] = None,
    path: str = "<stdin>",
    skip_native_fns_gen: bool = False,
) -> ParsedYaml:
    assert isinstance(es, list)
    rs: List[NativeFunction] = []
    bs: Dict[DispatchKey, Dict[OperatorName, BackendMetadata]] = defaultdict(dict)
    for e in es:
        assert isinstance(e.get("__line__"), int), e
        loc = Location(path, e["__line__"])
        funcs = e.get("func")
        with context(lambda: f"in {loc}:\n  {funcs}"):
            func, m = NativeFunction.from_yaml(e, loc, valid_tags, ignore_keys)
            rs.append(func)
            BackendIndex.grow_index(bs, m)
    error_check_native_functions(rs)
    # Default dict is to prevent the codegen from barfing when we have a dispatch key that has no kernels yet.
    indices: Dict[DispatchKey, BackendIndex] = defaultdict(
        lambda: BackendIndex(
            dispatch_key=DispatchKey.Undefined,
            use_out_as_primary=True,
            external=False,
            device_guard=False,
            # I'm actually not sure about this; undefined could be hit on
            # empty TensorList, hypothetically that could have sizes in it
            index={},
        )
    )
    if not skip_native_fns_gen:
        add_generated_native_functions(rs, bs)
    for k, v in bs.items():
        # All structured in-tree operators are implemented in terms of their out operator.
        indices[k] = BackendIndex(
            dispatch_key=k,
            use_out_as_primary=True,
            external=False,
            # Only cuda-like devices in tree require device guards
            device_guard=is_cuda_dispatch_key(k),
            index=v,
        )
    return ParsedYaml(rs, indices)


def parse_tags_yaml_struct(es: object, path: str = "<stdin>") -> Set[str]:
    assert isinstance(es, list)
    rs: Set[str] = set()
    for e in es:
        assert isinstance(e.get("__line__"), int), e
        loc = Location(path, e["__line__"])
        tags = e.get("tag")
        with context(lambda: f"in {loc}:\n  {tags}"):
            e_i = e.copy()
            name = e_i.pop("tag")
            desc = e_i.pop("desc", "")
            # ensure that each tag has a non-empty description
            assert desc != ""
            rs.add(name)
    return rs


@functools.lru_cache(maxsize=None)
def parse_tags_yaml(path: str) -> Set[str]:
    global _GLOBAL_PARSE_TAGS_YAML_CACHE
    if path not in _GLOBAL_PARSE_TAGS_YAML_CACHE:
        with open(path, "r") as f:
            es = yaml.load(f, Loader=LineLoader)
            _GLOBAL_PARSE_TAGS_YAML_CACHE[path] = parse_tags_yaml_struct(es, path=path)

    return _GLOBAL_PARSE_TAGS_YAML_CACHE[path]


def parse_native_yaml(
    path: str,
    tags_yaml_path: str,
    ignore_keys: Optional[Set[DispatchKey]] = None,
    *,
    skip_native_fns_gen: bool = False,
) -> ParsedYaml:
    global _GLOBAL_PARSE_NATIVE_YAML_CACHE
    if path not in _GLOBAL_PARSE_NATIVE_YAML_CACHE:
        valid_tags = parse_tags_yaml(tags_yaml_path)
        with open(path, "r") as f:
            es = yaml.load(f, Loader=LineLoader)
        _GLOBAL_PARSE_NATIVE_YAML_CACHE[path] = parse_native_yaml_struct(
            es,
            valid_tags,
            ignore_keys,
            path=path,
            skip_native_fns_gen=skip_native_fns_gen,
        )

    return _GLOBAL_PARSE_NATIVE_YAML_CACHE[path]


# Some assertions are already performed during parsing, but those are only within a single NativeFunction.
# Assertions here are meant to be performed across NativeFunctions.
def error_check_native_functions(funcs: Sequence[NativeFunction]) -> None:
    func_map: Dict[OperatorName, NativeFunction] = {}
    base_func_map: Dict[BaseOperatorName, List[NativeFunction]] = defaultdict(list)
    for f in funcs:
        func_map[f.func.name] = f
        base_func_map[f.func.name.name].append(f)
    for f in funcs:
        if f.structured_delegate is not None:
            delegate_func = func_map[f.structured_delegate]
            assert delegate_func.structured, (
                f"{f.func.name} is marked as a structured_delegate pointing to "
                f"{f.structured_delegate}, but {f.structured_delegate} is not marked as structured. "
                f"Consider adding 'structured=True' to the delegated operator"
            )
        # See Note [resize_ in Functionalization]
        # resize_() is technically an inplace view op (and therefore needs the tag),
        # but it would be overkill to add a true "view" variant of resize.
        # Instead, resize_() gets special treatment in functionalization,
        # and we have a resize() op that is non-aliasing + functional.
        if "inplace_view" in f.tags and str(f.func.name) != "resize_":
            base_name = f.func.name.name
            overload_name = f.func.name.overload_name
            assert base_name.inplace, (
                f"{f.func.name} is marked with tag: inplace_view, but it doesn't follow the naming "
                "convention for inplace ops - the codegen expects the base name to have a trailing underscore. "
            )
            out_of_place_base_name = BaseOperatorName(
                base_name.base, False, base_name.dunder_method
            )
            assert len(base_func_map[out_of_place_base_name]) > 0, (
                f"{f.func.name} is marked with tag: inplace_view. The codegen expects there to be a corresponding "
                f"out-of-place view op with the name '{base_name}' and matching schema, but it didn't find one. "
            )


def cpp_string(s: str) -> str:
    """Convert a python string into a c++ string literal"""
    s = s.replace("\\", "\\\\")
    s = s.replace('"', '\\"')
    s = s.replace("\a", "\\a")
    s = s.replace("\b", "\\b")
    s = s.replace("\f", "\\f")
    s = s.replace("\n", "\\n")
    s = s.replace("\v", "\\v")
    s = s.replace("\t", "\\t")
    return f'"{s}"'


# ~~~~~~~~~~~~~~~~~~~~~~~~~~~~~~~~~~~~~~~~~~~~~~~~~~~~~~~~~~~~~~~~~~~ #
#
#                        C++ CODE GENERATION
#
# ~~~~~~~~~~~~~~~~~~~~~~~~~~~~~~~~~~~~~~~~~~~~~~~~~~~~~~~~~~~~~~~~~~~ #

# Most functions in this section are curried: they consist of a function
# that takes some parameters (e.g., what is to be generated) which itself
# returns a function that actually maps NativeFunction to the code
# to be generated.  This pattern makes it convenient to use map, concatMap
# and similar functional combinators.


def static_dispatch_keys(backends: List[BackendIndex]) -> List[DispatchKey]:
    if len(backends) == 0:
        return []
    else:
        return [backend.dispatch_key for backend in backends] + [
            DispatchKey.CompositeImplicitAutograd,
            DispatchKey.CompositeImplicitAutogradNestedTensor,
            DispatchKey.CompositeExplicitAutograd,
            DispatchKey.CompositeExplicitAutogradNonFunctional,
        ]


def get_static_dispatch_backend(
    f: NativeFunction, backend_index: BackendIndex
) -> Optional[DispatchKey]:
    if f.structured_delegate is not None or backend_index.has_kernel(f):
        # TODO: for ops with structured_delegate it should check the dispatch table of
        # the out variant instead. For now, these structured ops all have CPU/CUDA kernels
        # so we always dispatch to the `backend`, but this could be wrong when we
        # migrate math/default_backend ops to use structured delegate.
        return backend_index.dispatch_key
    elif f.has_composite_explicit_autograd_kernel:
        return DispatchKey.CompositeExplicitAutograd
    elif f.has_composite_explicit_autograd_non_functional_kernel:
        return DispatchKey.CompositeExplicitAutogradNonFunctional
    elif f.has_composite_implicit_autograd_kernel:
        return DispatchKey.CompositeImplicitAutograd
    elif f.has_composite_implicit_autograd_nested_tensor_kernel:
        return DispatchKey.CompositeImplicitAutogradNestedTensor
    return None


def static_dispatch_ops_header(
    f: NativeFunction, backend_index: List[BackendIndex]
) -> Optional[str]:
    if backend_index is None or f.manual_kernel_registration:
        return None

    output = []
    for index in backend_index:
        dispatch_key = get_static_dispatch_backend(f, index)
        if dispatch_key is not None:
            output.append(
                f"#include <ATen/ops/{f.root_name}_{dispatch_key.lower()}_dispatch.h>"
            )
    return "\n".join(output)


def static_dispatch_extra_headers(backends: List[BackendIndex]) -> List[str]:
    return [
        f"#include <ATen/{dispatch_key}Functions.h>"
        for dispatch_key in static_dispatch_keys(backends)
    ]


# Translates arguments of `sig` to CppSignature bindings.
# Note that we have a special case for `memory_format` argument and this case is not covered by
# tools.codegen.api.translate() yet as its application is limited to static dispatch.
def translate_args(
    sig: Union[CppSignature, DispatcherSignature],
    cpp_sig: CppSignature,
) -> str:

    # Adds SpecialArgName.possibly_redundant_memory_format NamedCType for memory_format bindings
    def add_spl_memory_format_binding(input_bindings: List[Binding]) -> List[Binding]:
        output_bindings: List[Binding] = []
        for binding in input_bindings:
            if binding.name == "memory_format":
                spl_mem_format_binding = Binding(
                    nctype=NamedCType(
                        SpecialArgName.possibly_redundant_memory_format,
                        binding.nctype.type,
                    ),
                    name=binding.name,
                    default=binding.default,
                    argument=binding.argument,
                )
                output_bindings.append(spl_mem_format_binding)
            else:
                output_bindings.append(binding)
        return output_bindings

    src_bindings = list(sig.arguments())
    goal_bindings = list(cpp_sig.arguments())
    # When last argument of CPP signature has SpecialArgName.possibly_redundant_memory_format NCType,
    # get memory_format bindings of dispatcher signature to have the same NCType as well
    for arg in goal_bindings:
        if arg.nctype.name == SpecialArgName.possibly_redundant_memory_format:
            src_bindings = add_spl_memory_format_binding(src_bindings)
            break
    exprs = translate(src_bindings, goal_bindings)
    return ", ".join(a.expr for a in exprs)


def generate_static_dispatch_backend_call(
    sig: Union[CppSignature, DispatcherSignature],
    f: NativeFunction,
    backend_index: BackendIndex,
) -> str:
    cpp_sigs = CppSignatureGroup.from_native_function(
        f, method=False, fallback_binding=False
    )
    if sig.symint and f.func.has_symint():
        cpp_sig = cpp_sigs.symint_signature
    else:
        cpp_sig = cpp_sigs.signature
    assert cpp_sig is not None
    name = cpp_sig.name()
    exprs = translate_args(sig, cpp_sig)
    backend_metadata = backend_index.get_kernel(f)
    kernel_ns = (
        backend_metadata.cpp_namespace
        if backend_metadata and backend_metadata.cpp_namespace
        else DEFAULT_KERNEL_NAMESPACE
    )
    ns = kernel_ns.replace("::native", "")
    return f"return {ns}::{backend_index.dispatch_key.lower()}::{name}({exprs});"


def generate_static_dispatch_fallback_call(
    sig: Union[CppSignature, DispatcherSignature],
    f: NativeFunction,
    backend_indices: List[BackendIndex],
) -> str:
    cpp_sigs = CppSignatureGroup.from_native_function(
        f, method=False, fallback_binding=False
    )
    if sig.symint and f.func.has_symint():
        cpp_sig = cpp_sigs.symint_signature
    else:
        cpp_sig = cpp_sigs.signature
    assert cpp_sig is not None
    name = cpp_sig.name()
    exprs = translate_args(sig, cpp_sig)
    ns = DEFAULT_KERNEL_NAMESPACE.replace("::native", "")
    if f.has_composite_explicit_autograd_kernel:
        return f"return {ns}::{DispatchKey.CompositeExplicitAutograd.lower()}::{name}({exprs});"
    elif f.has_composite_explicit_autograd_non_functional_kernel:
        return f"return {ns}::{DispatchKey.CompositeExplicitAutogradNonFunctional.lower()}::{name}({exprs});"
    elif f.has_composite_implicit_autograd_kernel:
        return f"return {ns}::{DispatchKey.CompositeImplicitAutograd.lower()}::{name}({exprs});"
    elif f.has_composite_implicit_autograd_nested_tensor_kernel:
        return f"return {ns}::{DispatchKey.CompositeImplicitAutogradNestedTensor.lower()}::{name}({exprs});"
    else:
        return f"""TORCH_CHECK(false, "Static dispatch does not support {name} for\
{', '.join([str(index.dispatch_key)for index in backend_indices])} ");"""


def static_dispatch(
    sig: Union[CppSignature, DispatcherSignature],
    f: NativeFunction,
    backend_indices: List[BackendIndex],
) -> str:
    """
    For a given `NativeFunction`, find out the corresponding backend and dispatch to it. If more than one
    backends exsit, fallback to static dispatch by determining dispatch key from inputs.
    Arguments:
        sig: A CppSignature or DispatcherSignature for this native function we want to use.
        f: NativeFunction to generate static dispatch.
        backend_indices: All available backends.
    Return:
        C++ code to call backend-specific functions, e.g., "return at::cpu::add(self, other, scale);"
    """
    if len(backend_indices) == 0 or f.manual_kernel_registration:
        return ""

    keys = [
        b
        for b in backend_indices
        if b.has_kernel(f)
        or (
            f.structured_delegate is not None
            and b.dispatch_key in STRUCTURED_DISPATCH_KEYS
        )
    ]
    if len(keys) == 1:
        return generate_static_dispatch_backend_call(sig, f, keys[0])
    elif len(keys) == 0:
        return generate_static_dispatch_fallback_call(sig, f, backend_indices)

    native_tensor_args = [
        a.name
        for a in sig.arguments()
        if isinstance(a.argument, SelfArgument)
        or isinstance(a.argument, Argument)
        and a.argument.type.is_tensor_like()
    ]
    tensor_args = ", ".join(native_tensor_args)
    tensor_opts = f.func.arguments.tensor_options

    stmts = []
    subexprs: List[str] = []
    if tensor_opts is not None:
        subexprs.append(
            "DispatchKeySet(c10::computeDispatchKey(dtype, layout, device))"
        )
    if tensor_args != "":
        subexprs.append(f"c10::detail::multi_dispatch_key_set({tensor_args})")
    stmts.append(f"""DispatchKeySet _dk_set = {' | '.join(subexprs)};""")
    stmts.append("DispatchKey _dk = c10::highestPriorityBackendTypeId(_dk_set);")

    dispatch_code = []
    for index in keys:
        dispatch_code.append(f"""case DispatchKey::{index.dispatch_key}:""")
        dispatch_code.append(
            f"""\t{generate_static_dispatch_backend_call(sig, f, index)};"""
        )

    fallback = generate_static_dispatch_fallback_call(sig, f, backend_indices)
    connector = "\n\t\t"

    return f"""
    {connector.join(stmts)}
    switch (_dk) {{
        {connector.join(dispatch_code)}
        default:
            {fallback}
    }}
    """


# Generates RegisterSchema.cpp.  Depending on the selector, either
# all schemas are registered, or only some are (in the case of
# selective build)
@dataclass(frozen=True)
class RegisterSchema:
    selector: SelectiveBuilder

    @method_with_native_function
    def __call__(self, f: NativeFunction) -> Optional[str]:
        if not self.selector.is_native_function_selected(f):
            return None
        tags = "{" + ", ".join([f"at::Tag::{tag}" for tag in f.tags]) + "}"
        return f"m.def({cpp_string(str(f.func))}, {tags});\n"


# Generates Operators.h and Operators.cpp.
# These provide macros that, given an operator and overload name, allow users
# to access an "un-overloaded" function version of the operator. This
# is useful for extension writers who want to (1) want to decltype the operator
# and (2) don't want to worry about method-only operators.
@dataclass(frozen=True)
class ComputeOperators:
    target: Union[Literal[Target.DECLARATION], Literal[Target.DEFINITION]]
    static_dispatch_backend_indices: List[BackendIndex]

    @method_with_native_function
    def __call__(self, f: NativeFunction) -> str:
        sig = DispatcherSignature.from_schema(f.func)
        name = f.func.name.unambiguous_name()

        if self.target is Target.DECLARATION:
            # Note [The ATen Operators API]
            # The ATen Operators API lives in the at::_ops namespace, and contains compile-time
            # metadata about each operator + entry points into the Dispatcher.
            # The C++ function, method, and redispatch API's are all implemented as wrappers
            # into various bits of the structs defined here.
            #
            # Important characteristics about the Operators API:
            # (1) It follows the Dispatcher API.
            #     This is kind of necessary to avoid overhead.
            #     For example: if it followed the C++ API, then all of the faithful C++ factory functions
            #     would need to wrap their arguments into TensorOptions only to unwrap them again.
            # (2) Overload names are disambiguated.
            #     This is helpful for pytorch extenders who would like to decltype() an aten operator,
            #     that has overloads, e.g. decltype(at::_ops::mul_Tensor::call)
            # (3) No argument defaulting is allowed.
            #     This is more of an implementation detail to avoid #include cycles,
            #     since TensorBody.h (which defines the Tensor class) needs to include this file.
            # (4) manual_cpp_bindings and faithful names are not included in the API.
            #     This applies to stuff like __dispatch__is_complex(), and add_outf().
            #     These aren't "real aten ops", they're just additional functions provided by the C++ API.
            #     They're implemented as wrappers in Functions.h that call into the actual operators
            #     defined here, i.e. at::_ops::is_complex::call() and at::_ops::add_out::call().
            #     This means that ATEN_OP(is_complex) will not fastpath, and will go through the dispatcher.
            return f"""
struct TORCH_API {name} {{
  using schema = {sig.type()};
  using ptr_schema = schema*;
  // See Note [static constexpr char* members for windows NVCC]
  STATIC_CONSTEXPR_STR_INL_EXCEPT_WIN_CUDA(name, "aten::{f.func.name.name}")
  STATIC_CONSTEXPR_STR_INL_EXCEPT_WIN_CUDA(overload_name, "{f.func.name.overload_name}")
  STATIC_CONSTEXPR_STR_INL_EXCEPT_WIN_CUDA(schema_str, {cpp_string(str(f.func))})
  static {sig.defn(name="call", is_redispatching_fn=False)};
  static {sig.defn(name="redispatch", is_redispatching_fn=True)};
}};"""

        elif self.target is Target.DEFINITION:
            defns = f"""
STATIC_CONST_STR_OUT_OF_LINE_FOR_WIN_CUDA({name}, name, "aten::{f.func.name.name}")
STATIC_CONST_STR_OUT_OF_LINE_FOR_WIN_CUDA({name}, overload_name, "{f.func.name.overload_name}")
STATIC_CONST_STR_OUT_OF_LINE_FOR_WIN_CUDA({name}, schema_str, {cpp_string(str(f.func))})

// aten::{f.func}
static C10_NOINLINE c10::TypedOperatorHandle<{name}::schema> create_{name}_typed_handle() {{
  return c10::Dispatcher::singleton()
      .findSchemaOrThrow({name}::name, {name}::overload_name)
      .typed<{name}::schema>();
}}
"""
            for is_redispatching_fn in [False, True]:
                if is_redispatching_fn:
                    dispatcher_exprs_str = ", ".join(
                        ["dispatchKeySet"] + [a.name for a in sig.arguments()]
                    )
                    method_base = "redispatch"
                else:
                    dispatcher_exprs_str = ", ".join([a.name for a in sig.arguments()])
                    method_base = "call"

                dispatcher_call = method_base
                method_name = f"{name}::{method_base}"

                fn_body = f"""
    static auto op = create_{name}_typed_handle();
    return op.{dispatcher_call}({dispatcher_exprs_str});"""

                if (
                    not is_redispatching_fn
                    and len(self.static_dispatch_backend_indices) > 0
                ):
                    # call() should go through static dispatch
                    fn_body = static_dispatch(
                        sig, f, backend_indices=self.static_dispatch_backend_indices
                    )
                defns += f"""
// aten::{f.func}
{sig.defn(name=method_name, is_redispatching_fn=is_redispatching_fn)} {{
    {fn_body}
}}
"""
            return defns
        else:
            assert_never(self.target)


# Generates Functions.h, which provides the functional public C++ API,
# and the scaffolding to call into the dispatcher from these functions.
@dataclass(frozen=True)
class ComputeFunction:
    @method_with_native_function
    def __call__(self, f: NativeFunction) -> Optional[str]:
        sig_group = CppSignatureGroup.from_native_function(
            f, method=False, fallback_binding=f.manual_cpp_binding
        )
        has_symint = f.func.has_symint()

        result = ""
        for sig in sig_group.signatures():
            # See Note [The ATen Operators API]
            target_sig = DispatcherSignature.from_schema(f.func)
            exprs = translate(sig.arguments(), target_sig.arguments())
            exprs_str = ", ".join([e.expr for e in exprs])

            if sig.symint:
                intlike_t = "c10::SymInt"
            else:
                intlike_t = "int64_t"

            if Variant.function in f.variants:
                result += f"""
// aten::{f.func}
inline {sig.decl()} {{
    return at::_ops::{f.func.name.unambiguous_name()}::call({exprs_str});
}}"""

            # The template function can be used from template situations
            # where you want to switch between the symint or not version
            # depending on a template argument
            #
            # NB: we ALWAYS generate this even for methods.  But we put it in
            # this header so it can take advantage of per-op headers
            if has_symint:
                result += f"""
namespace symint {{
  template <typename T, typename = std::enable_if_t<std::is_same<T, {intlike_t}>::value>>
  {sig.decl(suppress_symint_suffix=True)} {{
    return at::_ops::{f.func.name.unambiguous_name()}::call({exprs_str});
  }}
}}
"""
        return result


# Generates TensorBody.h. This file provides the object-oriented (method-based)
# public C++ API, and the scaffolding to call into the dispatcher from these functions.
@dataclass(frozen=True)
class ComputeTensorMethod:
    target: Union[Literal[Target.DECLARATION], Literal[Target.DEFINITION]]
    static_dispatch_backend_indices: List[BackendIndex]

    @method_with_native_function
    def __call__(self, f: NativeFunction) -> Optional[str]:
        if Variant.method not in f.variants:
            return None

        assert not f.func.is_out_fn()
        assert f.func.arguments.self_arg is not None

        sig_group = CppSignatureGroup.from_native_function(
            f, method=True, fallback_binding=f.manual_cpp_binding
        )

        if self.target is Target.DECLARATION:
            result = ""
            for sig in sig_group.signatures():
                result += f"{sig.decl()} const;\n"
            return result

        if self.target is not Target.DEFINITION:
            assert_never(self.target)

        result = ""

        for sig in sig_group.signatures():
            target_sig = DispatcherSignature.from_schema(f.func)
            exprs = translate(sig.arguments(), target_sig.arguments(), method=True)
            exprs_str = ", ".join([e.expr for e in exprs])

            result += f"""
// aten::{f.func}
inline {sig.defn(prefix="Tensor::")} const {{
    return at::_ops::{f.func.name.unambiguous_name()}::call({exprs_str});
}}
"""

        return result


# Generates RedispatchFunctions.h.
# This is similar to the C++ API defined in Functions.h, but provides access
# to the dispatcher's redispatch API.
@dataclass(frozen=True)
class ComputeRedispatchFunction:
    @method_with_native_function
    def __call__(self, f: NativeFunction) -> Optional[str]:
        # We unconditionally generate function variants of the redispatch API.
        # This is mainly because we can namespace functions separately, but not methods,
        sig_group = CppSignatureGroup.from_native_function(
            f, method=False, fallback_binding=f.manual_cpp_binding
        )

        result = ""
        for sig in sig_group.signatures():
            target_sig = DispatcherSignature.from_schema(f.func)
            exprs = translate(sig.arguments(), target_sig.arguments())
            exprs_str = ", ".join(["dispatchKeySet"] + [a.expr for a in exprs])

            result += f"""
// aten::{f.func}
inline {sig.decl(is_redispatching_fn=True)} {{
    return at::_ops::{f.func.name.unambiguous_name()}::redispatch({exprs_str});
}}
"""

        return result


# Generates ATenOpList.cpp, a runtime accessible list of all aten
# operators.
# TODO: This was historically used to help some JIT interop code
# figure out whether or not to treat aten namespace'd operators
# one way or another, we should reevaluate if this is actually needed.
@with_native_function
def compute_aten_op(f: NativeFunction) -> str:
    return f'{{"aten::{f.func.name.name}", "{f.func.name.overload_name}"}},'


# Generates MetaFunctions.h
def compute_meta_function_declaration(g: NativeFunctionsGroup) -> Optional[str]:
    if not g.structured:
        return None
    with native_function_manager(g.out):
        name = meta.name(g)
        args = structured.meta_arguments(g)
        args_str = ", ".join(a.decl() for a in args)
        parent_class = g.out.structured_inherits
        if parent_class is None:
            parent_class = "at::impl::MetaBase"
        meta_return = "void"
        precomputed = g.out.precomputed if g.structured else None

        if precomputed:
            # Generate the template declaration with one bool parameter for each
            # precomputed element. Each parameter is true if the corresponding (in
            # terms of position) precomputed element has been set.
            precomputed_values = [*precomputed.replace.values(), precomputed.add]
            precomputed_elements = [
                elem for replace_list in precomputed_values for elem in replace_list
            ]
            precomputed_template_parameters = [
                elem.name.upper() for elem in precomputed_elements
            ]
            precomputed_template_params_str = ", ".join(
                f"bool {param} = false" for param in precomputed_template_parameters
            )
            precompute_template_decl = f"template <{precomputed_template_params_str}>"

            # Generate a string containing declarations of all precomputed elements.
            precomputed_elements_with_cpp_types = [
                structured.argument_type(elem, binds=elem.name)
                for elem in precomputed_elements
            ]

            precomputed_elements_decl = ";\n".join(
                f"{elem.cpp_type(strip_ref=True)} {elem.name}"
                for elem in precomputed_elements_with_cpp_types
            )

            # Generate "setter" methods for each precomputed element. Each method will return
            # a new instance of precompute_out with the template parameter that corresponds to
            # the member set by the method to true (to indicate that it has been set).
            setter_methods = []
            for i, elem in enumerate(precomputed_elements):
                # Generate the signature. The return type will be the same
                # as the type of `this` but with the template parameter
                # corresponding to the element set by this method set to true.
                # The assert generated below will ensure that this template
                # parameter is false on the type of `this`.
                return_ty_templates = ", ".join(
                    precomputed_template_parameters[:i]
                    + ["true"]
                    + precomputed_template_parameters[i + 1 :]
                )
                return_ty = f"precompute_out<{return_ty_templates}>"
                elem_cpp_ty = precomputed_elements_with_cpp_types[i].cpp_type(
                    strip_ref=True
                )
                signature = f"{return_ty} set_{elem.name}({elem_cpp_ty} value)"

                # Generate an assert which checks that the
                # template parameter corresponding to the precomputed
                # element that is set by this method is false on the
                # class corresponding to the object that `this` points to.
                # This ensures that each element can be set only once.
                assert_msg = f'"{precomputed_elements[i].name} already set"'
                assert_stmt = f"static_assert({precomputed_template_parameters[i]} == false, {assert_msg});"

                # Generate the new object construction block. All state
                # except the element that this method sets is copied from the
                # object that `this` points to. The value for the element that
                # the method sets is taken from a method parameter.
                construction_stmts = []
                construction_stmts.append(f"{return_ty} ret;")

                for j, elem in enumerate(precomputed_elements):
                    if i == j:
                        construction_stmts.append(f"ret.{elem.name} = value;")
                    else:
                        construction_stmts.append(
                            f"ret.{elem.name} = this->{elem.name};"
                        )

                construction_stmts.append("return ret;")
                construction_block = "\n".join(construction_stmts)

                setter_methods.append(
                    f"""
                    {signature} {{
                        {assert_stmt}
                        {construction_block}
                    }}
                """
                )
            setter_methods_decl = "\n".join(setter_methods)

            # Meta should return an instance of the struct containing the precomputed elements.
            meta_return_template_params = ", ".join(
                ["true"] * len(precomputed_template_parameters)
            )
            # This typedef (actually a using statement) is needed so that TORCH_META_FUNC can reuse the return
            # type (which has a variable number of template parameters).
            meta_return_typedef = f"using meta_return_ty = precompute_out <{meta_return_template_params}>;"
            meta_return = "meta_return_ty"
            precomputed_decl = f"""
                {precompute_template_decl}
                struct TORCH_API precompute_out {{
                    {setter_methods_decl}
                    {precomputed_elements_decl};
            }};"""
        else:
            meta_return_typedef = ""
            precomputed_decl = ""

        return f"""\
struct TORCH_API structured_{name} : public {parent_class} {{
    {precomputed_decl}
    {meta_return_typedef}
    {meta_return} meta({args_str});
}};
"""


def needs_backend_select(f: NativeFunction, selector: SelectiveBuilder) -> bool:
    name = str(f.func.name.name)
    if name.endswith("_like") or name.startswith("new_"):
        return False
    if f.func.arguments.tensor_options is None:
        return False
    return selector.is_native_function_selected(f)


# Generates RegisterBackendSelect.cpp, a series of kernels which provide
# specialized computation of dispatch key for operator signatures which cannot
# be easily done automatically using templating.
@dataclass(frozen=True)
class ComputeBackendSelect:
    target: Union[Literal[Target.DEFINITION], Literal[Target.REGISTRATION]]

    # Selector object to determine which operators to generate
    # registration code for.
    selector: SelectiveBuilder

    @method_with_native_function
    def __call__(self, f: NativeFunction) -> Optional[str]:
        if not needs_backend_select(f, self.selector):
            return None

        name = native.name(f.func)
        # BackendSelect can go to Meta, so it must preserve symints
        native_sig = NativeSignature(f.func, symint=True)

        native_tensor_args = [
            a
            for a in native_sig.arguments()
            if isinstance(a.argument, Argument) and a.argument.type.is_tensor_like()
        ]

        dispatcher_sig = DispatcherSignature.from_schema(f.func)

        sig: Union[NativeSignature, DispatcherSignature]
        sig = dispatcher_sig
        dispatcher_exprs = dispatcher_sig.exprs()
        dispatch_key = "c10::computeDispatchKey(dtype, layout, device)"

        if self.target is Target.DEFINITION:
            # I don't think there's actually a good reason to generate
            # these two cases differently
            # The first case could probably be improved though- it calls computeDispatchKeySet(),
            # which looks at TLS dispatch keys- there should not be any by the time we reach backend select.
            if native_tensor_args:
                assert f.func.arguments.has_tensor_arg()
                tensor_args = ", ".join(a.name for a in native_tensor_args)
                compute_dk = f"""\
DispatchKeySet _dk_set = c10::DispatchKeySet({dispatch_key}) | c10::detail::multi_dispatch_key_set({tensor_args});
DispatchKeySet _dk_mask = c10::DispatchKeySet(DispatchKeySet::FULL_AFTER, DispatchKey::BackendSelect);
DispatchKeySet _dk = c10::impl::computeDispatchKeySet(_dk_set, _dk_mask);"""
            else:
                assert not f.func.arguments.has_tensor_arg()
                compute_dk = (
                    f"DispatchKeySet _dk = c10::DispatchKeySet({dispatch_key});"
                )
            return f"""\
// aten::{f.func}
C10_ALWAYS_INLINE
{sig.defn(name)} {{
  {compute_dk}
  return at::_ops::{f.func.name.unambiguous_name()}::redispatch(
      _dk, {', '.join(a.expr for a in dispatcher_exprs)});
}}
"""
        elif self.target is Target.REGISTRATION:
            return f"""m.impl("aten::{f.func.name}", TORCH_FN({name}));"""
        else:
            assert_never(self.target)


# ~~~~~~~~~~~~~~~~~~~~~~~~~~~~~~~~~~~~~~~~~~~~~~~~~~~~~~~~~~~~~~~~~~~ #
#
#                       YAML CODE GENERATION
#
# ~~~~~~~~~~~~~~~~~~~~~~~~~~~~~~~~~~~~~~~~~~~~~~~~~~~~~~~~~~~~~~~~~~~ #


def format_yaml(data: object) -> str:
    # Ignore alias in Dumper
    YamlDumper.ignore_aliases = lambda self, data: True  # type: ignore[assignment]

    # Support serializing OrderedDict
    def dict_representer(dumper: Any, data: Any) -> Any:
        return dumper.represent_dict(data.items())

    YamlDumper.add_representer(OrderedDict, dict_representer)  # type: ignore[no-untyped-call]
    # Some yaml parsers (e.g. Haskell's) don't understand line breaks.
    # width=1e9 turns off optional line breaks and improves
    # the portability of the outputted yaml.
    return yaml.dump(data, default_flow_style=False, Dumper=YamlDumper, width=1e9)  # type: ignore[no-any-return, call-overload]


# For some reason, some defaults we write to YAML are written as native
# YAML objects, rather than doing them uniformly as strings.  This
# function detects those cases and converts them into native Python
# objects.
def pythonify_default(s: str) -> object:
    if s == "true":
        return True
    elif s == "false":
        return False

    try:
        return int(s)
    except ValueError:
        try:
            return float(s)
        except ValueError:
            return s


# What is a dynamic type?  Over time, the semantic meaning of
# dynamic type has degraded to meaninglessness (in the old days,
# it captured dtype-ness of types, but that has gone away with
# the removal of TH).  These days, it's mostly the same thing as
# the C++ API argument type, except that Tensor and Tensor?
# arguments simply present as Tensor.
#
# TODO: Get rid of dynamic_type, after getting tools/autograd
# to use the new codegen framework
def dynamic_type(t: Type) -> str:
    if isinstance(t, OptionalType):
        return dynamic_type(t.elem)
    # Note we don't use t.is_tensor_like() here because it would
    # also include Tensor[]
    if str(t) == "Tensor":
        return "at::Tensor"
    # This is a legacy concept, so never report SymInt
    return cpp.argumenttype_type(
        t, mutable=False, binds="__placeholder__", symint=False
    ).cpp_type()


def compute_method_of_yaml(variants: Set[Variant]) -> List[str]:
    # This is written out explicitly to ensure that Tensor and
    # namespace are put into the list in the right order
    method_of = ["Type"]
    if Variant.method in variants:
        method_of.append("Tensor")
    if Variant.function in variants:
        method_of.append("namespace")
    return method_of


def compute_returns_yaml(
    f: NativeFunction,
) -> Tuple[List[Dict[str, str]], Dict[str, str]]:
    # Note [name and field_name]
    # ~~~~~~~~~~~~~~~~~~~~~~~~~~
    # To understand name_to_field_name, we must first talk about this
    # schema:
    #
    #   lstsq.X(Tensor self, Tensor A, *, Tensor(a!) X, Tensor(b!) qr) -> (Tensor(a!) solution, Tensor(b!) QR)
    #
    # There is something very odd about this schema: it is an out
    # variant of the function (that is to say, it will convert into
    # at::lstsq_out() in the C++ API), but the names of the output
    # return arguments don't match the keyword argument names of
    # the inputs.  It TURNS OUT that in this situation, the historical
    # Declarations.yaml we want to output is this (abbreviated to
    # only show relevant fields):
    #
    #   arguments:
    #     ...
    #   - field_name: solution
    #     name: X
    #   - field_name: QR
    #     name: qr
    #     ...
    #
    #   returns:
    #   - field_name: solution
    #     name: X
    #   - field_name: QR
    #     name: qr
    #
    # The name of the return fields is stored in 'field_name', and the
    # name of the arguments is stored in 'name'.  So when we process
    # arguments, we need a way to get at the corresponding return.  At
    # the moment, this is most conveniently done by constructing a
    # mapping from name (the argument concept) to field_name (the
    # return concept) while processing return arguments, since we don't
    # directly maintain this correspondence in the modeling of function
    # schema itself.
    #
    # See also https://github.com/pytorch/pytorch/issues/43114
    name_to_field_name: Dict[str, str] = {}

    # Compute the returns field of the YAML entry
    names = cpp.return_names(f)
    returns = []
    for i, (r, name) in enumerate(zip(f.func.returns, names)):
        ret = {
            "dynamic_type": dynamic_type(r.type),
            "name": name,
            # legacy, report ints
            "type": cpp.return_type(r, symint=False).cpp_type(),
        }

        if r.name:
            # See Note [name and field_name]
            ret["field_name"] = r.name
            if f.func.is_out_fn():
                name_to_field_name[f.func.arguments.out[i].name] = r.name

        returns.append(ret)

    return returns, name_to_field_name


# arguments in yaml roughly corresponds to the public C++ API
def compute_cpp_argument_yaml(
    cpp_a: Binding,
    *,
    schema_order: bool,
    kwarg_only_set: Set[str],
    out_arg_set: Set[str],
    name_to_field_name: Dict[str, str],
) -> object:
    if isinstance(cpp_a.argument, TensorOptionsArguments):
        arg: Dict[str, object] = {
            "annotation": None,
            "dynamic_type": "at::TensorOptions",
            "is_nullable": False,
            "name": cpp_a.name,
            "type": cpp_a.type,
            "kwarg_only": True,
        }
        if cpp_a.default is not None:
            arg["default"] = cpp_a.default
        return arg
    elif isinstance(cpp_a.argument, SelfArgument):
        raise AssertionError()
    elif isinstance(cpp_a.argument, Argument):
        return compute_argument_yaml(
            cpp_a.argument,
            schema_order=schema_order,
            kwarg_only_set=kwarg_only_set,
            out_arg_set=out_arg_set,
            name_to_field_name=name_to_field_name,
        )


def compute_argument_yaml(
    a: Argument,
    *,
    schema_order: bool,
    kwarg_only_set: Set[str],
    out_arg_set: Set[str],
    name_to_field_name: Dict[str, str],
) -> object:
    arg: Dict[str, object] = {
        "annotation": str(a.annotation) if a.annotation else None,
        "dynamic_type": dynamic_type(a.type),
        "is_nullable": a.type.is_nullable(),
        "name": a.name,
        # legacy, report ints
        "type": cpp.argument_type(a, binds="__placeholder__", symint=False).cpp_type(),
    }
    if a.default is not None:
        arg["default"] = pythonify_default(
            cpp.default_expr(a.default, a.type, symint=False)
        )
    if a.name in kwarg_only_set:
        arg["kwarg_only"] = True
    if a.name in out_arg_set:
        arg["output"] = True
        arg["allocate"] = True
        # See Note [name and field_name]
        if a.name in name_to_field_name:
            arg["field_name"] = name_to_field_name[a.name]
    # Historically, booleans don't get their size recorded, because it
    # is already built into the cpp type (e.g., std::array<bool, 4>)
    l = a.type.is_list_like()
    if l is not None and l.size is not None and str(l.elem) != "bool":
        arg["size"] = l.size
    return arg


@with_native_function
def compute_declaration_yaml(f: NativeFunction) -> object:
    returns, name_to_field_name = compute_returns_yaml(f)

    # These sets are used to conveniently test if an argument is a
    # kwarg-only or out argument
    kwarg_only_set = set(a.name for a in f.func.arguments.flat_kwarg_only)
    out_arg_set = set(a.name for a in f.func.arguments.out)

    sig_group = CppSignatureGroup.from_native_function(
        f, method=False, fallback_binding=False
    )
    cpp_args = sig_group.signature.arguments()
    arguments = [
        compute_cpp_argument_yaml(
            cpp_a,
            schema_order=False,
            kwarg_only_set=kwarg_only_set,
            out_arg_set=out_arg_set,
            name_to_field_name=name_to_field_name,
        )
        for cpp_a in cpp_args
    ]

    schema_order_jit_arguments = list(f.func.schema_order_arguments())

    schema_order_arguments = [
        compute_argument_yaml(
            a,
            schema_order=True,
            kwarg_only_set=kwarg_only_set,
            out_arg_set=out_arg_set,
            name_to_field_name=name_to_field_name,
        )
        for a in schema_order_jit_arguments
    ]

    cpp_schema_order_types = [
        # NB: method here doesn't matter
        r.type
        for a in schema_order_jit_arguments
        for r in cpp.argument(
            a,
            method=False,
            cpp_no_default_args=set(),
            faithful=False,
            symint=False,
            has_tensor_options=False,
        )
    ]

    # legacy, report ints
    cpp_returns = cpp.returns_type(f.func.returns, symint=False).cpp_type()
    schema_order_cpp_signature = f"{cpp_returns} ({', '.join(cpp_schema_order_types)})"

    is_factory_method = (
        any(isinstance(a.argument, TensorOptionsArguments) for a in cpp_args)
        and Variant.method not in f.variants
    )

    return OrderedDict(
        [
            ("name", cpp.name(f.func)),
            ("operator_name", str(f.func.name.name)),
            ("overload_name", str(f.func.name.overload_name)),
            ("manual_kernel_registration", f.manual_kernel_registration),
            (
                "category_override",
                f.category_override if f.category_override is not None else "",
            ),
            ("schema_string", f"aten::{f.func}"),
            ("arguments", arguments),
            ("schema_order_cpp_signature", schema_order_cpp_signature),
            ("schema_order_arguments", schema_order_arguments),
            ("method_of", compute_method_of_yaml(f.variants)),
            ("mode", "native"),
            ("python_module", "" if f.python_module is None else f.python_module),
            ("returns", returns),
            ("inplace", f.func.name.name.inplace),
            ("is_factory_method", is_factory_method),
            ("abstract", f.is_abstract),
            ("device_guard", f.device_guard),
            ("with_gil", False),
            ("deprecated", False),
            ("has_math_kernel", f.has_composite_implicit_autograd_kernel),
        ]
    )


# See Note [Auto generated composite kernels]
def has_autogenerated_composite_kernel(f: NativeFunction) -> bool:
    return (f.structured or f.structured_delegate is not None) and (
        f.func.kind() == SchemaKind.functional or f.func.kind() == SchemaKind.inplace
    )


@with_native_function_and_indices
def compute_registration_declarations(
    f: NativeFunction, backend_indices: Dict[DispatchKey, BackendIndex]
) -> str:
    name = dispatcher.name(f.func)
    returns_type = dispatcher.returns_type(
        f.func.returns
    ).cpp_type_registration_declarations()
    args = dispatcher.arguments(f.func)
    args_str = ", ".join(a.no_default().decl_registration_declarations() for a in args)
    comment_data: Dict[str, str] = {
        "schema": f"aten::{f.func}",
        # TODO: What exactly is the semantics of the 'dispatch' field?
        "dispatch": str(
            {k for k, v in backend_indices.items() if v.has_kernel(f)}
            != {DispatchKey.CompositeImplicitAutograd}
            and {k for k, v in backend_indices.items() if v.has_kernel(f)}
            != {
                DispatchKey.CompositeImplicitAutograd,
                DispatchKey.CompositeImplicitAutogradNestedTensor,
            }
        ),
        "default": str(f.has_composite_kernel or has_autogenerated_composite_kernel(f)),
    }
    return f"""{returns_type} {name}({args_str}); // {json.dumps(comment_data)}
"""


# ~~~~~~~~~~~~~~~~~~~~~~~~~~~~~~~~~~~~~~~~~~~~~~~~~~~~~~~~~~~~~~~~~~~ #
#
#                           RUN IT ALL
#
# ~~~~~~~~~~~~~~~~~~~~~~~~~~~~~~~~~~~~~~~~~~~~~~~~~~~~~~~~~~~~~~~~~~~ #


def get_custom_build_selector(
    provided_op_registration_allowlist: Optional[List[str]],
    op_selection_yaml_path: Optional[str],
) -> SelectiveBuilder:
    assert not (
        provided_op_registration_allowlist is not None
        and op_selection_yaml_path is not None
    ), (
        "Both provided_op_registration_allowlist and "
        + "op_selection_yaml_path can NOT be provided at the "
        + "same time."
    )

    op_registration_allowlist: Optional[Set[str]] = None
    if provided_op_registration_allowlist is not None:
        op_registration_allowlist = set(provided_op_registration_allowlist)

    if op_registration_allowlist is not None:
        selector = SelectiveBuilder.from_legacy_op_registration_allow_list(
            op_registration_allowlist,
            True,
            False,
        )
    elif op_selection_yaml_path is not None:
        selector = SelectiveBuilder.from_yaml_path(op_selection_yaml_path)
    else:
        selector = SelectiveBuilder.get_nop_selector()

    return selector


def get_grouped_by_view_native_functions(
    native_functions: Sequence[NativeFunction],
) -> Sequence[Union[NativeFunction, NativeFunctionsViewGroup]]:
    def maybe_create_view_group(
        d: Dict[Union[ViewSchemaKind, SchemaKind], NativeFunction]
    ) -> List[Union[NativeFunction, NativeFunctionsViewGroup]]:
        funcs: List[Union[NativeFunction, NativeFunctionsViewGroup]] = []
        if ViewSchemaKind.aliasing in d:
            view = d.pop(ViewSchemaKind.aliasing)
            view_inplace = d.pop(ViewSchemaKind.aliasing_inplace, None)
            view_copy = d.pop(SchemaKind.functional, None)

            funcs.append(
                NativeFunctionsViewGroup(
                    view=view,
                    view_copy=view_copy,
                    view_inplace=view_inplace,
                )
            )
        # Take the remaining functions that weren't part of the view group
        # and emit them separately
        for func in d.values():
            funcs.append(func)
        return funcs

    grouped_by_views: Dict[
        FunctionSchema, Dict[Union[SchemaKind, ViewSchemaKind], NativeFunction]
    ] = defaultdict(dict)
    for f in native_functions:
        schema = f.func.view_signature()
        view_kind: ViewSchemaKind = f.view_schema_kind
        # We need to group up ops relevant to the same "view", consisting of:
        # view op (ViewSchemaKind.aliasing)
        # view_inplace op (ViewSchemaKind.aliasing_inplace)
        # view_copy op (SchemaKind.functional)
        if view_kind == ViewSchemaKind.non_aliasing:
            kind = f.func.kind()
            assert kind not in grouped_by_views[schema]
            grouped_by_views[schema][kind] = f
        else:
            assert view_kind not in grouped_by_views[schema]
            grouped_by_views[schema][view_kind] = f

    return list(concatMap(maybe_create_view_group, grouped_by_views.values()))


def get_grouped_native_functions(
    native_functions: Sequence[NativeFunction],
) -> Sequence[Union[NativeFunction, NativeFunctionsGroup]]:
    def flatten_pre_group(
        d: Dict[SchemaKind, NativeFunction]
    ) -> Sequence[Union[NativeFunction, NativeFunctionsGroup]]:
        r = NativeFunctionsGroup.from_dict(d)
        if r is None:
            # Invariant: any NativeFunctions that are code-generated
            # should have been grouped into NativeFunctionsGroup objects
            assert not any("generated" in f.tags for f in d.values())
            return list(d.values())
        else:
            return [r]

    # TODO: how come ValuesView isn't a Sequence lol
    pre_grouped_native_functions = pre_group_native_functions(native_functions)
    return list(
        concatMap(flatten_pre_group, list(pre_grouped_native_functions.values()))
    )


# Return native function declarations grouped by their namespaces.
def get_native_function_declarations(
    *,
    grouped_native_functions: Sequence[Union[NativeFunction, NativeFunctionsGroup]],
    backend_indices: Dict[DispatchKey, BackendIndex],
    native_function_decl_gen: Callable[
        [Union[NativeFunctionsGroup, NativeFunction], BackendIndex], List[str]
<<<<<<< HEAD
    ],
=======
    ] = dest.compute_native_function_declaration,
>>>>>>> d6fe9838
) -> List[str]:
    """
    Generate kernel declarations, in `NativeFunction(s).h`.
    :param grouped_native_functions: a sequence of `NativeFunction` or `NativeFunctionGroup`.
    :param backend_indices: kernel collections grouped by dispatch key.
    :param native_function_decl_gen: callable to generate kernel declaration for each `NativeFunction`.
    :return: a list of string, from the string with all declarations, grouped by namespaces, split by newline.
    """
    declarations: List[str] = []
    ns_grouped_kernels: Dict[str, List[str]] = defaultdict(list)
    newline = "\n"
    for f in grouped_native_functions:
        native_function_namespaces = set()
        dispatch_keys = set()
        for dispatch_key, backend_idx in backend_indices.items():
            backend_metadata = backend_idx.get_kernel(f)
            if backend_metadata:
                namespace = backend_metadata.cpp_namespace
                dispatch_keys.add(dispatch_key)
                native_function_namespaces.add(namespace)
            else:
                namespace = DEFAULT_KERNEL_NAMESPACE
            assert (
                len(native_function_namespaces) <= 1
            ), f"Codegen only supports one namespace per operator, got {native_function_namespaces} from {dispatch_keys}"
            ns_grouped_kernels[namespace].extend(
                native_function_decl_gen(f, backend_idx)
            )

    for namespace, kernels in ns_grouped_kernels.items():
        ns_helper = NamespaceHelper(
            namespace_str=namespace,
            entity_name="",
            max_level=3,
        )
        # Convert to a set first to remove duplicate kernel names. Backends are
        # allowed to repeat kernel names; only generate the declaration once!
        ordered_kernels = list(OrderedDict.fromkeys(kernels))
        declarations.extend(
            f"""
{ns_helper.prologue}
{newline.join(ordered_kernels)}
{ns_helper.epilogue}
        """.split(
                newline
            )
        )
    return declarations


def get_kernel_namespace(
    *, f: Union[NativeFunction, NativeFunctionsGroup], backend_idx: BackendIndex
) -> str:
    backend_metadata = backend_idx.get_kernel(f)
    assert not backend_metadata or "::native" in backend_metadata.cpp_namespace, (
        f"The kernel for function {f.func.name if isinstance(f, NativeFunction) else f.functional.func.name} "
        f"with dispatch key {backend_idx.dispatch_key}"
        f" has a namespace {backend_metadata.cpp_namespace} and it's not ending with '::native'."
    )
    return (
        backend_metadata.cpp_namespace if backend_metadata else DEFAULT_KERNEL_NAMESPACE
    )


# Return native function definitions grouped by dispatch key and custom namespace.
# Used in RegisterDispatchKey.cpp and etc.
def get_native_function_definitions(
    *,
    fm: FileManager,
    grouped_native_functions: Sequence[Union[NativeFunction, NativeFunctionsGroup]],
    dispatch_key: DispatchKey,
    backend_idx: BackendIndex,
    selector: SelectiveBuilder,
    rocm: bool,
    symint: bool,
    skip_dispatcher_op_registration: bool,
    gen_dispatch_helpers: bool,
) -> List[str]:
    definitions: List[str] = []
    ns_definitions: Dict[str, List[str]] = defaultdict(list)
    anonymous_definitions: Dict[str, List[str]] = defaultdict(list)
    registrations: Dict[str, Dict[str, List[str]]] = defaultdict(dict)
    newline = "\n"
    ns_gen = dest.RegisterDispatchKey(
        backend_idx,
        Target.NAMESPACED_DEFINITION,
        selector,
        rocm=rocm,
        symint=symint,
        class_method_name=None,
        skip_dispatcher_op_registration=skip_dispatcher_op_registration,
    )
    anonymous_gen = dest.RegisterDispatchKey(
        backend_idx,
        Target.ANONYMOUS_DEFINITION,
        selector,
        rocm=rocm,
        symint=symint,
        class_method_name=None,
        skip_dispatcher_op_registration=skip_dispatcher_op_registration,
    )
    reg_gen = dest.RegisterDispatchKey(
        backend_idx,
        Target.REGISTRATION,
        selector,
        rocm=rocm,
        symint=symint,
        class_method_name=None,
        skip_dispatcher_op_registration=skip_dispatcher_op_registration,
    )
    for f in grouped_native_functions:
        kernel_namespace = get_kernel_namespace(f=f, backend_idx=backend_idx).replace(
            "::native", ""
        )

        ns_definitions[kernel_namespace].extend(
            ns_gen(f),
        )
        anonymous_definitions[kernel_namespace].extend(
            anonymous_gen(f),
        )
        namespace = (
            f.namespace if isinstance(f, NativeFunction) else f.functional.namespace
        )
        if namespace not in registrations[kernel_namespace]:
            registrations[kernel_namespace] = defaultdict(list)
        registrations[kernel_namespace][namespace].extend(
            reg_gen(f),
        )

    for kernel_namespace in ns_definitions:
        if len(ns_definitions[kernel_namespace]) == 0:
            continue
        ns_helper = NamespaceHelper(namespace_str=kernel_namespace)
        registration_body = ""
        for namespace in registrations[kernel_namespace]:
            if not registrations[kernel_namespace][namespace]:
                continue
            registration_body += f"""
TORCH_LIBRARY_IMPL({namespace}, {dispatch_key}, m) {{
    {newline.join(registrations[kernel_namespace][namespace])}
}};"""
        definitions.extend(
            fm.substitute_with_template(
                "RegisterDispatchDefinitions.ini",
                lambda: {
                    "ns_prologue": ns_helper.prologue,
                    "ns_epilogue": ns_helper.epilogue,
                    "dispatch_helpers": dest.gen_registration_helpers(backend_idx)
                    if gen_dispatch_helpers
                    else [],
                    "dispatch_anonymous_definitions": anonymous_definitions[
                        kernel_namespace
                    ],
                    "static_init_dispatch_registrations": ""
                    if skip_dispatcher_op_registration
                    else registration_body,
                    "deferred_dispatch_registrations": "",
                    "dispatch_namespace": dispatch_key.lower(),
                    "dispatch_namespaced_definitions": ns_definitions[kernel_namespace],
                },
            ).split(newline)
        )

    return definitions


# Return native function declarations grouped by dispatch key and custom namespace.
# Used in CPUFunctions_inl.h and etc.
def get_namespaced_declaration(
    *,
    grouped_native_functions: Sequence[Union[NativeFunction, NativeFunctionsGroup]],
    dispatch_key: DispatchKey,
    backend_idx: BackendIndex,
    selector: SelectiveBuilder,
    rocm: bool,
    symint: bool,
) -> List[str]:
    declarations: List[str] = []
    ns_grouped_kernels: Dict[str, List[str]] = defaultdict(list)
    newline = "\n"
    func = dest.RegisterDispatchKey(
        backend_idx,
        Target.NAMESPACED_DECLARATION,
        selector,
        rocm=rocm,
        class_method_name=None,
        skip_dispatcher_op_registration=False,
        symint=symint,
    )
    for f in grouped_native_functions:
        namespace = get_kernel_namespace(f=f, backend_idx=backend_idx).replace(
            "native", dispatch_key.lower()
        )

        ns_grouped_kernels[namespace].extend(
            func(f),
        )

    for namespace, kernels in ns_grouped_kernels.items():
        if len(kernels) == 0:
            continue
        ns_helper = NamespaceHelper(
            namespace_str=namespace, entity_name="", max_level=3
        )
        ordered_kernels = list(OrderedDict.fromkeys(kernels))
        declarations.extend(
            f"""
{ns_helper.prologue}
{newline.join(ordered_kernels)}
{ns_helper.epilogue}
        """.split(
                newline
            )
        )
    return declarations


# Return native function schema registration code for aten and other namespaces.
def get_native_function_schema_registrations(
    *,
    native_functions: Sequence[NativeFunction],
    schema_selector: SelectiveBuilder,
) -> Tuple[List[str], str]:
    ns_native_functions: Dict[str, List[NativeFunction]] = defaultdict(list)
    for native_function in native_functions:
        ns_native_functions[native_function.namespace].append(native_function)
    schema_registrations = ""
    aten_schema_registrations = []
    custom_namespace = None
    for namespace, funcs in ns_native_functions.items():

        schema_registrations_body = list(
            mapMaybe(RegisterSchema(schema_selector), funcs)
        )
        # NB: we have to separate aten namespace registration from other namespaces,
        # because in the template we hardcoded an operator for ATen already.
        if namespace == "aten":
            aten_schema_registrations = schema_registrations_body
        else:
            custom_namespace = namespace
            tab = "\t"
            # if the namespace is predefined, we should use define a library fragment
            # instead of a new library
            torch_library_macro = (
                "TORCH_LIBRARY_FRAGMENT"
                if namespace in FRAGMENT_NAMESPACES
                else "TORCH_LIBRARY"
            )
            schema_registrations += f"""
{torch_library_macro}({custom_namespace}, m) {{
  {tab.join(schema_registrations_body)}
}};"""
    return (aten_schema_registrations, schema_registrations)


def gen_aggregated_headers(
    *,
    native_functions: Sequence[NativeFunction],
    grouped_native_functions: Sequence[Union[NativeFunction, NativeFunctionsGroup]],
    structured_native_functions: Sequence[NativeFunctionsGroup],
    static_dispatch_idx: List[BackendIndex],
    selector: SelectiveBuilder,
    backend_indices: Dict[DispatchKey, BackendIndex],
    cpu_fm: FileManager,
    cuda_fm: FileManager,
    functions_keys: Set[DispatchKey],
    dispatch_keys: Sequence[DispatchKey],
    rocm: bool,
) -> None:
    # Buck doesn't support dynamic output files, so we aggregate all operator
    # headers into a single file
    cpu_fm.write(
        "NativeMetaFunctions.h",
        lambda: {
            "NativeMetaFunctions_includes": [],
            "NativeMetaFunctions_declarations": list(
                mapMaybe(compute_meta_function_declaration, structured_native_functions)
            ),
        },
    )
    method_native_functions = [
        fn for fn in native_functions if Variant.method in fn.variants
    ]
    non_method_native_functions = [
        fn for fn in native_functions if fn not in method_native_functions
    ]
    cpu_fm.write(
        "MethodOperators.h",
        lambda: {
            "MethodOperators_includes": [],
            "MethodOperators_declarations": list(
                mapMaybe(
                    ComputeOperators(
                        Target.DECLARATION,
                        static_dispatch_backend_indices=static_dispatch_idx,
                    ),
                    method_native_functions,
                )
            ),
        },
    )
    cpu_fm.write(
        "Operators.h",
        lambda: {
            "Operators_includes": ["#include <ATen/MethodOperators.h>"],
            "Operators_declarations": list(
                mapMaybe(
                    ComputeOperators(
                        Target.DECLARATION,
                        static_dispatch_backend_indices=static_dispatch_idx,
                    ),
                    non_method_native_functions,
                )
            ),
        },
    )
    cpu_fm.write(
        "Functions.h",
        lambda: {
            "static_dispatch_extra_headers": static_dispatch_extra_headers(
                static_dispatch_idx
            ),
            "Functions_includes": ["#include <ATen/Operators.h>"],
            "Functions_declarations": list(
                mapMaybe(
                    ComputeFunction(),
                    native_functions,
                )
            ),
        },
    )
    declarations = get_native_function_declarations(
        grouped_native_functions=grouped_native_functions,
        backend_indices=backend_indices,
        native_function_decl_gen=dest.compute_native_function_declaration,
    )
    cpu_fm.write(
        "NativeFunctions.h",
        lambda: {
            "NativeFunctions_includes": ["#include <ATen/NativeMetaFunctions.h>"],
            "NativeFunctions_declarations": declarations,
        },
    )

    for dispatch_key in dispatch_keys:
        fm = cuda_fm if is_cuda_dispatch_key(dispatch_key) else cpu_fm
        if dispatch_key in functions_keys:
            inl_headers = f"#include <ATen/{dispatch_key}Functions_inl.h>"

            fm.write_with_template(
                f"{dispatch_key}Functions.h",
                "DispatchKeyFunctions.h",
                lambda: {
                    "dispatch_key": str(dispatch_key),
                    "inline_headers": inl_headers,
                },
            )
            fm.write_with_template(
                f"{dispatch_key}Functions_inl.h",
                "DispatchKeyFunctions_inl.h",
                lambda: {
                    "DispatchKeyFunctions_inl_includes": [],
                    "dispatch_namespace": dispatch_key.lower(),
                    "dispatch_namespaced_declarations": get_namespaced_declaration(
                        grouped_native_functions=grouped_native_functions,
                        dispatch_key=dispatch_key,
                        backend_idx=backend_indices[dispatch_key],
                        selector=selector,
                        rocm=rocm,
                        symint=True,
                    ),
                },
            )

        del fm


def gen_per_operator_headers(
    *,
    native_functions: Sequence[NativeFunction],
    grouped_native_functions: Sequence[Union[NativeFunction, NativeFunctionsGroup]],
    static_dispatch_idx: List[BackendIndex],
    selector: SelectiveBuilder,
    backend_indices: Dict[DispatchKey, BackendIndex],
    cpu_fm: FileManager,
    cuda_fm: FileManager,
    ops_fm: FileManager,
    functions_keys: Set[DispatchKey],
    dispatch_keys: Sequence[DispatchKey],
    rocm: bool,
) -> None:
    # For CMake builds, split operator declarations into separate headers in
    # the ATen/ops folder to split up header dependencies
    functions_by_root_name: Dict[str, List[NativeFunction]] = defaultdict(lambda: [])
    for fn in native_functions:
        functions_by_root_name[fn.root_name].append(fn)

    grouped_functions_by_root_name: Dict[
        str, List[Union[NativeFunction, NativeFunctionsGroup]]
    ] = defaultdict(lambda: [])
    for group in grouped_native_functions:
        name = group.root_name
        grouped_functions_by_root_name[name].append(group)

    for name, functions in functions_by_root_name.items():
        ops_fm.write_with_template(
            f"{name}_ops.h",
            "Operator.h",
            lambda: {
                "declarations": list(
                    mapMaybe(
                        ComputeOperators(
                            Target.DECLARATION,
                            static_dispatch_backend_indices=static_dispatch_idx,
                        ),
                        functions,
                    )
                ),
            },
        )

        ops_fm.write_with_template(
            f"{name}.h",
            "Function.h",
            lambda: {
                "static_dispatch_ops_headers": list(
                    mapMaybe(
                        lambda fn: static_dispatch_ops_header(
                            fn, backend_index=static_dispatch_idx
                        ),
                        functions,
                    )
                ),
                "operator_includes": f"#include <ATen/ops/{name}_ops.h>",
                "function_definitions": list(
                    mapMaybe(
                        ComputeFunction(),
                        functions,
                    )
                ),
            },
        )

        grouped_functions = grouped_functions_by_root_name.get(name, [])
        structured_functions = [
            fn
            for fn in grouped_functions
            if isinstance(fn, NativeFunctionsGroup) and fn.structured
        ]
        is_structured = len(structured_functions) > 0

        if is_structured:
            ops_fm.write_with_template(
                f"{name}_meta.h",
                "NativeMetaFunction.h",
                lambda: {
                    "meta_function_declarations": list(
                        mapMaybe(
                            compute_meta_function_declaration, structured_functions
                        )
                    ),
                },
            )
        declarations = get_native_function_declarations(
            grouped_native_functions=grouped_functions,
            backend_indices=backend_indices,
            native_function_decl_gen=dest.compute_native_function_declaration,
        )
        ops_fm.write_with_template(
            f"{name}_native.h",
            "NativeFunction.h",
            lambda: {
                "extra_includes": (
                    f"#include <ATen/ops/{name}_meta.h>" if is_structured else []
                ),
                "native_function_declarations": declarations,
            },
        )

    for category, suffix in [
        ("Functions", ""),
        ("Operators", "_ops"),
        ("NativeMetaFunctions", "_meta"),
        ("NativeFunctions", "_native"),
    ]:
        cpu_fm.write(
            f"{category}.h",
            lambda: {
                f"{category}_includes": [
                    f"#include <ATen/ops/{name}{suffix}.h>"
                    for name in sorted(functions_by_root_name.keys())
                ],
                f"{category}_declarations": [],
            },
        )

    for dispatch_key in dispatch_keys:
        if dispatch_key not in functions_keys:
            continue

        dispatch_namespace = dispatch_key.lower()
        dispatch_names = []

        for name, functions in functions_by_root_name.items():
            grouped_functions = grouped_functions_by_root_name.get(name, [])
            declarations = list(
                concatMap(
                    dest.RegisterDispatchKey(
                        backend_indices[dispatch_key],
                        Target.NAMESPACED_DECLARATION,
                        selector,
                        rocm=rocm,
                        symint=True,
                        class_method_name=None,
                        skip_dispatcher_op_registration=False,
                    ),
                    grouped_functions,
                )
            )

            if len(declarations) == 0:
                continue

            dispatch_names.append(name)
            ops_fm.write_with_template(
                f"{name}_{dispatch_namespace}_dispatch.h",
                "DispatchKeyFunction.h",
                lambda: {
                    "dispatch_namespace": dispatch_namespace,
                    "dispatch_namespaced_declarations": declarations,
                },
            )

        fm = cuda_fm if is_cuda_dispatch_key(dispatch_key) else cpu_fm
        inl_headers = f"#include <ATen/{dispatch_key}Functions_inl.h>"

        fm.write_with_template(
            f"{dispatch_key}Functions.h",
            "DispatchKeyFunctions.h",
            lambda: {
                "dispatch_key": str(dispatch_key),
                "inline_headers": inl_headers,
            },
        )
        fm.write_with_template(
            f"{dispatch_key}Functions_inl.h",
            "DispatchKeyFunctions_inl.h",
            lambda: {
                "dispatch_namespace": dispatch_namespace,
                "DispatchKeyFunctions_inl_includes": [
                    f"#include <ATen/ops/{name}_{dispatch_namespace}_dispatch.h>"
                    for name in sorted(dispatch_names)
                ],
                "dispatch_namespaced_declarations": [],
            },
        )
        del fm

    cpu_fm.write(
        "MethodOperators.h",
        lambda: {
            "MethodOperators_includes": sorted(
                f"#include <ATen/ops/{name}_ops.h>"
                for name, functions in functions_by_root_name.items()
                if any(Variant.method in fn.variants for fn in functions)
            ),
            "MethodOperators_declarations": [],
        },
    )


def gen_headers(
    *,
    native_functions: Sequence[NativeFunction],
    valid_tags: Set[str],
    grouped_native_functions: Sequence[Union[NativeFunction, NativeFunctionsGroup]],
    structured_native_functions: Sequence[NativeFunctionsGroup],
    static_dispatch_idx: List[BackendIndex],
    selector: SelectiveBuilder,
    backend_indices: Dict[DispatchKey, BackendIndex],
    core_fm: FileManager,
    cpu_fm: FileManager,
    cuda_fm: FileManager,
    ops_fm: FileManager,
    dispatch_keys: Sequence[DispatchKey],
    functions_keys: Set[DispatchKey],
    rocm: bool,
    per_operator_headers: bool,
) -> None:
    if per_operator_headers:
        gen_per_operator_headers(
            native_functions=native_functions,
            grouped_native_functions=grouped_native_functions,
            static_dispatch_idx=static_dispatch_idx,
            selector=selector,
            backend_indices=backend_indices,
            cpu_fm=cpu_fm,
            cuda_fm=cuda_fm,
            ops_fm=ops_fm,
            dispatch_keys=dispatch_keys,
            functions_keys=functions_keys,
            rocm=rocm,
        )
    else:
        gen_aggregated_headers(
            native_functions=native_functions,
            grouped_native_functions=grouped_native_functions,
            structured_native_functions=structured_native_functions,
            static_dispatch_idx=static_dispatch_idx,
            selector=selector,
            backend_indices=backend_indices,
            cpu_fm=cpu_fm,
            cuda_fm=cuda_fm,
            dispatch_keys=dispatch_keys,
            functions_keys=functions_keys,
            rocm=rocm,
        )

    core_fm.write(
        "TensorBody.h",
        lambda: {
            "tensor_method_declarations": list(
                mapMaybe(
                    ComputeTensorMethod(
                        target=Target.DECLARATION,
                        static_dispatch_backend_indices=static_dispatch_idx,
                    ),
                    native_functions,
                )
            ),
            "tensor_method_definitions": list(
                mapMaybe(
                    ComputeTensorMethod(
                        target=Target.DEFINITION,
                        static_dispatch_backend_indices=static_dispatch_idx,
                    ),
                    native_functions,
                )
            ),
        },
    )

    cpu_fm.write(
        "RedispatchFunctions.h",
        lambda: {
            "function_redispatch_definitions": list(
                mapMaybe(ComputeRedispatchFunction(), native_functions)
            ),
        },
    )

    cpu_fm.write(
        "RegistrationDeclarations.h",
        lambda: {
            "registration_declarations": [
                compute_registration_declarations(f, backend_indices)
                for f in native_functions
            ],
        },
    )

    cpu_fm.write(
        "VmapGeneratedPlumbing.h", lambda: gen_all_vmap_plumbing(native_functions)
    )

    def gen_aten_interned_strings() -> Dict[str, str]:
        attrs = set()  # All function argument names
        names = set()  # All ATen function names
        for func in native_functions:
            names.add(str(func.func.name.name))
            # Some operators don't have a functional variant but we still create a
            # symbol without the underscore
            names.add(func.func.name.name.base)

            for arg in func.func.schema_order_arguments():
                attrs.add(arg.name)

        # These are keywords in C++, so aren't valid symbol names
        # https://en.cppreference.com/w/cpp/language/operator_alternative
        names -= set(
            [
                "and",
                "and_eq",
                "bitand",
                "bitor",
                "compl",
                "not",
                "not_eq",
                "or",
                "or_eq",
                "xor",
                "xor_eq",
            ]
        )

        return {
            "aten_symbols": " \\\n".join(
                [f"_(aten, {name})" for name in sorted(names)]
            ),
            "attr_symbols": " \\\n".join(
                [f"_(attr, {name})" for name in sorted(attrs)]
            ),
        }

    core_fm.write("aten_interned_strings.h", gen_aten_interned_strings)

    def gen_tags_enum() -> Dict[str, str]:
        return {"enum_of_valid_tags": (",\n".join(sorted(valid_tags)))}

    core_fm.write("enum_tag.h", gen_tags_enum)


def gen_source_files(
    *,
    native_functions: Sequence[NativeFunction],
    grouped_native_functions: Sequence[Union[NativeFunction, NativeFunctionsGroup]],
    structured_native_functions: Sequence[NativeFunctionsGroup],
    view_groups: Sequence[NativeFunctionsViewGroup],
    selector: SelectiveBuilder,
    static_dispatch_idx: List[BackendIndex],
    backend_indices: Dict[DispatchKey, BackendIndex],
    core_fm: FileManager,
    cpu_fm: FileManager,
    cpu_vec_fm: FileManager,
    cuda_fm: FileManager,
    dispatch_keys: Sequence[DispatchKey],
    functions_keys: Set[DispatchKey],
    rocm: bool,
    force_schema_registration: bool,
    per_operator_headers: bool,
    skip_dispatcher_op_registration: bool,
) -> None:
    extra_cuda_headers = """\
#include <c10/cuda/CUDAGuard.h>
#include <ATen/cuda/ATenCUDAGeneral.h>
#include <ATen/cuda/CUDADevice.h>
#include <ATen/cuda/CUDAContext.h>"""
    if rocm:
        extra_cuda_headers = """\
#include <ATen/hip/impl/HIPGuardImplMasqueradingAsCUDA.h>
#include <ATen/hip/ATenHIPGeneral.h>
#include <ATen/hip/HIPDevice.h>
#include <ATen/hip/HIPContext.h>"""

    for dispatch_key in dispatch_keys:
        fm = cuda_fm if is_cuda_dispatch_key(dispatch_key) else cpu_fm

        if per_operator_headers:

            def operator_headers() -> List[str]:
                headers = []
                for g in grouped_native_functions:
                    is_registered = False
                    if backend_index.has_kernel(g):
                        is_registered = True
                    # The above has_kernel test on a group will only test for
                    # the existence of out dispatch, because that's how
                    # structured kernels work. But sometimes functions can be
                    # grouped but not be structured, and then you need to check
                    # each individual piece, as they may have manual dispatch
                    # entries.
                    elif isinstance(g, NativeFunctionsGroup) and any(
                        backend_index.has_kernel(fn) for fn in g.functions()
                    ):
                        is_registered = True
                    # TODO: this condition is a bit questionable
                    # (It has to do with the fact that structured kernels get generated kernels
                    # to the Meta + CompositeExplicitAutogradNonFunctional keys).
                    elif g.structured and dispatch_key in (
                        DispatchKey.Meta,
                        DispatchKey.CompositeExplicitAutogradNonFunctional,
                    ):
                        is_registered = True
                    if not is_registered:
                        continue

                    headers.append(f"#include <ATen/ops/{g.root_name}_native.h>")
                    if (
                        dispatch_key
                        == DispatchKey.CompositeExplicitAutogradNonFunctional
                    ):
                        headers.append(f"#include <ATen/ops/{g.root_name}.h>")
                    if dispatch_key in functions_keys:
                        headers.append(
                            f"#include <ATen/ops/{g.root_name}_{dispatch_namespace}_dispatch.h>"
                        )

                return sorted(set(headers))

        else:

            def operator_headers() -> List[str]:
                headers = ["#include <ATen/NativeFunctions.h>"]
                if dispatch_key == DispatchKey.CompositeExplicitAutogradNonFunctional:
                    headers.append("#include <ATen/Functions.h>")
                if dispatch_key in functions_keys:
                    headers.append(f"#include <ATen/{dispatch_key!s}Functions.h>")
                return headers

        backend_index = backend_indices[dispatch_key]
        ns_grouped_native_functions = defaultdict(list)
        for grouped_native_function in grouped_native_functions:
            namespace = (
                grouped_native_function.namespace
                if isinstance(grouped_native_function, NativeFunction)
                else grouped_native_function.functional.namespace
            )
            ns_grouped_native_functions[namespace].append(grouped_native_function)

        dispatch_namespace = str(dispatch_key).lower()

        # CompositeImplicitAutogradNestdTensor does not currently user the helpers generated
        # compilation will fail when `-Werror=unused-function` flag is set
        gen_dispatch_helpers: bool = (
            dispatch_key != DispatchKey.CompositeImplicitAutogradNestedTensor
        )

        dispatch_definitions = get_native_function_definitions(
            fm=fm,
            grouped_native_functions=grouped_native_functions,
            dispatch_key=dispatch_key,
            backend_idx=backend_index,
            selector=selector,
            rocm=rocm,
            symint=True,
            skip_dispatcher_op_registration=skip_dispatcher_op_registration,
            gen_dispatch_helpers=gen_dispatch_helpers,
        )
        fm.write_with_template(
            f"Register{dispatch_key}.cpp",
            "RegisterDispatchKey.cpp",
            lambda: {
                "extra_cuda_headers": extra_cuda_headers
                if is_cuda_dispatch_key(dispatch_key)
                else "",
                "external_backend_headers": "",
                "dispatch_headers": dest.gen_registration_headers(
                    backend_index, per_operator_headers, rocm
                ),
                "ops_headers": operator_headers(),
                "dispatch_helpers": "",
                "dispatch_definitions": dispatch_definitions,
            },
        )

        for g in structured_native_functions:
            if not g.out.ufunc_inner_loop or not is_ufunc_dispatch_key(dispatch_key):
                continue
            name = g.functional.func.name.name
            if dispatch_key is DispatchKey.CPU:
                assert fm is cpu_fm
                fm.write_with_template(
                    f"UfuncCPU_{name}.cpp",
                    "UfuncCPU.cpp",
                    lambda: {
                        "meta_declaration": compute_meta_function_declaration(g),
                        "native_declaration": dest.compute_native_function_declaration(
                            g, backend_indices[dispatch_key]
                        ),
                        "native_definitions": dest.compute_ufunc_cpu(g),
                    },
                )
                cpu_vec_fm.write_with_template(
                    f"UfuncCPUKernel_{name}.cpp",
                    "UfuncCPUKernel.cpp",
                    lambda: {
                        "name": name,
                        "native_definitions": dest.compute_ufunc_cpu_kernel(g),
                    },
                )
            elif dispatch_key is DispatchKey.CUDA:
                cuda_headers = "#include <ATen/native/cuda/Loops.cuh>"
                if rocm:
                    cuda_headers = "#include <ATen/native/hip/Loops.cuh>"
                fm.write_with_template(
                    f"UfuncCUDA_{name}.cu",
                    "UfuncCUDA.cu",
                    lambda: {
                        "name": name,
                        "cuda_headers": cuda_headers,
                        "meta_declaration": compute_meta_function_declaration(g),
                        "native_declaration": dest.compute_native_function_declaration(
                            g, backend_indices[dispatch_key]
                        ),
                        "native_definitions": dest.compute_ufunc_cuda(g),
                    },
                )
            else:
                raise AssertionError(f"unrecognized {dispatch_key} for ufunc")

        del fm

    # BackendSelect is generated specially
    def gen_backend_select() -> Dict[str, List[str]]:
        relevant_fns = [
            fn for fn in native_functions if needs_backend_select(fn, selector)
        ]
        return {
            "ops_headers": [
                f"#include <ATen/ops/{fn.root_name}_ops.h>" for fn in relevant_fns
            ],
            "backend_select_method_definitions": list(
                mapMaybe(
                    ComputeBackendSelect(Target.DEFINITION, selector), relevant_fns
                )
            ),
            "backend_select_function_registrations": list(
                mapMaybe(
                    ComputeBackendSelect(Target.REGISTRATION, selector), relevant_fns
                )
            ),
        }

    cpu_fm.write("RegisterBackendSelect.cpp", gen_backend_select)

    schema_selector = selector
    if force_schema_registration:
        schema_selector = SelectiveBuilder.get_nop_selector()

    (
        aten_schema_registrations,
        schema_registrations,
    ) = get_native_function_schema_registrations(
        native_functions=native_functions, schema_selector=schema_selector
    )
    cpu_fm.write(
        "RegisterSchema.cpp",
        lambda: {
            "aten_schema_registrations": []
            if skip_dispatcher_op_registration
            else aten_schema_registrations,
            "schema_registrations": []
            if skip_dispatcher_op_registration
            else schema_registrations,
        },
    )

    def key_func(
        fn: Union[NativeFunction, NativeFunctionsGroup, NativeFunctionsViewGroup]
    ) -> str:
        return fn.root_name

    cpu_fm.write_sharded(
        "Operators.cpp",
        native_functions,
        key_fn=key_func,
        env_callable=lambda fn: {
            "operator_headers": [f"#include <ATen/ops/{fn.root_name}.h>"],
            "definitions": [
                ComputeOperators(
                    Target.DEFINITION,
                    static_dispatch_backend_indices=static_dispatch_idx,
                )(fn)
            ],
        },
        base_env={
            "static_dispatch_extra_headers": static_dispatch_extra_headers(
                static_dispatch_idx
            ),
        },
        num_shards=5,
        sharded_keys={
            "operator_headers",
            "definitions",
            "static_dispatch_extra_headers",
        },
    )

    cpu_fm.write("Functions.cpp", lambda: {})

    core_fm.write("TensorMethods.cpp", lambda: {})

    core_fm.write(
        "ATenOpList.cpp",
        lambda: {
            "aten_ops": list(mapMaybe(compute_aten_op, native_functions)),
        },
    )

    def functionalization_env_callable(
        g: Union[NativeFunction, NativeFunctionsGroup, NativeFunctionsViewGroup]
    ) -> Dict[str, List[str]]:
        def gen_op_headers(
            g: Union[NativeFunction, NativeFunctionsGroup, NativeFunctionsViewGroup]
        ) -> List[str]:
            if isinstance(g, NativeFunctionsViewGroup):
                # view ops always get a functionalization kernel
                headers = [
                    f"#include <ATen/ops/{g.view.root_name}_native.h>",
                    f"#include <ATen/ops/{g.view.root_name}_ops.h>",
                ]
                if g.view_copy is not None:
                    headers += [
                        f"#include <ATen/ops/{g.view_copy.root_name}_native.h>",
                        f"#include <ATen/ops/{g.view_copy.root_name}_ops.h>",
                    ]
                return headers
            elif isinstance(g, NativeFunctionsGroup):
                headers = [
                    f"#include <ATen/ops/{g.functional.root_name}_native.h>",
                    f"#include <ATen/ops/{g.functional.root_name}_ops.h>",
                    f"#include <ATen/ops/{g.out.root_name}_native.h>",
                    f"#include <ATen/ops/{g.out.root_name}_ops.h>",
                ]
                if g.inplace is not None:
                    headers += [
                        f"#include <ATen/ops/{g.inplace.root_name}_native.h>",
                        f"#include <ATen/ops/{g.inplace.root_name}_ops.h>",
                    ]
                if g.mutable is not None:
                    headers += [
                        f"#include <ATen/ops/{g.mutable.root_name}_native.h>",
                        f"#include <ATen/ops/{g.mutable.root_name}_ops.h>",
                    ]
                return headers
            else:
                return [
                    f"#include <ATen/ops/{g.root_name}_native.h>",
                    f"#include <ATen/ops/{g.root_name}_ops.h>",
                ]

        return {
            "ops_headers": gen_op_headers(g),
            "func_definitions": gen_functionalization_definition(
                selector,
                g,
            ),
            "func_registrations": gen_functionalization_registration(
                selector,
                g,
                backend_indices[DispatchKey.CompositeImplicitAutograd],
            ),
        }

    all_groups: List[
        Union[NativeFunction, NativeFunctionsGroup, NativeFunctionsViewGroup]
    ] = list(structured_native_functions) + list(
        view_groups  # type: ignore[assignment, arg-type, operator]
    )
    # Note: all operators that functionalization needs to handle (mutable and aliasing ops) should be grouped properly.
    # The only reason we really need to deal with direct NativeFunctions here (instead of the groups) is because:
    # (1) We can provide better error checking (error out if someone introduces a mutable op that doesn't obey the grouping logic)
    # (2) functionalization needs to manually register CompositeImplicitAutograd kernels, which might not be grouped.
    #     Although this could go away long-term if we add a dedicated dispatch key for decompositions.
    structured_map: Dict[OperatorName, NativeFunction] = {
        f.func.name: f
        for f in concatMap(lambda g: list(g.functions()), structured_native_functions)
    }
    view_map: Dict[OperatorName, NativeFunction] = {
        f.func.name: f for f in concatMap(lambda g: list(g.functions()), view_groups)
    }
    for f in native_functions:
        if f.func.name not in structured_map and f.func.name not in view_map:
            all_groups.append(f)

    cpu_fm.write_sharded(
        "RegisterFunctionalization.cpp",
        all_groups,
        key_fn=key_func,
        env_callable=functionalization_env_callable,
        num_shards=4,
        sharded_keys={
            "ops_headers",
            "func_definitions",
            "func_registrations",
            "func_add_back_views_definitions",
            "func_add_back_views_registrations",
        },
    )

    cpu_fm.write(
        "FunctionalInverses.h",
        lambda: {
            "view_inverse_declarations": list(
                mapMaybe(
                    lambda g: gen_functionalization_view_inverse_declaration(
                        selector, g
                    ),
                    view_groups,
                )
            )
        },
    )

    # Note [view_copy NativeFunctions]
    # Every view operator in native_functions.yaml that is not CompositeImplicitAutograd
    # needs to have a corresponding non-aliasing {view}_copy variant.
    # Backends that use functionalization and don't know how to handle aliasing ops
    # are expected to implement kernels for these {view}_copy kernels instead.
    # The code for {view}_copy operators in core is pretty boilerplate-heavy however,
    # so we codegen the following:
    # (1) A CompositeExplicitAutogradNonFunctional kernel for every {view}_copy operator.
    #     These are never explicitly invoked by the functionalization pass,
    #     but they could theoretically be called from user code (I added these kernels for completeness,
    #     since the ops are part of the public API).
    # (2) A derivative formula for every {view}_copy operator
    #     {view}_copy operators can re-use the same derivative formulas as their {view} op counterparts,
    #     so rather than stamping all of the entries out in derivatives.yaml,
    #     we codegen them in.
    #     This is similar to how autograd codegen doesn't require inplace ops to have a derivatives.yaml entry.
    cpu_fm.write(
        "CompositeViewCopyKernels.cpp",
        lambda: {
            "ops_headers": [
                "\n".join(
                    f"#include <ATen/ops/{f.root_name}_ops.h>\n"
                    # NB: this include is important as it ensures we
                    # set the visibility on generated view_copy kernels
                    # correctly
                    f"#include <ATen/ops/{f.root_name}_native.h>"
                    for f in (
                        [g.view] if g.view_copy is None else [g.view, g.view_copy]
                    )
                )
                for g in view_groups
            ]
            + [
                "\n".join(
                    f"#include <ATen/ops/{f.root_name}_ops.h>"
                    for f in [g.inplace, g.mutable, g.functional]
                    if f is not None and "generated" not in f.tags
                )
                for g in structured_native_functions
            ],
            "CompositeViewCopyKernel_Definitions": list(
                mapMaybe(
                    GenCompositeViewCopyKernel(
                        backend_indices[
                            DispatchKey.CompositeExplicitAutogradNonFunctional
                        ]
                    ),
                    view_groups,
                )
            ),
            "GeneratedCompositeFunctional_Definitions": list(
                mapMaybe(
                    gen_composite_functional_kernel,
                    structured_native_functions,
                )
            ),
            "GeneratedCompositeOut_Definitions": list(
                mapMaybe(
                    gen_composite_out_kernel,
                    structured_native_functions,
                )
            ),
        },
    )


def gen_declarations_yaml(
    cpu_fm: FileManager, native_functions: Sequence[NativeFunction]
) -> None:
    cpu_fm.write(
        "Declarations.yaml",
        lambda: format_yaml([compute_declaration_yaml(f) for f in native_functions]),
    )


def get_torchgen_root() -> pathlib.Path:
    """
    If you're depending on torchgen out-of-tree, you can use the root to figure
    out the path to native_functions.yaml
    """
    return pathlib.Path(__file__).parent.resolve()


def main() -> None:
    parser = argparse.ArgumentParser(description="Generate ATen source files")
    parser.add_argument(
        "-s",
        "--source-path",
        help="path to source directory for ATen",
        default="aten/src/ATen",
    )
    parser.add_argument(
        "-o",
        "--output-dependencies",
        help="output a list of dependencies into the given file and exit",
    )
    parser.add_argument(
        "--dry-run",
        action="store_true",
        help="run without writing any files (still updates outputs)",
    )
    parser.add_argument(
        "--per-operator-headers",
        action="store_true",
        help="generate separate headers per operator in ATen/ops",
    )
    parser.add_argument(
        "-d", "--install_dir", help="output directory", default="build/aten/src/ATen"
    )
    parser.add_argument(
        "--rocm",
        action="store_true",
        help="reinterpret CUDA as ROCm/HIP and adjust filepaths accordingly",
    )
    parser.add_argument(
        "--mps",
        action="store_true",
        help="Generate MPS registration code when set",
    )
    # TODO: --op_registration_whitelist will be removed when all call-sites
    # for gen.py are moved over to using the operator YAML file for mobile
    # custom build.
    parser.add_argument(
        "--op_registration_whitelist",
        nargs="*",
        help="filter op registrations by the whitelist (if set); "
        "each item is `namespace`::`operator name` without overload name; "
        "e.g.: aten::empty aten::conv2d ...",
    )
    parser.add_argument(
        "--op_selection_yaml_path",
        help="Provide a path to the operator selection (for custom build) YAML "
        "that contains the information about the set of selected operators "
        "and their categories (training, ...). Each operator is either a "
        "full operator name with overload or just a bare operator name. "
        "The operator names also contain the namespace prefix (e.g. aten::)",
    )
    parser.add_argument(
        "--backend_whitelist",
        nargs="*",
        help="filter dispatch backend by the whitelist (if set), "
        "e.g.: CPU CUDA QuantizedCPU ...",
    )
    parser.add_argument(
        "--static_dispatch_backend",
        nargs="*",
        help="generate static dispatch code for the specific backend (if set)",
    )
    parser.add_argument(
        "--skip_dispatcher_op_registration",
        action="store_true",
        help="Avoid registering operators into the dispatcher.",
    )
    parser.add_argument(
        "--force_schema_registration",
        action="store_true",
        help="force it to generate schema-only registrations for all ops, including"
        "those that are not listed on --op_registration_whitelist",
    )
    parser.add_argument(
        "--generate",
        type=str,
        nargs="*",
        choices=["headers", "sources", "declarations_yaml"],
        default=["headers", "sources", "declarations_yaml"],
        help="Generate only a subset of files",
    )

    options = parser.parse_args()

    selector = get_custom_build_selector(
        options.op_registration_whitelist,
        options.op_selection_yaml_path,
    )

    native_yaml_path = os.path.join(options.source_path, "native/native_functions.yaml")
    tags_yaml_path = os.path.join(options.source_path, "native/tags.yaml")

    from torchgen.model import dispatch_keys

    # TODO: stop generating CUDA kernels for non-CUDA builds
    ignore_keys = set()
    if not options.mps:
        ignore_keys.add(DispatchKey.MPS)

        if DispatchKey.MPS in dispatch_keys:
            del dispatch_keys[dispatch_keys.index(DispatchKey.MPS)]

    parsed_yaml = parse_native_yaml(native_yaml_path, tags_yaml_path, ignore_keys)
    valid_tags = _GLOBAL_PARSE_TAGS_YAML_CACHE[tags_yaml_path]
    native_functions, backend_indices = (
        parsed_yaml.native_functions,
        parsed_yaml.backend_indices,
    )

    grouped_native_functions = get_grouped_native_functions(native_functions)

    structured_native_functions = [
        g for g in grouped_native_functions if isinstance(g, NativeFunctionsGroup)
    ]
    native_functions_with_view_groups = get_grouped_by_view_native_functions(
        native_functions
    )
    view_groups = [
        g
        for g in native_functions_with_view_groups
        if isinstance(g, NativeFunctionsViewGroup)
    ]

    # NB: It is mandatory to NOT use os.path.join here, as the install directory
    # will eventually be ingested by cmake, which does not respect Windows style
    # path slashes.  If you switch this to use os.path.join, you'll get an error
    # like:
    #
    #   Syntax error in cmake code when parsing string
    #
    #     C:/Jenkins/workspace/pytorch-builds/pytorch-win-ws2016-cuda9-cudnn7-py3-build/build/aten/src/ATen\core/TensorMethods.h
    #
    #   Invalid character escape '\c'.
    core_install_dir = f"{options.install_dir}/core"
    pathlib.Path(core_install_dir).mkdir(parents=True, exist_ok=True)
    ops_install_dir = f"{options.install_dir}/ops"
    pathlib.Path(ops_install_dir).mkdir(parents=True, exist_ok=True)

    core_fm = make_file_manager(options=options, install_dir=core_install_dir)
    cpu_fm = make_file_manager(options=options)
    cpu_vec_fm = make_file_manager(options=options)
    cuda_fm = make_file_manager(options=options)
    ops_fm = make_file_manager(options=options, install_dir=ops_install_dir)

    # Only a limited set of dispatch keys get CPUFunctions.h headers generated
    # for them; this is the set
    functions_keys = {
        DispatchKey.CPU,
        DispatchKey.CUDA,
        DispatchKey.CompositeImplicitAutograd,
        DispatchKey.CompositeImplicitAutogradNestedTensor,
        DispatchKey.CompositeExplicitAutograd,
        DispatchKey.CompositeExplicitAutogradNonFunctional,
        DispatchKey.Meta,
    }
    if options.mps:
        functions_keys.add(DispatchKey.MPS)

    if options.backend_whitelist:
        dispatch_keys = [
            k
            for k in dispatch_keys
            if is_generic_dispatch_key(k) or str(k) in options.backend_whitelist
        ]

    static_dispatch_idx: List[BackendIndex] = []
    if options.static_dispatch_backend:
        static_dispatch_idx = [
            backend_indices[DispatchKey.parse(key)]
            for key in options.static_dispatch_backend
        ]
        for key in options.static_dispatch_backend:
            dp_key = DispatchKey.parse(key)
            if dp_key not in functions_keys:
                functions_keys.add(dp_key)

    if "sources" in options.generate:
        gen_source_files(
            native_functions=native_functions,
            grouped_native_functions=grouped_native_functions,
            structured_native_functions=structured_native_functions,
            view_groups=view_groups,
            selector=selector,
            static_dispatch_idx=static_dispatch_idx,
            backend_indices=backend_indices,
            core_fm=core_fm,
            cpu_fm=cpu_fm,
            cpu_vec_fm=cpu_vec_fm,
            cuda_fm=cuda_fm,
            dispatch_keys=dispatch_keys,
            functions_keys=functions_keys,
            rocm=options.rocm,
            force_schema_registration=options.force_schema_registration,
            per_operator_headers=options.per_operator_headers,
            skip_dispatcher_op_registration=options.skip_dispatcher_op_registration,
        )

    if "headers" in options.generate:
        gen_headers(
            native_functions=native_functions,
            valid_tags=valid_tags,
            grouped_native_functions=grouped_native_functions,
            structured_native_functions=structured_native_functions,
            static_dispatch_idx=static_dispatch_idx,
            selector=selector,
            backend_indices=backend_indices,
            core_fm=core_fm,
            cpu_fm=cpu_fm,
            cuda_fm=cuda_fm,
            ops_fm=ops_fm,
            dispatch_keys=dispatch_keys,
            functions_keys=functions_keys,
            rocm=options.rocm,
            per_operator_headers=options.per_operator_headers,
        )

    if "declarations_yaml" in options.generate:
        gen_declarations_yaml(native_functions=native_functions, cpu_fm=cpu_fm)

    if options.output_dependencies:
        depfile_path = pathlib.Path(options.output_dependencies).resolve()
        depfile_name = depfile_path.name
        depfile_stem = depfile_path.stem

        for fm, prefix in [
            (cpu_fm, ""),
            (cpu_vec_fm, "cpu_vec_"),
            (core_fm, "core_"),
            (cuda_fm, "cuda_"),
            (ops_fm, "ops_"),
        ]:
            varname = prefix + depfile_stem
            path = depfile_path.parent / (prefix + depfile_name)
            fm.write_outputs(varname, str(path))


if __name__ == "__main__":
    main()<|MERGE_RESOLUTION|>--- conflicted
+++ resolved
@@ -1419,11 +1419,7 @@
     backend_indices: Dict[DispatchKey, BackendIndex],
     native_function_decl_gen: Callable[
         [Union[NativeFunctionsGroup, NativeFunction], BackendIndex], List[str]
-<<<<<<< HEAD
-    ],
-=======
     ] = dest.compute_native_function_declaration,
->>>>>>> d6fe9838
 ) -> List[str]:
     """
     Generate kernel declarations, in `NativeFunction(s).h`.
@@ -1759,7 +1755,6 @@
     declarations = get_native_function_declarations(
         grouped_native_functions=grouped_native_functions,
         backend_indices=backend_indices,
-        native_function_decl_gen=dest.compute_native_function_declaration,
     )
     cpu_fm.write(
         "NativeFunctions.h",
