--- conflicted
+++ resolved
@@ -2258,30 +2258,12 @@
 - name: slow_conv_dilated3d(Tensor self, Tensor weight, int[3] kernel_size, Tensor? bias=None, int[3] stride=1, int[3] padding=0, int[3] dilation=1) -> Tensor
   self, weight, bias: "grad.defined() ? convolution_backward(grad, self, weight, bias->sizes(), stride, padding, dilation, false, std::vector<int64_t>(padding.size(), 0), 1, grad_input_mask) : std::tuple<Tensor, Tensor, Tensor>()"
 
-<<<<<<< HEAD
 - name: col2im(Tensor self, SymInt[2] output_size, int[2] kernel_size, int[2] dilation, int[2] padding, int[2] stride) -> Tensor
-  self: col2im_backward(grad, kernel_size, dilation, padding, stride)
+  self: im2col(grad, kernel_size, dilation, padding, stride)
   result: auto_linear
 
 - name: im2col(Tensor self, int[2] kernel_size, int[2] dilation, int[2] padding, int[2] stride) -> Tensor
-  self: im2col_backward_symint(grad, {self.sym_size(2), self.sym_size(3)}, kernel_size, dilation, padding, stride)
-  result: auto_linear
-
-# NN double backwards support
-- name: im2col_backward(Tensor grad_output, SymInt[2] input_size, int[2] kernel_size, int[2] dilation, int[2] padding, int[2] stride) -> Tensor
-  grad_output: im2col(grad, kernel_size, dilation, padding, stride)
-  result: auto_linear
-
-- name: col2im_backward(Tensor grad_output, int[2] kernel_size, int[2] dilation, int[2] padding, int[2] stride) -> Tensor
-  grad_output: col2im_symint(grad, {grad_output.sym_size(2), grad_output.sym_size(3)}, kernel_size, dilation, padding, stride)
-=======
-- name: col2im(Tensor self, int[2] output_size, int[2] kernel_size, int[2] dilation, int[2] padding, int[2] stride) -> Tensor
-  self: im2col(grad, kernel_size, dilation, padding, stride)
-  result: auto_linear
-
-- name: im2col(Tensor self, int[2] kernel_size, int[2] dilation, int[2] padding, int[2] stride) -> Tensor
-  self: col2im(grad, {self.size(-2), self.size(-1)}, kernel_size, dilation, padding, stride)
->>>>>>> 07ce0b43
+  self: col2im_symint(grad, {self.sym_size(-2), self.sym_size(-1)}, kernel_size, dilation, padding, stride)
   result: auto_linear
 
 - name: _adaptive_avg_pool2d_backward(Tensor grad_output, Tensor self) -> Tensor
