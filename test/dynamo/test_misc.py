--- conflicted
+++ resolved
@@ -2991,11 +2991,7 @@
                     # We remember to exit the inner autocast correctly to outer
                     # even after graph breaks
                     f_float16 = self.mm_breaks(a_float32, b_float32)
-<<<<<<< HEAD
                     # assert f_float16.dtype == f_float16_1.dtype
-=======
-                    assert f_float16.dtype == f_float16_1.dtype
->>>>>>> 88fe6312
                 return f_float16, g_float32
 
         module = MyModule()
