--- conflicted
+++ resolved
@@ -2371,11 +2371,6 @@
 
     def test_simple_traverse(self):
         numbers_dp = NumbersDataset(size=50)
-<<<<<<< HEAD
-        mapped_dp = numbers_dp.map(lambda x: x * 10)
-        graph = torch.utils.data.graph.traverse(mapped_dp, only_datapipe=True)
-        expected: Dict[Any, Any] = {id(mapped_dp): (mapped_dp, {id(numbers_dp): (numbers_dp, {})})}
-=======
         shuffled_dp = numbers_dp.shuffle()
         sharded_dp = shuffled_dp.sharding_filter()
         mapped_dp = sharded_dp.map(lambda x: x * 10)
@@ -2389,13 +2384,12 @@
                 })
             })
         }
->>>>>>> 0efd4e92
         self.assertEqual(expected, graph)
 
         dps = torch.utils.data.graph_settings.get_all_graph_pipes(graph)
-        self.assertEqual(len(dps), 2)
-        self.assertTrue(numbers_dp in dps)
-        self.assertTrue(mapped_dp in dps)
+        self.assertEqual(len(dps), 4)
+        for datapipe in (numbers_dp, shuffled_dp, sharded_dp, mapped_dp):
+            self.assertTrue(datapipe in dps)
 
     def test_traverse_forked(self):
         numbers_dp = NumbersDataset(size=50)
