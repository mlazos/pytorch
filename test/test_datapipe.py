# Owner(s): ["module: dataloader"]

import copy
import itertools
import os
import os.path
import pickle
import random
import sys
import tempfile
import warnings
from functools import partial
from typing import (
    Any,
    Awaitable,
    Dict,
    Generic,
    Iterator,
    List,
    NamedTuple,
    Optional,
    Set,
    Tuple,
    Type,
    TypeVar,
    Union,
)
from unittest import skipIf

import numpy as np

import torch
import torch.utils.data.datapipes as dp
import torch.utils.data.graph
import torch.utils.data.graph_settings
from torch.testing._internal.common_utils import TestCase, run_tests, suppress_warnings
from torch.utils.data import (
    DataLoader,
    DataChunk,
    IterDataPipe,
    MapDataPipe,
    RandomSampler,
    argument_validation,
    runtime_validation,
    runtime_validation_disabled,
)
from torch.utils.data.graph import traverse
from torch.utils.data.datapipes.utils.common import StreamWrapper
from torch.utils.data.datapipes.utils.decoder import (
    basichandlers as decoder_basichandlers,
)
from torch.utils.data.datapipes.utils.snapshot import (
    _simple_graph_snapshot_restoration
)
from torch.utils.data.datapipes.dataframe import CaptureDataFrame
from torch.utils.data.datapipes.dataframe import dataframe_wrapper as df_wrapper

try:
    import dill

    # XXX: By default, dill writes the Pickler dispatch table to inject its
    # own logic there. This globally affects the behavior of the standard library
    # pickler for any user who transitively depends on this module!
    # Undo this extension to avoid altering the behavior of the pickler globally.
    dill.extend(use_dill=False)
    HAS_DILL = True
except ImportError:
    HAS_DILL = False
skipIfNoDill = skipIf(not HAS_DILL, "no dill")

try:
    import pandas  # type: ignore[import] # noqa: F401 F403

    HAS_PANDAS = True
except ImportError:
    HAS_PANDAS = False
skipIfNoDataFrames = skipIf(not HAS_PANDAS, "no dataframes (pandas)")

skipTyping = skipIf(True, "TODO: Fix typing bug")
T_co = TypeVar("T_co", covariant=True)


def create_temp_dir_and_files():
    # The temp dir and files within it will be released and deleted in tearDown().
    # Adding `noqa: P201` to avoid mypy's warning on not releasing the dir handle within this function.
    temp_dir = tempfile.TemporaryDirectory()  # noqa: P201
    temp_dir_path = temp_dir.name
    with tempfile.NamedTemporaryFile(dir=temp_dir_path, delete=False, suffix='.txt') as f:
        temp_file1_name = f.name
    with tempfile.NamedTemporaryFile(dir=temp_dir_path, delete=False, suffix='.byte') as f:
        temp_file2_name = f.name
    with tempfile.NamedTemporaryFile(dir=temp_dir_path, delete=False, suffix='.empty') as f:
        temp_file3_name = f.name

    with open(temp_file1_name, 'w') as f1:
        f1.write('0123456789abcdef')
    with open(temp_file2_name, 'wb') as f2:
        f2.write(b"0123456789abcdef")

    temp_sub_dir = tempfile.TemporaryDirectory(dir=temp_dir_path)  # noqa: P201
    temp_sub_dir_path = temp_sub_dir.name
    with tempfile.NamedTemporaryFile(dir=temp_sub_dir_path, delete=False, suffix='.txt') as f:
        temp_sub_file1_name = f.name
    with tempfile.NamedTemporaryFile(dir=temp_sub_dir_path, delete=False, suffix='.byte') as f:
        temp_sub_file2_name = f.name

    with open(temp_sub_file1_name, 'w') as f1:
        f1.write('0123456789abcdef')
    with open(temp_sub_file2_name, 'wb') as f2:
        f2.write(b"0123456789abcdef")

    return [(temp_dir, temp_file1_name, temp_file2_name, temp_file3_name),
            (temp_sub_dir, temp_sub_file1_name, temp_sub_file2_name)]


def reset_after_n_next_calls(datapipe: Union[IterDataPipe[T_co], MapDataPipe[T_co]],
                             n: int) -> Tuple[List[T_co], List[T_co]]:
    """
    Given a DataPipe and integer n, iterate the DataPipe for n elements and store the elements into a list
    Then, reset the DataPipe and return a tuple of two lists
        1. A list of elements yielded before the reset
        2. A list of all elements of the DataPipe after the reset
    """
    it = iter(datapipe)
    res_before_reset = []
    for _ in range(n):
        res_before_reset.append(next(it))
    return res_before_reset, list(datapipe)


def odd_or_even(x: int) -> int:
    return x % 2


class TestDataChunk(TestCase):
    def setUp(self):
        self.elements = list(range(10))
        random.shuffle(self.elements)
        self.chunk: DataChunk[int] = DataChunk(self.elements)

    def test_getitem(self):
        for i in range(10):
            self.assertEqual(self.elements[i], self.chunk[i])

    def test_iter(self):
        for ele, dc in zip(self.elements, iter(self.chunk)):
            self.assertEqual(ele, dc)

    def test_len(self):
        self.assertEqual(len(self.elements), len(self.chunk))

    def test_as_string(self):
        self.assertEqual(str(self.chunk), str(self.elements))

        batch = [self.elements] * 3
        chunks: List[DataChunk[int]] = [DataChunk(self.elements)] * 3
        self.assertEqual(str(batch), str(chunks))

    def test_sort(self):
        chunk: DataChunk[int] = DataChunk(self.elements)
        chunk.sort()
        self.assertTrue(isinstance(chunk, DataChunk))
        for i, d in enumerate(chunk):
            self.assertEqual(i, d)

    def test_reverse(self):
        chunk: DataChunk[int] = DataChunk(self.elements)
        chunk.reverse()
        self.assertTrue(isinstance(chunk, DataChunk))
        for i in range(10):
            self.assertEqual(chunk[i], self.elements[9 - i])

    def test_random_shuffle(self):
        elements = list(range(10))
        chunk: DataChunk[int] = DataChunk(elements)

        rng = random.Random(0)
        rng.shuffle(chunk)

        rng = random.Random(0)
        rng.shuffle(elements)

        self.assertEqual(chunk, elements)


class TestStreamWrapper(TestCase):
    class _FakeFD:
        def __init__(self, filepath):
            self.filepath = filepath
            self.opened = False
            self.closed = False

        def open(self):
            self.opened = True

        def read(self):
            if self.opened:
                return "".join(self)
            else:
                raise IOError("Cannot read from un-opened file descriptor")

        def __iter__(self):
            for i in range(5):
                yield str(i)

        def close(self):
            if self.opened:
                self.opened = False
                self.closed = True

        def __repr__(self):
            return "FakeFD"

    def test_dir(self):
        fd = TestStreamWrapper._FakeFD("")
        wrap_fd = StreamWrapper(fd)

        s = set(dir(wrap_fd))
        for api in ['open', 'read', 'close']:
            self.assertTrue(api in s)

    def test_api(self):
        fd = TestStreamWrapper._FakeFD("")
        wrap_fd = StreamWrapper(fd)

        self.assertFalse(fd.opened)
        self.assertFalse(fd.closed)
        with self.assertRaisesRegex(IOError, "Cannot read from"):
            wrap_fd.read()

        wrap_fd.open()
        self.assertTrue(fd.opened)
        self.assertEqual("01234", wrap_fd.read())

        del wrap_fd
        self.assertFalse(fd.opened)
        self.assertTrue(fd.closed)

    def test_pickle(self):
        with tempfile.TemporaryFile() as f:
            with self.assertRaises(TypeError) as ctx1:
                pickle.dumps(f)

            wrap_f = StreamWrapper(f)
            with self.assertRaises(TypeError) as ctx2:
                pickle.dumps(wrap_f)

            # Same exception when pickle
            self.assertEqual(str(ctx1.exception), str(ctx2.exception))

        fd = TestStreamWrapper._FakeFD("")
        wrap_fd = StreamWrapper(fd)
        _ = pickle.loads(pickle.dumps(wrap_fd))

    def test_repr(self):
        fd = TestStreamWrapper._FakeFD("")
        wrap_fd = StreamWrapper(fd)
        self.assertEqual(str(wrap_fd), "StreamWrapper<FakeFD>")

        with tempfile.TemporaryFile() as f:
            wrap_f = StreamWrapper(f)
            self.assertEqual(str(wrap_f), "StreamWrapper<" + str(f) + ">")


class TestIterableDataPipeBasic(TestCase):
    def setUp(self):
        ret = create_temp_dir_and_files()
        self.temp_dir = ret[0][0]
        self.temp_files = ret[0][1:]
        self.temp_sub_dir = ret[1][0]
        self.temp_sub_files = ret[1][1:]

    def tearDown(self):
        try:
            self.temp_sub_dir.cleanup()
            self.temp_dir.cleanup()
        except Exception as e:
            warnings.warn("TestIterableDatasetBasic was not able to cleanup temp dir due to {}".format(str(e)))

    def test_listdirfiles_iterable_datapipe(self):
        temp_dir = self.temp_dir.name
        datapipe: IterDataPipe = dp.iter.FileLister(temp_dir, '')

        count = 0
        for pathname in datapipe:
            count = count + 1
            self.assertTrue(pathname in self.temp_files)
        self.assertEqual(count, len(self.temp_files))

        count = 0
        datapipe = dp.iter.FileLister(temp_dir, '', recursive=True)
        for pathname in datapipe:
            count = count + 1
            self.assertTrue((pathname in self.temp_files) or (pathname in self.temp_sub_files))
        self.assertEqual(count, len(self.temp_files) + len(self.temp_sub_files))

        temp_files = self.temp_files
        datapipe = dp.iter.FileLister([temp_dir, *temp_files])
        count = 0
        for pathname in datapipe:
            count += 1
            self.assertTrue(pathname in self.temp_files)
        self.assertEqual(count, 2 * len(self.temp_files))

        # test functional API
        datapipe = datapipe.list_files()
        count = 0
        for pathname in datapipe:
            count += 1
            self.assertTrue(pathname in self.temp_files)
        self.assertEqual(count, 2 * len(self.temp_files))

    def test_listdirfilesdeterministic_iterable_datapipe(self):
        temp_dir = self.temp_dir.name

        datapipe = dp.iter.FileLister(temp_dir, '')
        # The output order should be always the same.
        self.assertEqual(list(datapipe), list(datapipe))

        datapipe = dp.iter.FileLister(temp_dir, '', recursive=True)
        # The output order should be always the same.
        self.assertEqual(list(datapipe), list(datapipe))

    def test_openfilesfromdisk_iterable_datapipe(self):
        # test import datapipe class directly
        from torch.utils.data.datapipes.iter import (
            FileLister,
            FileOpener,
        )

        temp_dir = self.temp_dir.name
        datapipe1 = FileLister(temp_dir, '')
        datapipe2 = FileOpener(datapipe1, mode='b')

        count = 0
        for rec in datapipe2:
            count = count + 1
            self.assertTrue(rec[0] in self.temp_files)
            with open(rec[0], 'rb') as f:
                self.assertEqual(rec[1].read(), f.read())
                rec[1].close()
        self.assertEqual(count, len(self.temp_files))

        # functional API
        datapipe3 = datapipe1.open_files(mode='b')

        count = 0
        for rec in datapipe3:
            count = count + 1
            self.assertTrue(rec[0] in self.temp_files)
            with open(rec[0], 'rb') as f:
                self.assertEqual(rec[1].read(), f.read())
                rec[1].close()
        self.assertEqual(count, len(self.temp_files))

        # __len__ Test
        with self.assertRaises(TypeError):
            len(datapipe3)

    def test_routeddecoder_iterable_datapipe(self):
        temp_dir = self.temp_dir.name
        temp_pngfile_pathname = os.path.join(temp_dir, "test_png.png")
        png_data = np.array([[[1., 0., 0.], [1., 0., 0.]], [[1., 0., 0.], [1., 0., 0.]]], dtype=np.single)
        np.save(temp_pngfile_pathname, png_data)
        datapipe1 = dp.iter.FileLister(temp_dir, ['*.png', '*.txt'])
        datapipe2 = dp.iter.FileOpener(datapipe1, mode='b')

        def _png_decoder(extension, data):
            if extension != 'png':
                return None
            return np.load(data)

        def _helper(prior_dp, dp, channel_first=False):
            # Byte stream is not closed
            for inp in prior_dp:
                self.assertFalse(inp[1].closed)
            for inp, rec in zip(prior_dp, dp):
                ext = os.path.splitext(rec[0])[1]
                if ext == '.png':
                    expected = np.array([[[1., 0., 0.], [1., 0., 0.]], [[1., 0., 0.], [1., 0., 0.]]], dtype=np.single)
                    if channel_first:
                        expected = expected.transpose(2, 0, 1)
                    self.assertEqual(rec[1], expected)
                else:
                    with open(rec[0], 'rb') as f:
                        self.assertEqual(rec[1], f.read().decode('utf-8'))
                # Corresponding byte stream is closed by Decoder
                self.assertTrue(inp[1].closed)

        cached = list(datapipe2)
        with warnings.catch_warnings(record=True) as wa:
            datapipe3 = dp.iter.RoutedDecoder(cached, _png_decoder)
        datapipe3.add_handler(decoder_basichandlers)
        _helper(cached, datapipe3)

        cached = list(datapipe2)
        with warnings.catch_warnings(record=True) as wa:
            datapipe4 = dp.iter.RoutedDecoder(cached, decoder_basichandlers)
        datapipe4.add_handler(_png_decoder)
        _helper(cached, datapipe4, channel_first=True)

    def test_groupby_iterable_datapipe(self):
        file_list = ["a.png", "b.png", "c.json", "a.json", "c.png", "b.json", "d.png",
                     "d.json", "e.png", "f.json", "g.png", "f.png", "g.json", "e.json",
                     "h.txt", "h.json"]

        import io

        datapipe1 = dp.iter.IterableWrapper([(filename, io.BytesIO(b'12345abcde')) for filename in file_list])

        def group_fn(data):
            filepath, _ = data
            return os.path.basename(filepath).split(".")[0]

        datapipe2 = dp.iter.Grouper(datapipe1, group_key_fn=group_fn, group_size=2)

        def order_fn(data):
            data.sort(key=lambda f: f[0], reverse=True)
            return data

        datapipe3 = dp.iter.Mapper(datapipe2, fn=order_fn)  # type: ignore[var-annotated]

        expected_result = [
            ("a.png", "a.json"), ("c.png", "c.json"), ("b.png", "b.json"), ("d.png", "d.json"),
            ("f.png", "f.json"), ("g.png", "g.json"), ("e.png", "e.json"), ("h.txt", "h.json")]

        count = 0
        for rec, expected in zip(datapipe3, expected_result):
            count = count + 1
            self.assertEqual(os.path.basename(rec[0][0]), expected[0])
            self.assertEqual(os.path.basename(rec[1][0]), expected[1])
            for i in [0, 1]:
                self.assertEqual(rec[i][1].read(), b'12345abcde')
                rec[i][1].close()
        self.assertEqual(count, 8)

    def test_demux_mux_datapipe(self):
        numbers = NumbersDataset(10)
        n1, n2 = numbers.demux(2, lambda x: x % 2)
        self.assertEqual([0, 2, 4, 6, 8], list(n1))
        self.assertEqual([1, 3, 5, 7, 9], list(n2))

        # Functional Test: demux and mux works sequentially as expected
        numbers = NumbersDataset(10)
        n1, n2, n3 = numbers.demux(3, lambda x: x % 3)
        n = n1.mux(n2, n3)
        self.assertEqual(list(range(9)), list(n))

        # Functional Test: Uneven DataPipes
        source_numbers = list(range(0, 10)) + [10, 12]
        numbers_dp = dp.iter.IterableWrapper(source_numbers)
        n1, n2 = numbers_dp.demux(2, lambda x: x % 2)
        self.assertEqual([0, 2, 4, 6, 8, 10, 12], list(n1))
        self.assertEqual([1, 3, 5, 7, 9], list(n2))
        n = n1.mux(n2)
        self.assertEqual(list(range(10)), list(n))

    @suppress_warnings  # Suppress warning for lambda fn
    def test_map_with_col_file_handle_datapipe(self):
        temp_dir = self.temp_dir.name
        datapipe1 = dp.iter.FileLister(temp_dir, '')
        datapipe2 = dp.iter.FileOpener(datapipe1)

        def _helper(datapipe):
            dp1 = datapipe.map(lambda x: x.read(), input_col=1)
            dp2 = datapipe.map(lambda x: (x[0], x[1].read()))
            self.assertEqual(list(dp1), list(dp2))

        # tuple
        _helper(datapipe2)
        # list
        datapipe3 = datapipe2.map(lambda x: list(x))
        _helper(datapipe3)


@skipIfNoDataFrames
class TestCaptureDataFrame(TestCase):
    def get_new_df(self):
        return df_wrapper.create_dataframe([[1, 2]], columns=['a', 'b'])

    def compare_capture_and_eager(self, operations):
        cdf = CaptureDataFrame()
        cdf = operations(cdf)
        df = self.get_new_df()
        cdf = cdf.apply_ops(df)

        df = self.get_new_df()
        df = operations(df)

        self.assertTrue(df.equals(cdf))

    def test_basic_capture(self):
        def operations(df):
            df['c'] = df.b + df['a'] * 7
            # somehow swallows pandas UserWarning when `df.c = df.b + df['a'] * 7`
            return df

        self.compare_capture_and_eager(operations)


class TestDataFramesPipes(TestCase):
    """
        Most of test will fail if pandas instaled, but no dill available.
        Need to rework them to avoid multiple skips.
    """

    def _get_datapipe(self, range=10, dataframe_size=7):
        return NumbersDataset(range) \
            .map(lambda i: (i, i % 3))

    def _get_dataframes_pipe(self, range=10, dataframe_size=7):
        return NumbersDataset(range) \
            .map(lambda i: (i, i % 3)) \
            ._to_dataframes_pipe(
            columns=['i', 'j'],
            dataframe_size=dataframe_size)

    @skipIfNoDataFrames
    @skipIfNoDill  # TODO(VitalyFedyunin): Decouple tests from dill by avoiding lambdas in map
    def test_capture(self):
        dp_numbers = self._get_datapipe().map(lambda x: (x[0], x[1], x[1] + 3 * x[0]))
        df_numbers = self._get_dataframes_pipe()
        df_numbers['k'] = df_numbers['j'] + df_numbers.i * 3
        expected = list(dp_numbers)
        actual = list(df_numbers)
        self.assertEqual(expected, actual)

    @skipIfNoDataFrames
    @skipIfNoDill
    def test_shuffle(self):
        #  With non-zero (but extremely low) probability (when shuffle do nothing),
        #  this test fails, so feel free to restart
        df_numbers = self._get_dataframes_pipe(range=1000).shuffle()
        dp_numbers = self._get_datapipe(range=1000)
        df_result = [tuple(item) for item in df_numbers]
        self.assertNotEqual(list(dp_numbers), df_result)
        self.assertEqual(list(dp_numbers), sorted(df_result))

    @skipIfNoDataFrames
    @skipIfNoDill
    def test_batch(self):
        df_numbers = self._get_dataframes_pipe(range=100).batch(8)
        df_numbers_list = list(df_numbers)
        last_batch = df_numbers_list[-1]
        self.assertEqual(4, len(last_batch))
        unpacked_batch = [tuple(row) for row in last_batch]
        self.assertEqual([(96, 0), (97, 1), (98, 2), (99, 0)], unpacked_batch)

    @skipIfNoDataFrames
    @skipIfNoDill
    def test_unbatch(self):
        df_numbers = self._get_dataframes_pipe(range=100).batch(8).batch(3)
        dp_numbers = self._get_datapipe(range=100)
        self.assertEqual(list(dp_numbers), list(df_numbers.unbatch(2)))

    @skipIfNoDataFrames
    @skipIfNoDill
    def test_filter(self):
        df_numbers = self._get_dataframes_pipe(range=10).filter(lambda x: x.i > 5)
        actual = list(df_numbers)
        self.assertEqual([(6, 0), (7, 1), (8, 2), (9, 0)], actual)

    @skipIfNoDataFrames
    @skipIfNoDill
    def test_collate(self):
        def collate_i(column):
            return column.sum()

        def collate_j(column):
            return column.prod()
        df_numbers = self._get_dataframes_pipe(range=30).batch(3)
        df_numbers = df_numbers.collate({'j': collate_j, 'i': collate_i})

        expected_i = [3,
                      12,
                      21,
                      30,
                      39,
                      48,
                      57,
                      66,
                      75,
                      84, ]

        actual_i = []
        for i, j in df_numbers:
            actual_i.append(i)
        self.assertEqual(expected_i, actual_i)

        actual_i = []
        for item in df_numbers:
            actual_i.append(item.i)
        self.assertEqual(expected_i, actual_i)


class IDP_NoLen(IterDataPipe):
    def __init__(self, input_dp):
        super().__init__()
        self.input_dp = input_dp

    # Prevent in-place modification
    def __iter__(self):
        input_dp = self.input_dp if isinstance(self.input_dp, IterDataPipe) else copy.deepcopy(self.input_dp)
        for i in input_dp:
            yield i


def _fake_fn(data):
    return data


def _fake_add(constant, data):
    return constant + data


def _fake_filter_fn(data):
    return True


def _simple_filter_fn(data):
    return data >= 5

def _fake_filter_fn_constant(constant, data):
    return data >= constant


def _mul_10(x):
    return x * 10


def _mod_3_test(x):
    return x % 3 == 1


lambda_fn1 = lambda x: x  # noqa: E731
lambda_fn2 = lambda x: x % 2  # noqa: E731
lambda_fn3 = lambda x: x >= 5  # noqa: E731


class TestFunctionalIterDataPipe(TestCase):

    def _serialization_test_helper(self, datapipe, use_dill):
        if use_dill:
            serialized_dp = dill.dumps(datapipe)
            deserialized_dp = dill.loads(serialized_dp)
        else:
            serialized_dp = pickle.dumps(datapipe)
            deserialized_dp = pickle.loads(serialized_dp)
        try:
            self.assertEqual(list(datapipe), list(deserialized_dp))
        except AssertionError as e:
            print(f"{datapipe} is failing.")
            raise e

    def _serialization_test_for_single_dp(self, dp, use_dill=False):
        # 1. Testing for serialization before any iteration starts
        self._serialization_test_helper(dp, use_dill)
        # 2. Testing for serialization after DataPipe is partially read
        it = iter(dp)
        _ = next(it)
        self._serialization_test_helper(dp, use_dill)
        # 3. Testing for serialization after DataPipe is fully read
        it = iter(dp)
        _ = list(it)
        self._serialization_test_helper(dp, use_dill)

    def _serialization_test_for_dp_with_children(self, dp1, dp2, use_dill=False):
        # 1. Testing for serialization before any iteration starts
        self._serialization_test_helper(dp1, use_dill)
        self._serialization_test_helper(dp2, use_dill)

        # 2. Testing for serialization after DataPipe is partially read
        it1, it2 = iter(dp1), iter(dp2)
        _, _ = next(it1), next(it2)
        # Catch `fork`, `demux` "some child DataPipes are not exhausted" warning
        with warnings.catch_warnings(record=True) as wa:
            self._serialization_test_helper(dp1, use_dill)
            self._serialization_test_helper(dp2, use_dill)

        # 2.5. Testing for serialization after one child DataPipe is fully read
        #      (Only for DataPipes with children DataPipes)
        it1 = iter(dp1)
        _ = list(it1)  # fully read one child
        # Catch `fork`, `demux` "some child DataPipes are not exhausted" warning
        with warnings.catch_warnings(record=True) as wa:
            self._serialization_test_helper(dp1, use_dill)
            self._serialization_test_helper(dp2, use_dill)

        # 3. Testing for serialization after DataPipe is fully read
        it2 = iter(dp2)
        _ = list(it2)  # fully read the other child
        self._serialization_test_helper(dp1, use_dill)
        self._serialization_test_helper(dp2, use_dill)

    def test_serializable(self):
        picklable_datapipes: List = [
            (dp.iter.Batcher, None, (3, True,), {}),
            (dp.iter.Collator, None, (_fake_fn,), {}),
            (dp.iter.Concater, None, (dp.iter.IterableWrapper(range(5)),), {}),
            (dp.iter.Demultiplexer, None, (2, _simple_filter_fn), {}),
            (dp.iter.FileLister, ".", (), {}),
            (dp.iter.FileOpener, None, (), {}),
            (dp.iter.Filter, None, (_fake_filter_fn,), {}),
            (dp.iter.Filter, None, (partial(_fake_filter_fn_constant, 5),), {}),
            (dp.iter.Forker, None, (2,), {}),
            (dp.iter.Grouper, None, (_fake_filter_fn,), {"group_size": 2}),
            (dp.iter.IterableWrapper, range(10), (), {}),
            (dp.iter.Mapper, None, (_fake_fn,), {}),
            (dp.iter.Mapper, None, (partial(_fake_add, 1),), {}),
            (dp.iter.Multiplexer, None, (dp.iter.IterableWrapper(range(10)),), {}),
            (dp.iter.Sampler, None, (), {}),
            (dp.iter.Shuffler, dp.iter.IterableWrapper([0] * 10), (), {}),
            (dp.iter.StreamReader, None, (), {}),
            (dp.iter.UnBatcher, None, (0,), {}),
            (dp.iter.Zipper, None, (dp.iter.IterableWrapper(range(10)),), {}),
        ]
        # Skipping comparison for these DataPipes
        dp_skip_comparison = {dp.iter.FileOpener, dp.iter.StreamReader}
        # These DataPipes produce multiple DataPipes as outputs and those should be compared
        dp_compare_children = {dp.iter.Demultiplexer, dp.iter.Forker}

        for dpipe, custom_input, dp_args, dp_kwargs in picklable_datapipes:
            if custom_input is None:
                custom_input = dp.iter.IterableWrapper(range(10))
            if dpipe in dp_skip_comparison:  # Merely make sure they are picklable and loadable (no value comparison)
                datapipe = dpipe(custom_input, *dp_args, **dp_kwargs)  # type: ignore[call-arg]
                serialized_dp = pickle.dumps(datapipe)
                _ = pickle.loads(serialized_dp)
            elif dpipe in dp_compare_children:  # DataPipes that have children
                dp1, dp2 = dpipe(custom_input, *dp_args, **dp_kwargs)  # type: ignore[call-arg]
                self._serialization_test_for_dp_with_children(dp1, dp2)
            else:  # Single DataPipe that requires comparison
                datapipe = dpipe(custom_input, *dp_args, **dp_kwargs)  # type: ignore[call-arg]
                self._serialization_test_for_single_dp(datapipe)

    def test_serializable_with_dill(self):
        """Only for DataPipes that take in a function as argument"""
        input_dp = dp.iter.IterableWrapper(range(10))

        datapipes_with_lambda_fn: List[Tuple[Type[IterDataPipe], Tuple, Dict[str, Any]]] = [
            (dp.iter.Collator, (lambda_fn1,), {}),
            (dp.iter.Demultiplexer, (2, lambda_fn2,), {}),
            (dp.iter.Filter, (lambda_fn3,), {}),
            (dp.iter.Grouper, (lambda_fn3,), {}),
            (dp.iter.Mapper, (lambda_fn1,), {}),
        ]

        def _local_fns():
            def _fn1(x):
                return x

            def _fn2(x):
                return x % 2

            def _fn3(x):
                return x >= 5

            return _fn1, _fn2, _fn3

        fn1, fn2, fn3 = _local_fns()

        datapipes_with_local_fn: List[Tuple[Type[IterDataPipe], Tuple, Dict[str, Any]]] = [
            (dp.iter.Collator, (fn1,), {}),
            (dp.iter.Demultiplexer, (2, fn2,), {}),
            (dp.iter.Filter, (fn3,), {}),
            (dp.iter.Grouper, (fn3,), {}),
            (dp.iter.Mapper, (fn1,), {}),
        ]

        dp_compare_children = {dp.iter.Demultiplexer}

        if HAS_DILL:
            for dpipe, dp_args, dp_kwargs in datapipes_with_lambda_fn + datapipes_with_local_fn:
                if dpipe in dp_compare_children:
                    dp1, dp2 = dpipe(input_dp, *dp_args, **dp_kwargs)  # type: ignore[call-arg]
                    self._serialization_test_for_dp_with_children(dp1, dp2, use_dill=True)
                else:
                    datapipe = dpipe(input_dp, *dp_args, **dp_kwargs)  # type: ignore[call-arg]
                    self._serialization_test_for_single_dp(datapipe, use_dill=True)
        else:
            msgs = (
                r"^Lambda function is not supported by pickle",
                r"^Local function is not supported by pickle"
            )
            for dps, msg in zip((datapipes_with_lambda_fn, datapipes_with_local_fn), msgs):
                for dpipe, dp_args, dp_kwargs in dps:
                    with self.assertWarnsRegex(UserWarning, msg):
                        datapipe = dpipe(input_dp, *dp_args, **dp_kwargs)  # type: ignore[call-arg]
                    with self.assertRaises((pickle.PicklingError, AttributeError)):
                        pickle.dumps(datapipe)

    def test_iterable_wrapper_datapipe(self):

        input_ls = list(range(10))
        input_dp = dp.iter.IterableWrapper(input_ls)

        # Functional Test: values are unchanged and in the same order
        self.assertEqual(input_ls, list(input_dp))

        # Functional Test: deep copy by default when an iterator is initialized (first element is read)
        it = iter(input_dp)
        self.assertEqual(0, next(it))  # The deep copy only happens when the first element is read
        input_ls.append(50)
        self.assertEqual(list(range(1, 10)), list(it))

        # Functional Test: shallow copy
        input_ls2 = [1, 2, 3]
        input_dp_shallow = dp.iter.IterableWrapper(input_ls2, deepcopy=False)
        input_ls2.append(10)
        self.assertEqual([1, 2, 3, 10], list(input_dp_shallow))

        # Reset Test: reset the DataPipe
        input_ls = list(range(10))
        input_dp = dp.iter.IterableWrapper(input_ls)
        n_elements_before_reset = 5
        res_before_reset, res_after_reset = reset_after_n_next_calls(input_dp, n_elements_before_reset)
        self.assertEqual(input_ls[:n_elements_before_reset], res_before_reset)
        self.assertEqual(input_ls, res_after_reset)

        # __len__ Test: inherits length from sequence
        self.assertEqual(len(input_ls), len(input_dp))

    def test_concat_iterdatapipe(self):
        input_dp1 = dp.iter.IterableWrapper(range(10))
        input_dp2 = dp.iter.IterableWrapper(range(5))

        # Functional Test: Raises exception for empty input
        with self.assertRaisesRegex(ValueError, r"Expected at least one DataPipe"):
            dp.iter.Concater()

        # Functional Test: Raises exception for non-IterDataPipe input
        with self.assertRaisesRegex(TypeError, r"Expected all inputs to be `IterDataPipe`"):
            dp.iter.Concater(input_dp1, ())  # type: ignore[arg-type]

        # Functional Test: Concatenate DataPipes as expected
        concat_dp = input_dp1.concat(input_dp2)
        self.assertEqual(len(concat_dp), 15)
        self.assertEqual(list(concat_dp), list(range(10)) + list(range(5)))

        # Reset Test: reset the DataPipe
        n_elements_before_reset = 5
        res_before_reset, res_after_reset = reset_after_n_next_calls(concat_dp, n_elements_before_reset)
        self.assertEqual(list(range(5)), res_before_reset)
        self.assertEqual(list(range(10)) + list(range(5)), res_after_reset)

        # __len__ Test: inherits length from source DataPipe
        input_dp_nl = IDP_NoLen(range(5))
        concat_dp = input_dp1.concat(input_dp_nl)
        with self.assertRaisesRegex(TypeError, r"instance doesn't have valid length$"):
            len(concat_dp)

        self.assertEqual(list(concat_dp), list(range(10)) + list(range(5)))

    def test_fork_iterdatapipe(self):
        input_dp = dp.iter.IterableWrapper(range(10))

        with self.assertRaises(ValueError):
            input_dp.fork(num_instances=0)

        dp0 = input_dp.fork(num_instances=1, buffer_size=0)
        self.assertEqual(dp0, input_dp)

        # Functional Test: making sure all child DataPipe shares the same reference
        dp1, dp2, dp3 = input_dp.fork(num_instances=3)
        self.assertTrue(all(n1 is n2 and n1 is n3 for n1, n2, n3 in zip(dp1, dp2, dp3)))

        # Functional Test: one child DataPipe yields all value at a time
        output1, output2, output3 = list(dp1), list(dp2), list(dp3)
        self.assertEqual(list(range(10)), output1)
        self.assertEqual(list(range(10)), output2)
        self.assertEqual(list(range(10)), output3)

        # Functional Test: two child DataPipes yield value together
        dp1, dp2 = input_dp.fork(num_instances=2)
        output = []
        for n1, n2 in zip(dp1, dp2):
            output.append((n1, n2))
        self.assertEqual([(i, i) for i in range(10)], output)

        # Functional Test: one child DataPipe yields all value first, but buffer_size = 5 being too small
        dp1, dp2 = input_dp.fork(num_instances=2, buffer_size=4)
        it1 = iter(dp1)
        for _ in range(4):
            next(it1)
        with self.assertRaises(BufferError):
            next(it1)
        with self.assertRaises(BufferError):
            list(dp2)

        dp1, dp2 = input_dp.fork(num_instances=2, buffer_size=5)
        with self.assertRaises(BufferError):
            list(dp2)

        # Functional Test: one child DataPipe yields all value first with unlimited buffer
        with warnings.catch_warnings(record=True) as wa:
            dp1, dp2 = input_dp.fork(num_instances=2, buffer_size=-1)
            self.assertEqual(len(wa), 1)
            self.assertRegex(str(wa[0].message), r"Unlimited buffer size is set")
        l1, l2 = list(dp1), list(dp2)
        for d1, d2 in zip(l1, l2):
            self.assertEqual(d1, d2)

        # Functional Test: two child DataPipes yield value together with buffer size 1
        dp1, dp2 = input_dp.fork(num_instances=2, buffer_size=1)
        output = []
        for n1, n2 in zip(dp1, dp2):
            output.append((n1, n2))
        self.assertEqual([(i, i) for i in range(10)], output)

        # Functional Test: make sure logic related to slowest_ptr is working properly
        dp1, dp2, dp3 = input_dp.fork(num_instances=3)
        output1, output2, output3 = [], [], []
        for i, (n1, n2) in enumerate(zip(dp1, dp2)):
            output1.append(n1)
            output2.append(n2)
            if i == 4:  # yield all of dp3 when halfway through dp1, dp2
                output3 = list(dp3)
                break
        self.assertEqual(list(range(5)), output1)
        self.assertEqual(list(range(5)), output2)
        self.assertEqual(list(range(10)), output3)

        # Reset Test: DataPipe resets when a new iterator is created, even if this datapipe hasn't been read
        dp1, dp2 = input_dp.fork(num_instances=2)
        _ = iter(dp1)
        output2 = []
        with self.assertRaisesRegex(RuntimeError, r"iterator has been invalidated"):
            for i, n2 in enumerate(dp2):
                output2.append(n2)
                if i == 4:
                    with warnings.catch_warnings(record=True) as wa:
                        _ = iter(dp1)  # This will reset all child DataPipes
                        self.assertEqual(len(wa), 1)
                        self.assertRegex(str(wa[0].message), r"child DataPipes are not exhausted")
        self.assertEqual(list(range(5)), output2)

        # Reset Test: DataPipe resets when some of it has been read
        dp1, dp2 = input_dp.fork(num_instances=2)
        output1, output2 = [], []
        for i, (n1, n2) in enumerate(zip(dp1, dp2)):
            output1.append(n1)
            output2.append(n2)
            if i == 4:
                with warnings.catch_warnings(record=True) as wa:
                    _ = iter(dp1)  # Reset both all child DataPipe
                    self.assertEqual(len(wa), 1)
                    self.assertRegex(str(wa[0].message), r"Some child DataPipes are not exhausted")
                break
        with warnings.catch_warnings(record=True) as wa:
            for i, (n1, n2) in enumerate(zip(dp1, dp2)):
                output1.append(n1)
                output2.append(n2)
            self.assertEqual(len(wa), 1)
            self.assertRegex(str(wa[0].message), r"child DataPipes are not exhausted")
        self.assertEqual(list(range(5)) + list(range(10)), output1)
        self.assertEqual(list(range(5)) + list(range(10)), output2)

        # Reset Test: DataPipe reset, even when some other child DataPipes are not read
        dp1, dp2, dp3 = input_dp.fork(num_instances=3)
        output1, output2 = list(dp1), list(dp2)
        self.assertEqual(list(range(10)), output1)
        self.assertEqual(list(range(10)), output2)
        with warnings.catch_warnings(record=True) as wa:
            self.assertEqual(list(range(10)), list(dp1))  # Resets even though dp3 has not been read
            self.assertEqual(len(wa), 1)
            self.assertRegex(str(wa[0].message), r"Some child DataPipes are not exhausted")
        output3 = []
        for i, n3 in enumerate(dp3):
            output3.append(n3)
            if i == 4:
                with warnings.catch_warnings(record=True) as wa:
                    output1 = list(dp1)  # Resets even though dp3 is only partially read
                    self.assertEqual(len(wa), 1)
                    self.assertRegex(str(wa[0].message), r"Some child DataPipes are not exhausted")
                self.assertEqual(list(range(5)), output3)
                self.assertEqual(list(range(10)), output1)
                break
        self.assertEqual(list(range(10)), list(dp3))  # dp3 has to read from the start again

        # __len__ Test: Each DataPipe inherits the source datapipe's length
        dp1, dp2, dp3 = input_dp.fork(num_instances=3)
        self.assertEqual(len(input_dp), len(dp1))
        self.assertEqual(len(input_dp), len(dp2))
        self.assertEqual(len(input_dp), len(dp3))

        # Pickle Test:
        dp1, dp2, dp3 = input_dp.fork(num_instances=3)
        traverse(dp1)  # This should not raise any error
        for _ in zip(dp1, dp2, dp3):
            pass
        traverse(dp2)  # This should not raise any error either

    def test_mux_iterdatapipe(self):

        # Functional Test: Elements are yielded one at a time from each DataPipe, until they are all exhausted
        input_dp1 = dp.iter.IterableWrapper(range(4))
        input_dp2 = dp.iter.IterableWrapper(range(4, 8))
        input_dp3 = dp.iter.IterableWrapper(range(8, 12))
        output_dp = input_dp1.mux(input_dp2, input_dp3)
        expected_output = [0, 4, 8, 1, 5, 9, 2, 6, 10, 3, 7, 11]
        self.assertEqual(len(expected_output), len(output_dp))
        self.assertEqual(expected_output, list(output_dp))

        # Functional Test: Uneven input Data Pipes
        input_dp1 = dp.iter.IterableWrapper([1, 2, 3, 4])
        input_dp2 = dp.iter.IterableWrapper([10])
        input_dp3 = dp.iter.IterableWrapper([100, 200, 300])
        output_dp = input_dp1.mux(input_dp2, input_dp3)
        expected_output = [1, 10, 100]
        self.assertEqual(len(expected_output), len(output_dp))
        self.assertEqual(expected_output, list(output_dp))

        # Functional Test: Empty Data Pipe
        input_dp1 = dp.iter.IterableWrapper([0, 1, 2, 3])
        input_dp2 = dp.iter.IterableWrapper([])
        output_dp = input_dp1.mux(input_dp2)
        self.assertEqual(len(input_dp2), len(output_dp))
        self.assertEqual(list(input_dp2), list(output_dp))

        # __len__ Test: raises TypeError when __len__ is called and an input doesn't have __len__
        input_dp1 = dp.iter.IterableWrapper(range(10))
        input_dp_no_len = IDP_NoLen(range(10))
        output_dp = input_dp1.mux(input_dp_no_len)
        with self.assertRaises(TypeError):
            len(output_dp)

    def test_demux_iterdatapipe(self):
        input_dp = dp.iter.IterableWrapper(range(10))

        with self.assertRaises(ValueError):
            input_dp.demux(num_instances=0, classifier_fn=lambda x: 0)

        # Functional Test: split into 2 DataPipes and output them one at a time
        dp1, dp2 = input_dp.demux(num_instances=2, classifier_fn=lambda x: x % 2)
        output1, output2 = list(dp1), list(dp2)
        self.assertEqual(list(range(0, 10, 2)), output1)
        self.assertEqual(list(range(1, 10, 2)), output2)

        # Functional Test: split into 2 DataPipes and output them together
        dp1, dp2 = input_dp.demux(num_instances=2, classifier_fn=lambda x: x % 2)
        output = []
        for n1, n2 in zip(dp1, dp2):
            output.append((n1, n2))
        self.assertEqual([(i, i + 1) for i in range(0, 10, 2)], output)

        # Functional Test: values of the same classification are lumped together, and buffer_size = 3 being too small
        dp1, dp2 = input_dp.demux(num_instances=2, classifier_fn=lambda x: 0 if x >= 5 else 1, buffer_size=4)
        it1 = iter(dp1)
        with self.assertRaises(BufferError):
            next(it1)  # Buffer raises because first 5 elements all belong to the a different child
        with self.assertRaises(BufferError):
            list(dp2)

        # Functional Test: values of the same classification are lumped together, and buffer_size = 5 is just enough
        dp1, dp2 = input_dp.demux(num_instances=2, classifier_fn=lambda x: 0 if x >= 5 else 1, buffer_size=5)
        output1, output2 = list(dp1), list(dp2)
        self.assertEqual(list(range(5, 10)), output1)
        self.assertEqual(list(range(0, 5)), output2)

        # Functional Test: values of the same classification are lumped together, and unlimited buffer
        with warnings.catch_warnings(record=True) as wa:
            dp1, dp2 = input_dp.demux(
                num_instances=2,
                classifier_fn=lambda x: 0 if x >= 5 else 1,
                buffer_size=-1
            )
            exp_l = 1 if HAS_DILL else 2
            self.assertEqual(len(wa), exp_l)
            self.assertRegex(str(wa[-1].message), r"Unlimited buffer size is set")
        output1, output2 = list(dp1), list(dp2)
        self.assertEqual(list(range(5, 10)), output1)
        self.assertEqual(list(range(0, 5)), output2)

        # Functional Test: classifier returns a value outside of [0, num_instance - 1]
        dp0 = input_dp.demux(num_instances=1, classifier_fn=lambda x: x % 2)
        it = iter(dp0[0])
        with self.assertRaises(ValueError):
            next(it)
            next(it)

        # Reset Test: DataPipe resets when a new iterator is created, even if this datapipe hasn't been read
        dp1, dp2 = input_dp.demux(num_instances=2, classifier_fn=lambda x: x % 2)
        _ = iter(dp1)
        output2 = []
        with self.assertRaisesRegex(RuntimeError, r"iterator has been invalidated"):
            for i, n2 in enumerate(dp2):
                output2.append(n2)
                if i == 4:
                    with warnings.catch_warnings(record=True) as wa:
                        _ = iter(dp1)  # This will reset all child DataPipes
                        self.assertEqual(len(wa), 1)
                        self.assertRegex(str(wa[0].message), r"child DataPipes are not exhausted")
        self.assertEqual(list(range(1, 10, 2)), output2)

        # Reset Test: DataPipe resets when some of it has been read
        dp1, dp2 = input_dp.demux(num_instances=2, classifier_fn=lambda x: x % 2)
        output1, output2 = [], []
        for n1, n2 in zip(dp1, dp2):
            output1.append(n1)
            output2.append(n2)
            if n1 == 4:
                break
        with warnings.catch_warnings(record=True) as wa:
            i1 = iter(dp1)  # Reset all child DataPipes
            self.assertEqual(len(wa), 1)
            self.assertRegex(str(wa[0].message), r"Some child DataPipes are not exhausted")
            for n1, n2 in zip(dp1, dp2):
                output1.append(n1)
                output2.append(n2)
            self.assertEqual([0, 2, 4] + list(range(0, 10, 2)), output1)
            self.assertEqual([1, 3, 5] + list(range(1, 10, 2)), output2)
            self.assertEqual(len(wa), 1)
            self.assertRegex(str(wa[0].message), r"child DataPipes are not exhausted")

        # Reset Test: DataPipe reset, even when not all child DataPipes are exhausted
        dp1, dp2 = input_dp.demux(num_instances=2, classifier_fn=lambda x: x % 2)
        output1 = list(dp1)
        self.assertEqual(list(range(0, 10, 2)), output1)
        with warnings.catch_warnings(record=True) as wa:
            self.assertEqual(list(range(0, 10, 2)), list(dp1))  # Reset even when dp2 is not read
            self.assertEqual(len(wa), 1)
            self.assertRegex(str(wa[0].message), r"Some child DataPipes are not exhausted")
        output2 = []
        for i, n2 in enumerate(dp2):
            output2.append(n2)
            if i == 1:
                self.assertEqual(list(range(1, 5, 2)), output2)
                with warnings.catch_warnings(record=True) as wa:
                    self.assertEqual(list(range(0, 10, 2)), list(dp1))  # Can reset even when dp2 is partially read
                    self.assertEqual(len(wa), 1)
                    self.assertRegex(str(wa[0].message), r"Some child DataPipes are not exhausted")
                break
        output2 = list(dp2)  # output2 has to read from beginning again
        self.assertEqual(list(range(1, 10, 2)), output2)

        # Functional Test: drop_none = True
        dp1, dp2 = input_dp.demux(num_instances=2, classifier_fn=lambda x: x % 2 if x % 5 != 0 else None,
                                  drop_none=True)
        self.assertEqual([2, 4, 6, 8], list(dp1))
        self.assertEqual([1, 3, 7, 9], list(dp2))

        # Functional Test: drop_none = False
        dp1, dp2 = input_dp.demux(num_instances=2, classifier_fn=lambda x: x % 2 if x % 5 != 0 else None,
                                  drop_none=False)
        it1 = iter(dp1)
        with self.assertRaises(ValueError):
            next(it1)

        # __len__ Test: __len__ not implemented
        dp1, dp2 = input_dp.demux(num_instances=2, classifier_fn=lambda x: x % 2)
        with self.assertRaises(TypeError):
            len(dp1)  # It is not implemented as we do not know length for each child in advance
        with self.assertRaises(TypeError):
            len(dp2)

        # Pickle Test:
        dp1, dp2 = input_dp.demux(num_instances=2, classifier_fn=odd_or_even)
        traverse(dp1)  # This should not raise any error
        for _ in zip(dp1, dp2):
            pass
        traverse(dp2)  # This should not raise any error either

    def test_map_iterdatapipe(self):
        target_length = 10
        input_dp = dp.iter.IterableWrapper(range(target_length))

        def fn(item, dtype=torch.float, *, sum=False):
            data = torch.tensor(item, dtype=dtype)
            return data if not sum else data.sum()

        # Functional Test: apply to each element correctly
        map_dp = input_dp.map(fn)
        self.assertEqual(target_length, len(map_dp))
        for x, y in zip(map_dp, range(target_length)):
            self.assertEqual(x, torch.tensor(y, dtype=torch.float))

        # Functional Test: works with partial function
        map_dp = input_dp.map(partial(fn, dtype=torch.int, sum=True))
        for x, y in zip(map_dp, range(target_length)):
            self.assertEqual(x, torch.tensor(y, dtype=torch.int).sum())

        # __len__ Test: inherits length from source DataPipe
        self.assertEqual(target_length, len(map_dp))

        input_dp_nl = IDP_NoLen(range(target_length))
        map_dp_nl = input_dp_nl.map(lambda x: x)
        for x, y in zip(map_dp_nl, range(target_length)):
            self.assertEqual(x, torch.tensor(y, dtype=torch.float))

        # __len__ Test: inherits length from source DataPipe - raises error when invalid
        with self.assertRaisesRegex(TypeError, r"instance doesn't have valid length$"):
            len(map_dp_nl)

        # Reset Test: DataPipe resets properly
        n_elements_before_reset = 5
        res_before_reset, res_after_reset = reset_after_n_next_calls(map_dp, n_elements_before_reset)
        self.assertEqual(list(range(n_elements_before_reset)), res_before_reset)
        self.assertEqual(list(range(10)), res_after_reset)

    @suppress_warnings  # Suppress warning for lambda fn
    def test_map_tuple_list_with_col_iterdatapipe(self):
        def fn_11(d):
            return -d

        def fn_1n(d):
            return -d, d

        def fn_n1(d0, d1):
            return d0 + d1

        def fn_nn(d0, d1):
            return -d0, -d1, d0 + d1

        def fn_n1_def(d0, d1=1):
            return d0 + d1

        def fn_n1_kwargs(d0, d1, **kwargs):
            return d0 + d1

        def fn_n1_pos(d0, d1, *args):
            return d0 + d1

        def fn_n1_sep_pos(d0, *args, d1):
            return d0 + d1

        def fn_cmplx(d0, d1=1, *args, d2, **kwargs):
            return d0 + d1

        p_fn_n1 = partial(fn_n1, d1=1)
        p_fn_cmplx = partial(fn_cmplx, d2=2)

        def _helper(ref_fn, fn, input_col=None, output_col=None, error=None):
            for constr in (list, tuple):
                datapipe = dp.iter.IterableWrapper([constr((0, 1, 2)), constr((3, 4, 5)), constr((6, 7, 8))])
                if ref_fn is None:
                    with self.assertRaises(error):
                        res_dp = datapipe.map(fn, input_col, output_col)
                        list(res_dp)
                else:
                    res_dp = datapipe.map(fn, input_col, output_col)
                    ref_dp = datapipe.map(ref_fn)
                    self.assertEqual(list(res_dp), list(ref_dp))
                    # Reset
                    self.assertEqual(list(res_dp), list(ref_dp))
        _helper(lambda data: data, fn_n1_def, 0, 1)
        _helper(lambda data: (data[0], data[1], data[0] + data[1]), fn_n1_def, [0, 1], 2)
        _helper(lambda data: data, p_fn_n1, 0, 1)
        _helper(lambda data: data, p_fn_cmplx, 0, 1)
        _helper(lambda data: (data[0], data[1], data[0] + data[1]), p_fn_cmplx, [0, 1], 2)
        _helper(lambda data: (data[0] + data[1], ), fn_n1_pos, [0, 1, 2])

        # Replacing with one input column and default output column
        _helper(lambda data: (data[0], -data[1], data[2]), fn_11, 1)
        _helper(lambda data: (data[0], (-data[1], data[1]), data[2]), fn_1n, 1)
        # The index of input column is out of range
        _helper(None, fn_1n, 3, error=IndexError)
        # Unmatched input columns with fn arguments
        _helper(None, fn_n1, 1, error=ValueError)
        _helper(None, fn_n1, [0, 1, 2], error=ValueError)
        _helper(None, lambda d0, d1: d0 + d1, 0, error=ValueError)
        _helper(None, lambda d0, d1: d0 + d1, [0, 1, 2], error=ValueError)
        _helper(None, fn_cmplx, 0, 1, ValueError)
        _helper(None, fn_n1_pos, 1, error=ValueError)
        _helper(None, fn_n1_def, [0, 1, 2], 1, error=ValueError)
        _helper(None, p_fn_n1, [0, 1], error=ValueError)
        _helper(None, fn_1n, [1, 2], error=ValueError)
        # _helper(None, p_fn_cmplx, [0, 1, 2], error=ValueError)
        _helper(None, fn_n1_sep_pos, [0, 1, 2], error=ValueError)
        # Fn has keyword-only arguments
        _helper(None, fn_n1_kwargs, 1, error=ValueError)
        _helper(None, fn_cmplx, [0, 1], 2, ValueError)

        # Replacing with multiple input columns and default output column (the left-most input column)
        _helper(lambda data: (data[1], data[2] + data[0]), fn_n1, [2, 0])
        _helper(lambda data: (data[0], (-data[2], -data[1], data[2] + data[1])), fn_nn, [2, 1])

        # output_col can only be specified when input_col is not None
        _helper(None, fn_n1, None, 1, error=ValueError)
        # output_col can only be single-element list or tuple
        _helper(None, fn_n1, None, [0, 1], error=ValueError)
        # Single-element list as output_col
        _helper(lambda data: (-data[1], data[1], data[2]), fn_11, 1, [0])
        # Replacing with one input column and single specified output column
        _helper(lambda data: (-data[1], data[1], data[2]), fn_11, 1, 0)
        _helper(lambda data: (data[0], data[1], (-data[1], data[1])), fn_1n, 1, 2)
        # The index of output column is out of range
        _helper(None, fn_1n, 1, 3, error=IndexError)
        _helper(lambda data: (data[0], data[0] + data[2], data[2]), fn_n1, [0, 2], 1)
        _helper(lambda data: ((-data[1], -data[2], data[1] + data[2]), data[1], data[2]), fn_nn, [1, 2], 0)

        # Appending the output at the end
        _helper(lambda data: (*data, -data[1]), fn_11, 1, -1)
        _helper(lambda data: (*data, (-data[1], data[1])), fn_1n, 1, -1)
        _helper(lambda data: (*data, data[0] + data[2]), fn_n1, [0, 2], -1)
        _helper(lambda data: (*data, (-data[1], -data[2], data[1] + data[2])), fn_nn, [1, 2], -1)

    @suppress_warnings  # Suppress warning for lambda fn
    def test_map_dict_with_col_iterdatapipe(self):
        def fn_11(d):
            return -d

        def fn_1n(d):
            return -d, d

        def fn_n1(d0, d1):
            return d0 + d1

        def fn_nn(d0, d1):
            return -d0, -d1, d0 + d1

        def fn_n1_def(d0, d1=1):
            return d0 + d1

        p_fn_n1 = partial(fn_n1, d1=1)

        def fn_n1_pos(d0, d1, *args):
            return d0 + d1

        def fn_n1_kwargs(d0, d1, **kwargs):
            return d0 + d1

        def fn_kwonly(*, d0, d1):
            return d0 + d1

        def fn_has_nondefault_kwonly(d0, *, d1):
            return d0 + d1

        def fn_cmplx(d0, d1=1, *args, d2, **kwargs):
            return d0 + d1

        p_fn_cmplx = partial(fn_cmplx, d2=2)

        # Prevent modification in-place to support resetting
        def _dict_update(data, newdata, remove_idx=None):
            _data = dict(data)
            _data.update(newdata)
            if remove_idx:
                for idx in remove_idx:
                    del _data[idx]
            return _data

        def _helper(ref_fn, fn, input_col=None, output_col=None, error=None):
            datapipe = dp.iter.IterableWrapper(
                [{"x": 0, "y": 1, "z": 2},
                 {"x": 3, "y": 4, "z": 5},
                 {"x": 6, "y": 7, "z": 8}]
            )
            if ref_fn is None:
                with self.assertRaises(error):
                    res_dp = datapipe.map(fn, input_col, output_col)
                    list(res_dp)
            else:
                res_dp = datapipe.map(fn, input_col, output_col)
                ref_dp = datapipe.map(ref_fn)
                self.assertEqual(list(res_dp), list(ref_dp))
                # Reset
                self.assertEqual(list(res_dp), list(ref_dp))

        _helper(lambda data: data, fn_n1_def, 'x', 'y')
        _helper(lambda data: data, p_fn_n1, 'x', 'y')
        _helper(lambda data: data, p_fn_cmplx, 'x', 'y')
        _helper(lambda data: _dict_update(data, {"z": data["x"] + data["y"]}),
                p_fn_cmplx, ["x", "y", "z"], "z")

        _helper(lambda data: _dict_update(data, {"z": data["x"] + data["y"]}), fn_n1_def, ['x', 'y'], 'z')

        _helper(None, fn_n1_pos, 'x', error=ValueError)
        _helper(None, fn_n1_kwargs, 'x', error=ValueError)
        # non-default kw-only args
        _helper(None, fn_kwonly, ['x', 'y'], error=ValueError)
        _helper(None, fn_has_nondefault_kwonly, ['x', 'y'], error=ValueError)
        _helper(None, fn_cmplx, ['x', 'y'], error=ValueError)


        # Replacing with one input column and default output column
        _helper(lambda data: _dict_update(data, {"y": -data["y"]}), fn_11, "y")
        _helper(lambda data: _dict_update(data, {"y": (-data["y"], data["y"])}), fn_1n, "y")
        # The key of input column is not in dict
        _helper(None, fn_1n, "a", error=KeyError)
        # Unmatched input columns with fn arguments
        _helper(None, fn_n1, "y", error=ValueError)
        _helper(None, fn_1n, ["x", "y"], error=ValueError)
        _helper(None, fn_n1_def, ["x", "y", "z"], error=ValueError)
        _helper(None, p_fn_n1, ["x", "y"], error=ValueError)
        _helper(None, fn_n1_kwargs, ["x", "y", "z"], error=ValueError)
        # Replacing with multiple input columns and default output column (the left-most input column)
        _helper(lambda data: _dict_update(data, {"z": data["x"] + data["z"]}, ["x"]), fn_n1, ["z", "x"])
        _helper(lambda data: _dict_update(
            data, {"z": (-data["z"], -data["y"], data["y"] + data["z"])}, ["y"]), fn_nn, ["z", "y"])

        # output_col can only be specified when input_col is not None
        _helper(None, fn_n1, None, "x", error=ValueError)
        # output_col can only be single-element list or tuple
        _helper(None, fn_n1, None, ["x", "y"], error=ValueError)
        # Single-element list as output_col
        _helper(lambda data: _dict_update(data, {"x": -data["y"]}), fn_11, "y", ["x"])
        # Replacing with one input column and single specified output column
        _helper(lambda data: _dict_update(data, {"x": -data["y"]}), fn_11, "y", "x")
        _helper(lambda data: _dict_update(data, {"z": (-data["y"], data["y"])}), fn_1n, "y", "z")
        _helper(lambda data: _dict_update(data, {"y": data["x"] + data["z"]}), fn_n1, ["x", "z"], "y")
        _helper(lambda data: _dict_update(
            data, {"x": (-data["y"], -data["z"], data["y"] + data["z"])}), fn_nn, ["y", "z"], "x")

        # Adding new key to dict for the output
        _helper(lambda data: _dict_update(data, {"a": -data["y"]}), fn_11, "y", "a")
        _helper(lambda data: _dict_update(data, {"a": (-data["y"], data["y"])}), fn_1n, "y", "a")
        _helper(lambda data: _dict_update(data, {"a": data["x"] + data["z"]}), fn_n1, ["x", "z"], "a")
        _helper(lambda data: _dict_update(
            data, {"a": (-data["y"], -data["z"], data["y"] + data["z"])}), fn_nn, ["y", "z"], "a")

    def test_collate_iterdatapipe(self):
        arrs = [[1, 2, 3], [4, 5, 6], [7, 8, 9]]
        input_dp = dp.iter.IterableWrapper(arrs)

        def _collate_fn(batch, default_type=torch.float):
            return torch.tensor(sum(batch), dtype=default_type)

        # Functional Test: defaults to the default collate function when a custom one is not specified
        collate_dp = input_dp.collate()
        for x, y in zip(arrs, collate_dp):
            self.assertEqual(torch.tensor(x), y)

        # Functional Test: custom collate function
        collate_dp = input_dp.collate(collate_fn=_collate_fn)
        for x, y in zip(arrs, collate_dp):
            self.assertEqual(torch.tensor(sum(x), dtype=torch.float), y)

        # Functional Test: custom, partial collate function
        collate_dp = input_dp.collate(partial(_collate_fn, default_type=torch.int))
        for x, y in zip(arrs, collate_dp):
            self.assertEqual(torch.tensor(sum(x), dtype=torch.int), y)

        # Reset Test: reset the DataPipe and results are still correct
        n_elements_before_reset = 1
        res_before_reset, res_after_reset = reset_after_n_next_calls(collate_dp, n_elements_before_reset)
        self.assertEqual([torch.tensor(6, dtype=torch.int)], res_before_reset)
        for x, y in zip(arrs, res_after_reset):
            self.assertEqual(torch.tensor(sum(x), dtype=torch.int), y)

        # __len__ Test: __len__ is inherited
        self.assertEqual(len(input_dp), len(collate_dp))

        # __len__ Test: verify that it has no valid __len__ when the source doesn't have it
        input_dp_nl = IDP_NoLen(arrs)
        collate_dp_nl = input_dp_nl.collate()
        with self.assertRaisesRegex(TypeError, r"instance doesn't have valid length$"):
            len(collate_dp_nl)
        for x, y in zip(arrs, collate_dp_nl):
            self.assertEqual(torch.tensor(x), y)

    def test_batch_iterdatapipe(self):
        arrs = list(range(10))
        input_dp = dp.iter.IterableWrapper(arrs)

        # Functional Test: raise error when input argument `batch_size = 0`
        with self.assertRaises(AssertionError):
            input_dp.batch(batch_size=0)

        # Functional Test: by default, do not drop the last batch
        bs = 3
        batch_dp = input_dp.batch(batch_size=bs)
        self.assertEqual(len(batch_dp), 4)
        for i, batch in enumerate(batch_dp):
            self.assertEqual(len(batch), 1 if i == 3 else bs)
            self.assertEqual(batch, arrs[i * bs: i * bs + len(batch)])

        # Functional Test: Drop the last batch when specified
        bs = 4
        batch_dp = input_dp.batch(batch_size=bs, drop_last=True)
        for i, batch in enumerate(batch_dp):
            self.assertEqual(batch, arrs[i * bs: i * bs + len(batch)])

        # __len__ test: verifying that the overall length and of each batch is correct
        for i, batch in enumerate(batch_dp):
            self.assertEqual(len(batch), bs)

        # __len__ Test: the length is missing if the source DataPipe doesn't have length
        self.assertEqual(len(batch_dp), 2)
        input_dp_nl = IDP_NoLen(range(10))
        batch_dp_nl = input_dp_nl.batch(batch_size=2)
        with self.assertRaisesRegex(TypeError, r"instance doesn't have valid length$"):
            len(batch_dp_nl)

        # Reset Test: Ensures that the DataPipe can properly reset
        n_elements_before_reset = 1
        res_before_reset, res_after_reset = reset_after_n_next_calls(batch_dp, n_elements_before_reset)
        self.assertEqual([[0, 1, 2, 3]], res_before_reset)
        self.assertEqual([[0, 1, 2, 3], [4, 5, 6, 7]], res_after_reset)

    def test_unbatch_iterdatapipe(self):
        target_length = 6
        prebatch_dp = dp.iter.IterableWrapper(range(target_length))

        # Functional Test: Unbatch DataPipe should be the same as pre-batch DataPipe
        input_dp = prebatch_dp.batch(3)
        unbatch_dp = input_dp.unbatch()
        self.assertEqual(len(list(unbatch_dp)), target_length)  # __len__ is as expected
        for i, res in zip(range(target_length), unbatch_dp):
            self.assertEqual(i, res)

        # Functional Test: unbatch works for an input with nested levels
        input_dp = dp.iter.IterableWrapper([[0, 1, 2], [3, 4, 5]])
        unbatch_dp = input_dp.unbatch()
        self.assertEqual(len(list(unbatch_dp)), target_length)
        for i, res in zip(range(target_length), unbatch_dp):
            self.assertEqual(i, res)

        input_dp = dp.iter.IterableWrapper([[[0, 1], [2, 3]], [[4, 5], [6, 7]]])

        # Functional Test: unbatch works for an input with nested levels
        unbatch_dp = input_dp.unbatch()
        expected_dp = [[0, 1], [2, 3], [4, 5], [6, 7]]
        self.assertEqual(len(list(unbatch_dp)), 4)
        for j, res in zip(expected_dp, unbatch_dp):
            self.assertEqual(j, res)

        # Functional Test: unbatching multiple levels at the same time
        unbatch_dp = input_dp.unbatch(unbatch_level=2)
        expected_dp2 = [0, 1, 2, 3, 4, 5, 6, 7]
        self.assertEqual(len(list(unbatch_dp)), 8)
        for i, res in zip(expected_dp2, unbatch_dp):
            self.assertEqual(i, res)

        # Functional Test: unbatching all levels at the same time
        unbatch_dp = input_dp.unbatch(unbatch_level=-1)
        self.assertEqual(len(list(unbatch_dp)), 8)
        for i, res in zip(expected_dp2, unbatch_dp):
            self.assertEqual(i, res)

        # Functional Test: raises error when input unbatch_level is less than -1
        input_dp = dp.iter.IterableWrapper([[0, 1, 2], [3, 4, 5]])
        with self.assertRaises(ValueError):
            unbatch_dp = input_dp.unbatch(unbatch_level=-2)
            for i in unbatch_dp:
                print(i)

        # Functional Test: raises error when input unbatch_level is too high
        with self.assertRaises(IndexError):
            unbatch_dp = input_dp.unbatch(unbatch_level=5)
            for i in unbatch_dp:
                print(i)

        # Reset Test: unbatch_dp resets properly
        input_dp = dp.iter.IterableWrapper([[0, 1, 2], [3, 4, 5]])
        unbatch_dp = input_dp.unbatch(unbatch_level=-1)
        n_elements_before_reset = 3
        res_before_reset, res_after_reset = reset_after_n_next_calls(unbatch_dp, n_elements_before_reset)
        self.assertEqual([0, 1, 2], res_before_reset)
        self.assertEqual([0, 1, 2, 3, 4, 5], res_after_reset)

    def test_filter_datapipe(self):
        input_ds = dp.iter.IterableWrapper(range(10))

        def _filter_fn(data, val):
            return data >= val

        # Functional Test: filter works with partial function
        filter_dp = input_ds.filter(partial(_filter_fn, val=5))
        self.assertEqual(list(filter_dp), list(range(5, 10)))

        def _non_bool_fn(data):
            return 1

        # Functional Test: filter function must return bool
        filter_dp = input_ds.filter(filter_fn=_non_bool_fn)
        with self.assertRaises(ValueError):
            temp = list(filter_dp)

        # Funtional Test: Specify input_col
        tuple_input_ds = dp.iter.IterableWrapper([(d - 1, d, d + 1) for d in range(10)])

        # Single input_col
        input_col_1_dp = tuple_input_ds.filter(partial(_filter_fn, val=5), input_col=1)
        self.assertEqual(list(input_col_1_dp), [(d - 1, d, d + 1) for d in range(5, 10)])

        # Multiple input_col
        def _mul_filter_fn(a, b):
            return a + b < 10

        input_col_2_dp = tuple_input_ds.filter(_mul_filter_fn, input_col=[0, 2])
        self.assertEqual(list(input_col_2_dp), [(d - 1, d, d + 1) for d in range(5)])

        # invalid input col
        with self.assertRaises(ValueError):
            tuple_input_ds.filter(_mul_filter_fn, input_col=0)

        p_mul_filter_fn = partial(_mul_filter_fn, b=1)
        out = tuple_input_ds.filter(p_mul_filter_fn, input_col=0)
        self.assertEqual(list(out), [(d - 1, d, d + 1) for d in range(10)])

        def _mul_filter_fn_with_defaults(a, b=1):
            return a + b < 10

        out = tuple_input_ds.filter(_mul_filter_fn_with_defaults, input_col=0)
        self.assertEqual(list(out), [(d - 1, d, d + 1) for d in range(10)])

        def _mul_filter_fn_with_kw_only(*, a, b):
            return a + b < 10

        with self.assertRaises(ValueError):
            tuple_input_ds.filter(_mul_filter_fn_with_kw_only, input_col=0)

        def _mul_filter_fn_with_kw_only_1_default(*, a, b=1):
            return a + b < 10

        with self.assertRaises(ValueError):
            tuple_input_ds.filter(_mul_filter_fn_with_kw_only_1_default, input_col=0)

        # __len__ Test: DataPipe has no valid len
        with self.assertRaisesRegex(TypeError, r"has no len"):
            len(filter_dp)

        # Reset Test: DataPipe resets correctly
        filter_dp = input_ds.filter(partial(_filter_fn, val=5))
        n_elements_before_reset = 3
        res_before_reset, res_after_reset = reset_after_n_next_calls(filter_dp, n_elements_before_reset)
        self.assertEqual(list(range(5, 10))[:n_elements_before_reset], res_before_reset)
        self.assertEqual(list(range(5, 10)), res_after_reset)

    def test_sampler_iterdatapipe(self):
        input_dp = dp.iter.IterableWrapper(range(10))
        # Default SequentialSampler
        sampled_dp = dp.iter.Sampler(input_dp)  # type: ignore[var-annotated]
        self.assertEqual(len(sampled_dp), 10)
        for i, x in enumerate(sampled_dp):
            self.assertEqual(x, i)

        # RandomSampler
        random_sampled_dp = dp.iter.Sampler(input_dp, sampler=RandomSampler, sampler_kwargs={
            'replacement': True})  # type: ignore[var-annotated] # noqa: B950

        # Requires `__len__` to build SamplerDataPipe
        input_dp_nolen = IDP_NoLen(range(10))
        with self.assertRaises(AssertionError):
            sampled_dp = dp.iter.Sampler(input_dp_nolen)

    def test_stream_reader_iterdatapipe(self):
        from io import StringIO

        input_dp = dp.iter.IterableWrapper([("f1", StringIO("abcde")), ("f2", StringIO("bcdef"))])
        expected_res = ["abcde", "bcdef"]

        # Functional Test: Read full chunk
        dp1 = input_dp.read_from_stream()
        self.assertEqual([d[1] for d in dp1], expected_res)

        # Functional Test: Read full chunk
        dp2 = input_dp.read_from_stream(chunk=1)
        self.assertEqual([d[1] for d in dp2], [c for s in expected_res for c in s])

        # `__len__` Test
        with self.assertRaises(TypeError):
            len(dp1)

    def test_shuffler_iterdatapipe(self):
        input_dp = dp.iter.IterableWrapper(list(range(10)))

        with self.assertRaises(AssertionError):
            shuffle_dp = input_dp.shuffle(buffer_size=0)

        # Functional Test: No seed
        shuffler_dp = input_dp.shuffle()
        self.assertEqual(set(range(10)), set(shuffler_dp))

        # Functional Test: With global seed
        torch.manual_seed(123)
        shuffler_dp = input_dp.shuffle()
        res = list(shuffler_dp)
        torch.manual_seed(123)
        self.assertEqual(list(shuffler_dp), res)

        # Functional Test: Set seed
        shuffler_dp = input_dp.shuffle().set_seed(123)
        res = list(shuffler_dp)
        shuffler_dp.set_seed(123)
        self.assertEqual(list(shuffler_dp), res)

        # Functional Test: deactivate shuffling via set_shuffle
        unshuffled_dp = input_dp.shuffle().set_shuffle(False)
        self.assertEqual(list(unshuffled_dp), list(input_dp))
<<<<<<< HEAD

        # Reset Test:
        shuffler_dp = input_dp.shuffle()
        n_elements_before_reset = 5
        res_before_reset, res_after_reset = reset_after_n_next_calls(shuffler_dp, n_elements_before_reset)
        self.assertEqual(5, len(res_before_reset))
        for x in res_before_reset:
            self.assertTrue(x in set(range(10)))
        self.assertEqual(set(range(10)), set(res_after_reset))

        # __len__ Test: returns the length of the input DataPipe
        shuffler_dp = input_dp.shuffle()
        self.assertEqual(10, len(shuffler_dp))
        exp = list(range(100))

        # Serialization Test
        from torch.utils.data.datapipes._hook_iterator import _SnapshotState

        def _serialization_helper(bs):
            shuffler_dp = input_dp.shuffle(buffer_size=bs)
            it = iter(shuffler_dp)
            for _ in range(2):
                next(it)
            shuffler_dp_copy = pickle.loads(pickle.dumps(shuffler_dp))
            _simple_graph_snapshot_restoration(shuffler_dp_copy.datapipe, shuffler_dp.datapipe._number_of_samples_yielded)

            exp = list(it)
            shuffler_dp_copy._snapshot_state = _SnapshotState.Restored
            self.assertEqual(exp, list(shuffler_dp_copy))

=======

        # Reset Test:
        shuffler_dp = input_dp.shuffle()
        n_elements_before_reset = 5
        res_before_reset, res_after_reset = reset_after_n_next_calls(shuffler_dp, n_elements_before_reset)
        self.assertEqual(5, len(res_before_reset))
        for x in res_before_reset:
            self.assertTrue(x in set(range(10)))
        self.assertEqual(set(range(10)), set(res_after_reset))

        # __len__ Test: returns the length of the input DataPipe
        shuffler_dp = input_dp.shuffle()
        self.assertEqual(10, len(shuffler_dp))
        exp = list(range(100))

        # Serialization Test
        from torch.utils.data.datapipes._hook_iterator import _SnapshotState

        def _serialization_helper(bs):
            shuffler_dp = input_dp.shuffle(buffer_size=bs)
            it = iter(shuffler_dp)
            for _ in range(2):
                next(it)
            shuffler_dp_copy = pickle.loads(pickle.dumps(shuffler_dp))
            _simple_graph_snapshot_restoration(shuffler_dp_copy.datapipe, shuffler_dp.datapipe._number_of_samples_yielded)

            exp = list(it)
            shuffler_dp_copy._snapshot_state = _SnapshotState.Restored
            self.assertEqual(exp, list(shuffler_dp_copy))

>>>>>>> ddedc294
        buffer_sizes = [2, 5, 15]
        for bs in buffer_sizes:
            _serialization_helper(bs)

    def test_zip_iterdatapipe(self):

        # Functional Test: raises TypeError when an input is not of type `IterDataPipe`
        with self.assertRaises(TypeError):
            dp.iter.Zipper(dp.iter.IterableWrapper(range(10)), list(range(10)))  # type: ignore[arg-type]

        # Functional Test: raises TypeError when an input does not have valid length
        zipped_dp = dp.iter.Zipper(dp.iter.IterableWrapper(
            range(10)), IDP_NoLen(range(5)))  # type: ignore[var-annotated]
        with self.assertRaisesRegex(TypeError, r"instance doesn't have valid length$"):
            len(zipped_dp)

        # Functional Test: zips the results properly
        exp = list((i, i) for i in range(5))
        self.assertEqual(list(zipped_dp), exp)

        # Functional Test: zips the inputs properly even when lengths are different (zips to the shortest)
        zipped_dp = dp.iter.Zipper(dp.iter.IterableWrapper(range(10)), dp.iter.IterableWrapper(range(5)))

        # __len__ Test: length matches the length of the shortest input
        self.assertEqual(len(zipped_dp), 5)

        # Reset Test:
        n_elements_before_reset = 3
        res_before_reset, res_after_reset = reset_after_n_next_calls(zipped_dp, n_elements_before_reset)
        expected_res = [(i, i) for i in range(5)]
        self.assertEqual(expected_res[:n_elements_before_reset], res_before_reset)
        self.assertEqual(expected_res, res_after_reset)


class TestFunctionalMapDataPipe(TestCase):

    def _serialization_test_helper(self, datapipe, use_dill):
        if use_dill:
            serialized_dp = dill.dumps(datapipe)
            deserialized_dp = dill.loads(serialized_dp)
        else:
            serialized_dp = pickle.dumps(datapipe)
            deserialized_dp = pickle.loads(serialized_dp)
        try:
            self.assertEqual(list(datapipe), list(deserialized_dp))
        except AssertionError as e:
            print(f"{datapipe} is failing.")
            raise e

    def _serialization_test_for_single_dp(self, dp, use_dill=False):
        # 1. Testing for serialization before any iteration starts
        self._serialization_test_helper(dp, use_dill)
        # 2. Testing for serialization after DataPipe is partially read
        it = iter(dp)
        _ = next(it)
        self._serialization_test_helper(dp, use_dill)
        # 3. Testing for serialization after DataPipe is fully read
        _ = list(dp)
        self._serialization_test_helper(dp, use_dill)

    def test_serializable(self):
        picklable_datapipes: List = [
            (dp.map.Batcher, None, (2,), {}),
            (dp.map.Concater, None, (dp.map.SequenceWrapper(range(10)),), {}),
            (dp.map.Mapper, None, (), {}),
            (dp.map.Mapper, None, (_fake_fn,), {}),
            (dp.map.Mapper, None, (partial(_fake_add, 1),), {}),
            (dp.map.SequenceWrapper, range(10), (), {}),
            (dp.map.Shuffler, dp.map.SequenceWrapper([0] * 5), (), {}),
            (dp.map.Zipper, None, (dp.map.SequenceWrapper(range(10)),), {}),
        ]
        for dpipe, custom_input, dp_args, dp_kwargs in picklable_datapipes:
            if custom_input is None:
                custom_input = dp.map.SequenceWrapper(range(10))
            datapipe = dpipe(custom_input, *dp_args, **dp_kwargs)  # type: ignore[call-arg]
            self._serialization_test_for_single_dp(datapipe)

    def test_serializable_with_dill(self):
        """Only for DataPipes that take in a function as argument"""
        input_dp = dp.map.SequenceWrapper(range(10))

        datapipes_with_lambda_fn: List[
            Tuple[Type[MapDataPipe], Tuple, Dict[str, Any]]
        ] = [
            (dp.map.Mapper, (lambda_fn1,), {}),
        ]

        def _local_fns():
            def _fn1(x):
                return x

            return _fn1

        fn1 = _local_fns()

        datapipes_with_local_fn: List[
            Tuple[Type[MapDataPipe], Tuple, Dict[str, Any]]
        ] = [
            (dp.map.Mapper, (fn1,), {}),
        ]

        if HAS_DILL:
            for dpipe, dp_args, dp_kwargs in datapipes_with_lambda_fn + datapipes_with_local_fn:
                _ = dill.dumps(dpipe(input_dp, *dp_args, **dp_kwargs))  # type: ignore[call-arg]
        else:
            msgs = (
                r"^Lambda function is not supported by pickle",
                r"^Local function is not supported by pickle"
            )
            for dps, msg in zip((datapipes_with_lambda_fn, datapipes_with_local_fn), msgs):
                for dpipe, dp_args, dp_kwargs in dps:
                    with self.assertWarnsRegex(UserWarning, msg):
                        datapipe = dpipe(input_dp, *dp_args, **dp_kwargs)  # type: ignore[call-arg]
                    with self.assertRaises((pickle.PicklingError, AttributeError)):
                        pickle.dumps(datapipe)

    def test_sequence_wrapper_datapipe(self):
        seq = list(range(10))
        input_dp = dp.map.SequenceWrapper(seq)

        # Functional Test: all elements are equal in the same order
        self.assertEqual(seq, list(input_dp))

        # Functional Test: confirm deepcopy works by default
        seq.append(11)
        self.assertEqual(list(range(10)), list(input_dp))  # input_dp shouldn't have 11

        # Functional Test: non-deepcopy version is working
        seq2 = [1, 2, 3]
        input_dp_non_deep = dp.map.SequenceWrapper(seq2, deepcopy=False)
        seq2.append(4)
        self.assertEqual(list(seq2), list(input_dp_non_deep))  # should have 4

        # Reset Test: reset the DataPipe
        seq = list(range(10))
        n_elements_before_reset = 5
        res_before_reset, res_after_reset = reset_after_n_next_calls(input_dp, n_elements_before_reset)
        self.assertEqual(list(range(5)), res_before_reset)
        self.assertEqual(seq, res_after_reset)

        # __len__ Test: inherits length from sequence
        self.assertEqual(len(seq), len(input_dp))

    def test_concat_mapdatapipe(self):
        input_dp1 = dp.map.SequenceWrapper(range(10))
        input_dp2 = dp.map.SequenceWrapper(range(5))

        with self.assertRaisesRegex(ValueError, r"Expected at least one DataPipe"):
            dp.map.Concater()

        with self.assertRaisesRegex(TypeError, r"Expected all inputs to be `MapDataPipe`"):
            dp.map.Concater(input_dp1, ())  # type: ignore[arg-type]

        concat_dp = input_dp1.concat(input_dp2)
        self.assertEqual(len(concat_dp), 15)
        for index in range(15):
            self.assertEqual(concat_dp[index], (list(range(10)) + list(range(5)))[index])
        self.assertEqual(list(concat_dp), list(range(10)) + list(range(5)))

    def test_zip_mapdatapipe(self):
        input_dp1 = dp.map.SequenceWrapper(range(10))
        input_dp2 = dp.map.SequenceWrapper(range(5))
        input_dp3 = dp.map.SequenceWrapper(range(15))

        # Functional Test: requires at least one input DataPipe
        with self.assertRaisesRegex(ValueError, r"Expected at least one DataPipe"):
            dp.map.Zipper()

        # Functional Test: all inputs must be MapDataPipes
        with self.assertRaisesRegex(TypeError, r"Expected all inputs to be `MapDataPipe`"):
            dp.map.Zipper(input_dp1, ())  # type: ignore[arg-type]

        # Functional Test: Zip the elements up as a tuples
        zip_dp = input_dp1.zip(input_dp2, input_dp3)
        self.assertEqual([(i, i, i) for i in range(5)], [zip_dp[i] for i in range(5)])

        # Functional Test: Raise IndexError when index equal or exceed the length of the shortest DataPipe
        with self.assertRaisesRegex(IndexError, r"out of range"):
            input_dp1.zip(input_dp2, input_dp3)[5]

        # Functional Test: Ensure `zip` can combine `Batcher` with others
        dp1 = dp.map.SequenceWrapper(range(10))
        shuffle_dp1 = dp1.batch(2)
        dp2 = dp.map.SequenceWrapper(range(10))
        shuffle_dp2 = dp2.batch(3)
        zip_dp1 = shuffle_dp1.zip(shuffle_dp2)
        self.assertEqual(4, len(list(zip_dp1)))
        zip_dp2 = shuffle_dp1.zip(dp2)
        self.assertEqual(5, len(list(zip_dp2)))

        # __len__ Test: returns the length of the shortest DataPipe
        zip_dp = input_dp1.zip(input_dp2, input_dp3)
        self.assertEqual(5, len(zip_dp))

    def test_shuffler_mapdatapipe(self):
        input_dp1 = dp.map.SequenceWrapper(range(10))
        input_dp2 = dp.map.SequenceWrapper({'a': 1, 'b': 2, 'c': 3, 'd': 4, 'e': 5})

        # Functional Test: Assumes 0-index when indices is not given
        shuffler_dp = input_dp1.shuffle()
        self.assertEqual(set(range(10)), set(shuffler_dp))

        # Functional Test: Custom indices are working
        shuffler_dp = input_dp2.shuffle(indices=['a', 'b', 'c', 'd', 'e'])
        self.assertEqual(set(range(1, 6)), set(shuffler_dp))

        # Functional Test: With global seed
        torch.manual_seed(123)
        shuffler_dp = input_dp1.shuffle()
        res = list(shuffler_dp)
        torch.manual_seed(123)
        self.assertEqual(list(shuffler_dp), res)

        # Functional Test: Set seed
        shuffler_dp = input_dp1.shuffle().set_seed(123)
        res = list(shuffler_dp)
        shuffler_dp.set_seed(123)
        self.assertEqual(list(shuffler_dp), res)

        # Functional Test: deactivate shuffling via set_shuffle
        unshuffled_dp = input_dp1.shuffle().set_shuffle(False)
        self.assertEqual(list(unshuffled_dp), list(input_dp1))

        # Reset Test:
        shuffler_dp = input_dp1.shuffle()
        n_elements_before_reset = 5
        res_before_reset, res_after_reset = reset_after_n_next_calls(shuffler_dp, n_elements_before_reset)
        self.assertEqual(5, len(res_before_reset))
        for x in res_before_reset:
            self.assertTrue(x in set(range(10)))
        self.assertEqual(set(range(10)), set(res_after_reset))

        # __len__ Test: returns the length of the input DataPipe
        shuffler_dp = input_dp1.shuffle()
        self.assertEqual(10, len(shuffler_dp))

        # Serialization Test
        from torch.utils.data.datapipes._hook_iterator import _SnapshotState

        shuffler_dp = input_dp1.shuffle()
        it = iter(shuffler_dp)
        for _ in range(2):
            next(it)
        shuffler_dp_copy = pickle.loads(pickle.dumps(shuffler_dp))

        exp = list(it)
        shuffler_dp_copy._snapshot_state = _SnapshotState.Restored
        self.assertEqual(exp, list(shuffler_dp_copy))

    def test_map_mapdatapipe(self):
        arr = range(10)
        input_dp = dp.map.SequenceWrapper(arr)

        def fn(item, dtype=torch.float, *, sum=False):
            data = torch.tensor(item, dtype=dtype)
            return data if not sum else data.sum()

        map_dp = input_dp.map(fn)
        self.assertEqual(len(input_dp), len(map_dp))
        for index in arr:
            self.assertEqual(
                map_dp[index], torch.tensor(input_dp[index], dtype=torch.float)
            )

        map_dp = input_dp.map(partial(fn, dtype=torch.int, sum=True))
        self.assertEqual(len(input_dp), len(map_dp))
        for index in arr:
            self.assertEqual(
                map_dp[index], torch.tensor(input_dp[index], dtype=torch.int).sum()
            )

    def test_batch_mapdatapipe(self):
        arr = list(range(13))
        input_dp = dp.map.SequenceWrapper(arr)

        # Functional Test: batches top level by default
        batch_dp = dp.map.Batcher(input_dp, batch_size=2)
        self.assertEqual([[0, 1], [2, 3], [4, 5], [6, 7], [8, 9], [10, 11], [12]], list(batch_dp))

        # Functional Test: drop_last on command
        batch_dp = dp.map.Batcher(input_dp, batch_size=2, drop_last=True)
        self.assertEqual([[0, 1], [2, 3], [4, 5], [6, 7], [8, 9], [10, 11]], list(batch_dp))

        # Functional Test: nested batching
        batch_dp_2 = batch_dp.batch(batch_size=3)
        self.assertEqual([[[0, 1], [2, 3], [4, 5]], [[6, 7], [8, 9], [10, 11]]], list(batch_dp_2))

        # Reset Test:
        n_elements_before_reset = 3
        res_before_reset, res_after_reset = reset_after_n_next_calls(batch_dp, n_elements_before_reset)
        self.assertEqual([[0, 1], [2, 3], [4, 5]], res_before_reset)
        self.assertEqual([[0, 1], [2, 3], [4, 5], [6, 7], [8, 9], [10, 11]], res_after_reset)

        # __len__ Test:
        self.assertEqual(6, len(batch_dp))
        self.assertEqual(2, len(batch_dp_2))


# Metaclass conflict for Python 3.6
# Multiple inheritance with NamedTuple is not supported for Python 3.9
_generic_namedtuple_allowed = sys.version_info >= (3, 7) and sys.version_info < (3, 9)
if _generic_namedtuple_allowed:
    class InvalidData(Generic[T_co], NamedTuple):
        name: str
        data: T_co


class TestTyping(TestCase):
    def test_isinstance(self):
        class A(IterDataPipe):
            pass

        class B(IterDataPipe):
            pass

        a = A()
        self.assertTrue(isinstance(a, A))
        self.assertFalse(isinstance(a, B))

    def test_protocol(self):
        try:
            from typing import Protocol  # type: ignore[attr-defined]
        except ImportError:
            from typing import _Protocol  # type: ignore[attr-defined]
            Protocol = _Protocol

        class P(Protocol):
            pass

        class A(IterDataPipe[P]):
            pass

    @skipTyping
    def test_subtype(self):
        from torch.utils.data.datapipes._typing import issubtype

        basic_type = (int, str, bool, float, complex,
                      list, tuple, dict, set, T_co)
        for t in basic_type:
            self.assertTrue(issubtype(t, t))
            self.assertTrue(issubtype(t, Any))
            if t == T_co:
                self.assertTrue(issubtype(Any, t))
            else:
                self.assertFalse(issubtype(Any, t))
        for t1, t2 in itertools.product(basic_type, basic_type):
            if t1 == t2 or t2 == T_co:
                self.assertTrue(issubtype(t1, t2))
            else:
                self.assertFalse(issubtype(t1, t2))

        T = TypeVar('T', int, str)
        S = TypeVar('S', bool, Union[str, int], Tuple[int, T])  # type: ignore[valid-type]
        types = ((int, Optional[int]),
                 (List, Union[int, list]),
                 (Tuple[int, str], S),
                 (Tuple[int, str], tuple),
                 (T, S),
                 (S, T_co),
                 (T, Union[S, Set]))
        for sub, par in types:
            self.assertTrue(issubtype(sub, par))
            self.assertFalse(issubtype(par, sub))

        subscriptable_types = {
            List: 1,
            Tuple: 2,  # use 2 parameters
            Set: 1,
            Dict: 2,
        }
        for subscript_type, n in subscriptable_types.items():
            for ts in itertools.combinations(types, n):
                subs, pars = zip(*ts)
                sub = subscript_type[subs]  # type: ignore[index]
                par = subscript_type[pars]  # type: ignore[index]
                self.assertTrue(issubtype(sub, par))
                self.assertFalse(issubtype(par, sub))
                # Non-recursive check
                self.assertTrue(issubtype(par, sub, recursive=False))

    @skipTyping
    def test_issubinstance(self):
        from torch.utils.data.datapipes._typing import issubinstance

        basic_data = (1, '1', True, 1., complex(1., 0.))
        basic_type = (int, str, bool, float, complex)
        S = TypeVar('S', bool, Union[str, int])
        for d in basic_data:
            self.assertTrue(issubinstance(d, Any))
            self.assertTrue(issubinstance(d, T_co))
            if type(d) in (bool, int, str):
                self.assertTrue(issubinstance(d, S))
            else:
                self.assertFalse(issubinstance(d, S))
            for t in basic_type:
                if type(d) == t:
                    self.assertTrue(issubinstance(d, t))
                else:
                    self.assertFalse(issubinstance(d, t))
        # list/set
        dt = (([1, '1', 2], List), (set({1, '1', 2}), Set))
        for d, t in dt:
            self.assertTrue(issubinstance(d, t))
            self.assertTrue(issubinstance(d, t[T_co]))  # type: ignore[index]
            self.assertFalse(issubinstance(d, t[int]))  # type: ignore[index]

        # dict
        d = dict({'1': 1, '2': 2.})
        self.assertTrue(issubinstance(d, Dict))
        self.assertTrue(issubinstance(d, Dict[str, T_co]))
        self.assertFalse(issubinstance(d, Dict[str, int]))

        # tuple
        d = (1, '1', 2)
        self.assertTrue(issubinstance(d, Tuple))
        self.assertTrue(issubinstance(d, Tuple[int, str, T_co]))
        self.assertFalse(issubinstance(d, Tuple[int, Any]))
        self.assertFalse(issubinstance(d, Tuple[int, int, int]))

    # Static checking annotation
    @skipTyping
    def test_compile_time(self):
        with self.assertRaisesRegex(TypeError, r"Expected 'Iterator' as the return"):
            class InvalidDP1(IterDataPipe[int]):
                def __iter__(self) -> str:  # type: ignore[misc, override]
                    yield 0

        with self.assertRaisesRegex(TypeError, r"Expected return type of '__iter__'"):
            class InvalidDP2(IterDataPipe[Tuple]):
                def __iter__(self) -> Iterator[int]:  # type: ignore[override]
                    yield 0

        with self.assertRaisesRegex(TypeError, r"Expected return type of '__iter__'"):
            class InvalidDP3(IterDataPipe[Tuple[int, str]]):
                def __iter__(self) -> Iterator[tuple]:  # type: ignore[override]
                    yield (0,)

        if _generic_namedtuple_allowed:
            with self.assertRaisesRegex(TypeError, r"is not supported by Python typing"):
                class InvalidDP4(IterDataPipe["InvalidData[int]"]):  # type: ignore[type-arg, misc]
                    pass

        class DP1(IterDataPipe[Tuple[int, str]]):
            def __init__(self, length):
                self.length = length

            def __iter__(self) -> Iterator[Tuple[int, str]]:
                for d in range(self.length):
                    yield d, str(d)

        self.assertTrue(issubclass(DP1, IterDataPipe))
        dp1 = DP1(10)
        self.assertTrue(DP1.type.issubtype(dp1.type) and dp1.type.issubtype(DP1.type))  # type: ignore[attr-defined]
        dp1_ = DP1(5)
        self.assertEqual(dp1.type, dp1_.type)

        with self.assertRaisesRegex(TypeError, r"is not a generic class"):
            class InvalidDP5(DP1[tuple]):  # type: ignore[type-arg]
                def __iter__(self) -> Iterator[tuple]:  # type: ignore[override]
                    yield (0,)

        class DP2(IterDataPipe[T_co]):
            def __iter__(self) -> Iterator[T_co]:
                for d in range(10):
                    yield d  # type: ignore[misc]

        self.assertTrue(issubclass(DP2, IterDataPipe))
        dp2 = DP2()  # type: ignore[var-annotated]
        self.assertTrue(DP2.type.issubtype(dp2.type) and dp2.type.issubtype(DP2.type))  # type: ignore[attr-defined]
        dp2_ = DP2()  # type: ignore[var-annotated]
        self.assertEqual(dp2.type, dp2_.type)

        class DP3(IterDataPipe[Tuple[T_co, str]]):
            r""" DataPipe without fixed type with __init__ function"""

            def __init__(self, datasource):
                self.datasource = datasource

            def __iter__(self) -> Iterator[Tuple[T_co, str]]:
                for d in self.datasource:
                    yield d, str(d)

        self.assertTrue(issubclass(DP3, IterDataPipe))
        dp3 = DP3(range(10))  # type: ignore[var-annotated]
        self.assertTrue(DP3.type.issubtype(dp3.type) and dp3.type.issubtype(DP3.type))  # type: ignore[attr-defined]
        dp3_ = DP3(5)  # type: ignore[var-annotated]
        self.assertEqual(dp3.type, dp3_.type)

        class DP4(IterDataPipe[tuple]):
            r""" DataPipe without __iter__ annotation"""

            def __iter__(self):
                raise NotImplementedError

        self.assertTrue(issubclass(DP4, IterDataPipe))
        dp4 = DP4()
        self.assertTrue(dp4.type.param == tuple)

        class DP5(IterDataPipe):
            r""" DataPipe without type annotation"""

            def __iter__(self) -> Iterator[str]:
                raise NotImplementedError

        self.assertTrue(issubclass(DP5, IterDataPipe))
        dp5 = DP5()
        from torch.utils.data.datapipes._typing import issubtype
        self.assertTrue(issubtype(dp5.type.param, Any) and issubtype(Any, dp5.type.param))

        class DP6(IterDataPipe[int]):
            r""" DataPipe with plain Iterator"""

            def __iter__(self) -> Iterator:
                raise NotImplementedError

        self.assertTrue(issubclass(DP6, IterDataPipe))
        dp6 = DP6()
        self.assertTrue(dp6.type.param == int)

        class DP7(IterDataPipe[Awaitable[T_co]]):
            r""" DataPipe with abstract base class"""

        self.assertTrue(issubclass(DP7, IterDataPipe))
        self.assertTrue(DP7.type.param == Awaitable[T_co])  # type: ignore[attr-defined]

        class DP8(DP7[str]):
            r""" DataPipe subclass from a DataPipe with abc type"""

        self.assertTrue(issubclass(DP8, IterDataPipe))
        self.assertTrue(DP8.type.param == Awaitable[str])  # type: ignore[attr-defined]

    @skipTyping
    def test_construct_time(self):
        class DP0(IterDataPipe[Tuple]):
            @argument_validation
            def __init__(self, dp: IterDataPipe):
                self.dp = dp

            def __iter__(self) -> Iterator[Tuple]:
                for d in self.dp:
                    yield d, str(d)

        class DP1(IterDataPipe[int]):
            @argument_validation
            def __init__(self, dp: IterDataPipe[Tuple[int, str]]):
                self.dp = dp

            def __iter__(self) -> Iterator[int]:
                for a, b in self.dp:
                    yield a

        # Non-DataPipe input with DataPipe hint
        datasource = [(1, '1'), (2, '2'), (3, '3')]
        with self.assertRaisesRegex(TypeError, r"Expected argument 'dp' as a IterDataPipe"):
            dp0 = DP0(datasource)

        dp0 = DP0(dp.iter.IterableWrapper(range(10)))
        with self.assertRaisesRegex(TypeError, r"Expected type of argument 'dp' as a subtype"):
            dp1 = DP1(dp0)

    @skipTyping
    def test_runtime(self):
        class DP(IterDataPipe[Tuple[int, T_co]]):
            def __init__(self, datasource):
                self.ds = datasource

            @runtime_validation
            def __iter__(self) -> Iterator[Tuple[int, T_co]]:
                for d in self.ds:
                    yield d

        dss = ([(1, '1'), (2, '2')],
               [(1, 1), (2, '2')])
        for ds in dss:
            dp0 = DP(ds)  # type: ignore[var-annotated]
            self.assertEqual(list(dp0), ds)
            # Reset __iter__
            self.assertEqual(list(dp0), ds)

        dss = ([(1, 1), ('2', 2)],  # type: ignore[assignment, list-item]
               [[1, '1'], [2, '2']],  # type: ignore[list-item]
               [1, '1', 2, '2'])
        for ds in dss:
            dp0 = DP(ds)
            with self.assertRaisesRegex(RuntimeError, r"Expected an instance as subtype"):
                list(dp0)

            with runtime_validation_disabled():
                self.assertEqual(list(dp0), ds)
                with runtime_validation_disabled():
                    self.assertEqual(list(dp0), ds)

            with self.assertRaisesRegex(RuntimeError, r"Expected an instance as subtype"):
                list(dp0)

    @skipTyping
    def test_reinforce(self):
        T = TypeVar('T', int, str)

        class DP(IterDataPipe[T]):
            def __init__(self, ds):
                self.ds = ds

            @runtime_validation
            def __iter__(self) -> Iterator[T]:
                for d in self.ds:
                    yield d

        ds = list(range(10))
        # Valid type reinforcement
        dp0 = DP(ds).reinforce_type(int)
        self.assertTrue(dp0.type, int)
        self.assertEqual(list(dp0), ds)

        # Invalid type
        with self.assertRaisesRegex(TypeError, r"'expected_type' must be a type"):
            dp1 = DP(ds).reinforce_type(1)

        # Type is not subtype
        with self.assertRaisesRegex(TypeError, r"Expected 'expected_type' as subtype of"):
            dp2 = DP(ds).reinforce_type(float)

        # Invalid data at runtime
        dp3 = DP(ds).reinforce_type(str)
        with self.assertRaisesRegex(RuntimeError, r"Expected an instance as subtype"):
            list(dp3)

        # Context Manager to disable the runtime validation
        with runtime_validation_disabled():
            self.assertEqual(list(d for d in dp3), ds)


class NumbersDataset(IterDataPipe):
    def __init__(self, size=10):
        self.size = size

    def __iter__(self):
        for i in range(self.size):
            yield i


class TestGraph(TestCase):
    class CustomIterDataPipe(IterDataPipe):
        def add_v(self, x):
            return x + self.v

        def __init__(self, source_dp, v=1):
            self._dp = source_dp.map(self.add_v)
            self.v = 1

        def __iter__(self):
            yield from self._dp

        def __hash__(self):
            raise NotImplementedError


    def test_simple_traverse(self):
        numbers_dp = NumbersDataset(size=50)
        mapped_dp = numbers_dp.map(lambda x: x * 10)
        graph = torch.utils.data.graph.traverse(mapped_dp, only_datapipe=True)
        expected: Dict[Any, Any] = {id(mapped_dp): (mapped_dp, {id(numbers_dp): (numbers_dp, {})})}
        self.assertEqual(expected, graph)

        dps = torch.utils.data.graph_settings.get_all_graph_pipes(graph)
        self.assertEqual(len(dps), 2)
        self.assertTrue(numbers_dp in dps)
        self.assertTrue(mapped_dp in dps)

    def test_traverse_forked(self):
        numbers_dp = NumbersDataset(size=50)
        dp0, dp1, dp2 = numbers_dp.fork(num_instances=3)
        dp0_upd = dp0.map(lambda x: x * 10)
        dp1_upd = dp1.filter(lambda x: x % 3 == 1)
        combined_dp = dp0_upd.mux(dp1_upd, dp2)
        graph = torch.utils.data.graph.traverse(combined_dp, only_datapipe=True)
        expected = {
            id(combined_dp): (combined_dp, {
                id(dp0_upd): (dp0_upd, {
                    id(dp0): (dp0, {
                        id(dp0.main_datapipe): (dp0.main_datapipe, {
                            id(dp0.main_datapipe.main_datapipe): (dp0.main_datapipe.main_datapipe, {})
                        })
                    })
                }),
                id(dp1_upd): (dp1_upd, {
                    id(dp1): (dp1, {
                        id(dp1.main_datapipe): (dp1.main_datapipe, {
                            id(dp1.main_datapipe.main_datapipe): (dp1.main_datapipe.main_datapipe, {})
                        })
                    })
                }),
                id(dp2): (dp2, {
                    id(dp2.main_datapipe): (dp2.main_datapipe, {
                        id(dp2.main_datapipe.main_datapipe): (dp2.main_datapipe.main_datapipe, {})
                    })
                })
            })
        }
        self.assertEqual(expected, graph)

        dps = torch.utils.data.graph_settings.get_all_graph_pipes(graph)
        self.assertEqual(len(dps), 8)
        for _dp in [numbers_dp, dp0.main_datapipe, dp0, dp1, dp2, dp0_upd, dp1_upd, combined_dp]:
            self.assertTrue(_dp in dps)

    def test_traverse_mapdatapipe(self):
        source_dp = dp.map.SequenceWrapper(range(10))
        map_dp = source_dp.map(partial(_fake_add, 1))
        graph = torch.utils.data.graph.traverse(map_dp)
        expected: Dict[Any, Any] = {id(map_dp): (map_dp, {id(source_dp): (source_dp, {})})}
        self.assertEqual(expected, graph)

    def test_traverse_mixdatapipe(self):
        source_map_dp = dp.map.SequenceWrapper(range(10))
        iter_dp = dp.iter.IterableWrapper(source_map_dp)
        graph = torch.utils.data.graph.traverse(iter_dp)
        expected: Dict[Any, Any] = {id(iter_dp): (iter_dp, {id(source_map_dp): (source_map_dp, {})})}
        self.assertEqual(expected, graph)

    def test_traverse_circular_datapipe(self):
        source_iter_dp = dp.iter.IterableWrapper(list(range(10)))
        circular_dp = TestGraph.CustomIterDataPipe(source_iter_dp)
        graph = torch.utils.data.graph.traverse(circular_dp, only_datapipe=True)
        # See issue: https://github.com/pytorch/data/issues/535
        expected: Dict[Any, Any] = {
            id(circular_dp): (circular_dp, {
                id(circular_dp._dp): (circular_dp._dp, {
                    id(source_iter_dp): (source_iter_dp, {})
                })
            })
        }
        self.assertEqual(expected, graph)

        dps = torch.utils.data.graph_settings.get_all_graph_pipes(graph)
        self.assertEqual(len(dps), 3)
        for _dp in [circular_dp, circular_dp._dp, source_iter_dp]:
            self.assertTrue(_dp in dps)

    def test_traverse_unhashable_datapipe(self):
        source_iter_dp = dp.iter.IterableWrapper(list(range(10)))
        unhashable_dp = TestGraph.CustomIterDataPipe(source_iter_dp)
        graph = torch.utils.data.graph.traverse(unhashable_dp, only_datapipe=True)
        with self.assertRaises(NotImplementedError):
            hash(unhashable_dp)
        expected: Dict[Any, Any] = {
            id(unhashable_dp): (unhashable_dp, {
                id(unhashable_dp._dp): (unhashable_dp._dp, {
                    id(source_iter_dp): (source_iter_dp, {})
                })
            })
        }
        self.assertEqual(expected, graph)


def unbatch(x):
    return x[0]


class TestSerialization(TestCase):
    @skipIfNoDill
    def test_spawn_lambdas_iter(self):
        idp = dp.iter.IterableWrapper(range(3)).map(lambda x: x + 1).shuffle()
        dl = DataLoader(idp, num_workers=2, shuffle=True,
                        multiprocessing_context='spawn', collate_fn=unbatch, batch_size=1)
        result = list(dl)
        self.assertEqual([1, 1, 2, 2, 3, 3], sorted(result))

    @skipIfNoDill
    def test_spawn_lambdas_map(self):
        mdp = dp.map.SequenceWrapper(range(6)).map(lambda x: x + 1).shuffle()
        dl = DataLoader(mdp, num_workers=2, shuffle=True,
                        multiprocessing_context='spawn', collate_fn=unbatch, batch_size=1)
        result = list(dl)
        self.assertEqual([1, 2, 3, 4, 5, 6], sorted(result))


class TestCircularSerialization(TestCase):
    class CustomIterDataPipe(IterDataPipe):

        @staticmethod
        def add_one(x):
            return x + 1

        @classmethod
        def classify(cls, x):
            return 0

        def add_v(self, x):
            return x + self.v

        def __init__(self, fn, source_dp=None):
            self.fn = fn
            self.source_dp = source_dp if source_dp else dp.iter.IterableWrapper([1, 2, 4])
            self._dp = self.source_dp.map(self.add_one).map(self.add_v).demux(2, self.classify)[0]
            self.v = 1

        def __iter__(self):
            yield from self._dp

    def test_circular_serialization_with_pickle(self):
        # Test for circular reference issue with pickle
        dp1 = TestCircularSerialization.CustomIterDataPipe(fn=_fake_fn)
        self.assertTrue(list(dp1) == list(pickle.loads(pickle.dumps(dp1))))

        child_1 = dp1._dp
        dm_1 = child_1.main_datapipe
        m2_1 = dm_1.main_datapipe
        m1_1 = m2_1.datapipe
        src_1 = m1_1.datapipe

        res1 = traverse(dp1, only_datapipe=True)
        res2 = traverse(dp1, only_datapipe=False)

        exp_res_1 = {id(dp1): (dp1, {
            id(src_1): (src_1, {}),
            id(child_1): (child_1, {id(dm_1): (dm_1, {
                id(m2_1): (m2_1, {id(m1_1): (m1_1, {id(src_1): (src_1, {})})})
            })})
        })}
        exp_res_2 = {id(dp1): (dp1, {
            id(src_1): (src_1, {}),
            id(child_1): (child_1, {id(dm_1): (dm_1, {
                id(m2_1): (m2_1, {
                    id(m1_1): (m1_1, {id(src_1): (src_1, {})}),
                    id(src_1): (src_1, {})
                })
            })})
        })}

        self.assertEqual(res1, exp_res_1)
        self.assertEqual(res2, exp_res_2)

        dp2 = TestCircularSerialization.CustomIterDataPipe(fn=_fake_fn, source_dp=dp1)
        self.assertTrue(list(dp2) == list(pickle.loads(pickle.dumps(dp2))))

        child_2 = dp2._dp
        dm_2 = child_2.main_datapipe
        m2_2 = dm_2.main_datapipe
        m1_2 = m2_2.datapipe

        res3 = traverse(dp2, only_datapipe=True)
        res4 = traverse(dp2, only_datapipe=False)
        exp_res_3 = {id(dp2): (dp2, {
            id(dp1): (dp1, {
                id(src_1): (src_1, {}),
                id(child_1): (child_1, {id(dm_1): (dm_1, {
                    id(m2_1): (m2_1, {id(m1_1): (m1_1, {id(src_1): (src_1, {})})})
                })})
            }),
            id(child_2): (child_2, {id(dm_2): (dm_2, {
                id(m2_2): (m2_2, {id(m1_2): (m1_2, {
                    id(dp1): (dp1, {
                        id(src_1): (src_1, {}),
                        id(child_1): (child_1, {id(dm_1): (dm_1, {
                            id(m2_1): (m2_1, {id(m1_1): (m1_1, {id(src_1): (src_1, {})})})
                        })})
                    }),
                })})
            })})
        })}
        exp_res_4 = {id(dp2): (dp2, {
            id(dp1): (dp1, {
                id(src_1): (src_1, {}),
                id(child_1): (child_1, {id(dm_1): (dm_1, {
                    id(m2_1): (m2_1, {
                        id(m1_1): (m1_1, {id(src_1): (src_1, {})}),
                        id(src_1): (src_1, {})
                    })
                })})
            }),
            id(child_2): (child_2, {id(dm_2): (dm_2, {
                id(m2_2): (m2_2, {
                    id(m1_2): (m1_2, {
                        id(dp1): (dp1, {
                            id(src_1): (src_1, {}),
                            id(child_1): (child_1, {id(dm_1): (dm_1, {
                                id(m2_1): (m2_1, {
                                    id(m1_1): (m1_1, {id(src_1): (src_1, {})}),
                                    id(src_1): (src_1, {})
                                })
                            })})
                        })
                    }),
                    id(dp1): (dp1, {
                        id(src_1): (src_1, {}),
                        id(child_1): (child_1, {id(dm_1): (dm_1, {
                            id(m2_1): (m2_1, {
                                id(m1_1): (m1_1, {id(src_1): (src_1, {})}),
                                id(src_1): (src_1, {})
                            })
                        })})
                    })
                })
            })})
        })}

        self.assertEqual(res3, exp_res_3)
        self.assertEqual(res4, exp_res_4)

    class LambdaIterDataPipe(CustomIterDataPipe):

        def __init__(self, fn, source_dp=None):
            super().__init__(fn, source_dp)
            self.container = [lambda x: x + 1, ]
            self.lambda_fn = lambda x: x + 1
            self._dp = self.source_dp.map(self.add_one).map(self.lambda_fn).map(self.add_v).demux(2, self.classify)[0]

    @skipIfNoDill
    @skipIf(True, "Dill Tests")
    def test_circular_serialization_with_dill(self):
        # Test for circular reference issue with dill
        dp1 = TestCircularSerialization.LambdaIterDataPipe(lambda x: x + 1)
        self.assertTrue(list(dp1) == list(dill.loads(dill.dumps(dp1))))

        child_1 = dp1._dp
        dm_1 = child_1.main_datapipe
        m2_1 = dm_1.main_datapipe
        m1_1 = m2_1.datapipe
        src_1 = m1_1.datapipe

        res1 = traverse(dp1, only_datapipe=True)
        res2 = traverse(dp1, only_datapipe=False)

        exp_res_1 = {id(dp1): (dp1, {
            id(src_1): (src_1, {}),
            id(child_1): (child_1, {id(dm_1): (dm_1, {
                id(m2_1): (m2_1, {id(m1_1): (m1_1, {id(src_1): (src_1, {})})})
            })})
        })}
        exp_res_2 = {id(dp1): (dp1, {
            id(src_1): (src_1, {}),
            id(child_1): (child_1, {id(dm_1): (dm_1, {
                id(m2_1): (m2_1, {
                    id(m1_1): (m1_1, {id(src_1): (src_1, {})}),
                    id(src_1): (src_1, {})
                })
            })})
        })}

        self.assertEqual(res1, exp_res_1)
        self.assertEqual(res2, exp_res_2)

        dp2 = TestCircularSerialization.LambdaIterDataPipe(fn=_fake_fn, source_dp=dp1)
        self.assertTrue(list(dp2) == list(dill.loads(dill.dumps(dp2))))

        child_2 = dp2._dp
        dm_2 = child_2.main_datapipe
        m2_2 = dm_2.main_datapipe
        m1_2 = m2_2.datapipe

        res3 = traverse(dp2, only_datapipe=True)
        res4 = traverse(dp2, only_datapipe=False)
        exp_res_3 = {id(dp2): (dp2, {
            id(dp1): (dp1, {
                id(src_1): (src_1, {}),
                id(child_1): (child_1, {id(dm_1): (dm_1, {
                    id(m2_1): (m2_1, {id(m1_1): (m1_1, {id(src_1): (src_1, {})})})
                })})
            }),
            id(child_2): (child_2, {id(dm_2): (dm_2, {
                id(m2_2): (m2_2, {id(m1_2): (m1_2, {
                    id(dp1): (dp1, {
                        id(src_1): (src_1, {}),
                        id(child_1): (child_1, {id(dm_1): (dm_1, {
                            id(m2_1): (m2_1, {id(m1_1): (m1_1, {id(src_1): (src_1, {})})})
                        })})
                    }),
                })})
            })})
        })}
        exp_res_4 = {id(dp2): (dp2, {
            id(dp1): (dp1, {
                id(src_1): (src_1, {}),
                id(child_1): (child_1, {id(dm_1): (dm_1, {
                    id(m2_1): (m2_1, {
                        id(m1_1): (m1_1, {id(src_1): (src_1, {})}),
                        id(src_1): (src_1, {})
                    })
                })})
            }),
            id(child_2): (child_2, {id(dm_2): (dm_2, {
                id(m2_2): (m2_2, {
                    id(m1_2): (m1_2, {
                        id(dp1): (dp1, {
                            id(src_1): (src_1, {}),
                            id(child_1): (child_1, {id(dm_1): (dm_1, {
                                id(m2_1): (m2_1, {
                                    id(m1_1): (m1_1, {id(src_1): (src_1, {})}),
                                    id(src_1): (src_1, {})
                                })
                            })})
                        })
                    }),
                    id(dp1): (dp1, {
                        id(src_1): (src_1, {}),
                        id(child_1): (child_1, {id(dm_1): (dm_1, {
                            id(m2_1): (m2_1, {
                                id(m1_1): (m1_1, {id(src_1): (src_1, {})}),
                                id(src_1): (src_1, {})
                            })
                        })})
                    })
                })
            })})
        })}

        self.assertEqual(res3, exp_res_3)
        self.assertEqual(res4, exp_res_4)


class TestSharding(TestCase):

    def _get_pipeline(self):
        numbers_dp = NumbersDataset(size=10)
        dp0, dp1 = numbers_dp.fork(num_instances=2)
        dp0_upd = dp0.map(_mul_10)
        dp1_upd = dp1.filter(_mod_3_test)
        combined_dp = dp0_upd.mux(dp1_upd)
        return combined_dp

    def _get_dill_pipeline(self):
        numbers_dp = NumbersDataset(size=10)
        dp0, dp1 = numbers_dp.fork(num_instances=2)
        dp0_upd = dp0.map(lambda x: x * 10)
        dp1_upd = dp1.filter(lambda x: x % 3 == 1)
        combined_dp = dp0_upd.mux(dp1_upd)
        return combined_dp

    def test_simple_sharding(self):
        sharded_dp = self._get_pipeline().sharding_filter()
        torch.utils.data.graph_settings.apply_sharding(sharded_dp, 3, 1)
        items = list(sharded_dp)
        self.assertEqual([1, 20], items)

        all_items = [0, 1, 10, 4, 20, 7]
        items = []
        for i in range(3):
            sharded_dp = self._get_pipeline().sharding_filter()
            torch.utils.data.graph_settings.apply_sharding(sharded_dp, 3, i)
            items += list(sharded_dp)
        self.assertEqual(sorted(all_items), sorted(items))

    def test_sharding_length(self):
        numbers_dp = dp.iter.IterableWrapper(range(13))
        sharded_dp0 = numbers_dp.sharding_filter()
        torch.utils.data.graph_settings.apply_sharding(sharded_dp0, 3, 0)
        sharded_dp1 = numbers_dp.sharding_filter()
        torch.utils.data.graph_settings.apply_sharding(sharded_dp1, 3, 1)
        sharded_dp2 = numbers_dp.sharding_filter()
        torch.utils.data.graph_settings.apply_sharding(sharded_dp2, 3, 2)
        self.assertEqual(13, len(numbers_dp))
        self.assertEqual(5, len(sharded_dp0))
        self.assertEqual(4, len(sharded_dp1))
        self.assertEqual(4, len(sharded_dp2))

        numbers_dp = dp.iter.IterableWrapper(range(1))
        sharded_dp0 = numbers_dp.sharding_filter()
        torch.utils.data.graph_settings.apply_sharding(sharded_dp0, 2, 0)
        sharded_dp1 = numbers_dp.sharding_filter()
        torch.utils.data.graph_settings.apply_sharding(sharded_dp1, 2, 1)
        self.assertEqual(1, len(sharded_dp0))
        self.assertEqual(0, len(sharded_dp1))

    def test_old_dataloader(self):
        dp0 = self._get_pipeline()
        expected = list(dp0)

        dp0 = self._get_pipeline().sharding_filter()
        dl = DataLoader(dp0, batch_size=1, shuffle=False, num_workers=2)
        items = []
        for i in dl:
            items.append(i)

        self.assertEqual(sorted(expected), sorted(items))


class TestIterDataPipeSingletonConstraint(TestCase):

    r"""
    Each `IterDataPipe` can only have one active iterator. Whenever a new iterator is created, older
    iterators are invalidated. These tests aim to ensure `IterDataPipe` follows this behavior.
    """

    def _check_single_iterator_invalidation_logic(self, source_dp: IterDataPipe):
        r"""
        Given a IterDataPipe, verifies that the iterator can be read, reset, and the creation of
        a second iterator invalidates the first one.
        """
        it1 = iter(source_dp)
        self.assertEqual(list(range(10)), list(it1))
        it1 = iter(source_dp)
        self.assertEqual(list(range(10)), list(it1))  # A fresh iterator can be read in full again
        it1 = iter(source_dp)
        self.assertEqual(0, next(it1))
        it2 = iter(source_dp)  # This should invalidate `it1`
        self.assertEqual(0, next(it2))  # Should read from the beginning again
        with self.assertRaisesRegex(RuntimeError, "This iterator has been invalidated"):
            next(it1)


    def test_iterdatapipe_singleton_generator(self):
        r"""
        Testing for the case where IterDataPipe's `__iter__` is a generator function.
        """

        # Functional Test: Check if invalidation logic is correct
        source_dp: IterDataPipe = dp.iter.IterableWrapper(range(10))
        self._check_single_iterator_invalidation_logic(source_dp)

        # Functional Test: extend the test to a pipeline
        dps = source_dp.map(_fake_fn).filter(_fake_filter_fn)
        self._check_single_iterator_invalidation_logic(dps)

        # Functional Test: multiple simultaneous references to the same DataPipe fails
        with self.assertRaisesRegex(RuntimeError, "This iterator has been invalidated"):
            for _ in zip(source_dp, source_dp):
                pass

        # Function Test: sequential references work
        for _ in zip(list(source_dp), list(source_dp)):
            pass

    def test_iterdatapipe_singleton_self_next(self):
        r"""
        Testing for the case where IterDataPipe's `__iter__` returns `self` and there is a `__next__` method
        Note that the following DataPipe by is singleton by default (because `__iter__` returns `self`).
        """
        class _CustomIterDP_Self(IterDataPipe):
            def __init__(self, iterable):
                self.source = iterable
                self.iterable = iter(iterable)

            def __iter__(self):
                self.reset()
                return self

            def __next__(self):
                return next(self.iterable)

            def reset(self):
                self.iterable = iter(self.source)

        # Functional Test: Check that every `__iter__` call returns the same object
        source_dp = _CustomIterDP_Self(range(10))
        res = list(source_dp)
        it = iter(source_dp)
        self.assertEqual(res, list(it))

        # Functional Test: Check if invalidation logic is correct
        source_dp = _CustomIterDP_Self(range(10))
        self._check_single_iterator_invalidation_logic(source_dp)
        self.assertEqual(1, next(source_dp))  # `source_dp` is still valid and can be read

        # Functional Test: extend the test to a pipeline
        source_dp = _CustomIterDP_Self(dp.iter.IterableWrapper(range(10)).map(_fake_fn).filter(_fake_filter_fn))
        self._check_single_iterator_invalidation_logic(source_dp)
        self.assertEqual(1, next(source_dp))  # `source_dp` is still valid and can be read

        # Functional Test: multiple simultaneous references to the same DataPipe fails
        with self.assertRaisesRegex(RuntimeError, "This iterator has been invalidated"):
            for _ in zip(source_dp, source_dp):
                pass

    def test_iterdatapipe_singleton_new_object(self):
        r"""
        Testing for the case where IterDataPipe's `__iter__` isn't a generator nor returns `self`,
        and there isn't a `__next__` method.
        """
        class _CustomIterDP(IterDataPipe):
            def __init__(self, iterable):
                self.iterable = iter(iterable)

            def __iter__(self):  # Note that this doesn't reset
                return self.iterable  # Intentionally not returning `self`

        # Functional Test: Check if invalidation logic is correct
        source_dp = _CustomIterDP(range(10))
        it1 = iter(source_dp)
        self.assertEqual(0, next(it1))
        it2 = iter(source_dp)
        self.assertEqual(1, next(it2))
        with self.assertRaisesRegex(RuntimeError, "This iterator has been invalidated"):
            next(it1)

        # Functional Test: extend the test to a pipeline
        source_dp = _CustomIterDP(dp.iter.IterableWrapper(range(10)).map(_fake_fn).filter(_fake_filter_fn))
        it1 = iter(source_dp)
        self.assertEqual(0, next(it1))
        it2 = iter(source_dp)
        self.assertEqual(1, next(it2))
        with self.assertRaisesRegex(RuntimeError, "This iterator has been invalidated"):
            next(it1)

        # Functional Test: multiple simultaneous references to the same DataPipe fails
        with self.assertRaisesRegex(RuntimeError, "This iterator has been invalidated"):
            for _ in zip(source_dp, source_dp):
                pass

    def test_iterdatapipe_singleton_buggy(self):
        r"""
        Buggy test case case where IterDataPipe's `__iter__` returns a new object, but also has
        a `__next__` method.
        """
        class _CustomIterDP(IterDataPipe):
            def __init__(self, iterable):
                self.source = iterable
                self.iterable = iter(iterable)

            def __iter__(self):
                return iter(self.source)  # Intentionally not returning `self`

            def __next__(self):
                return next(self.iterable)

        # Functional Test: Check if invalidation logic is correct
        source_dp = _CustomIterDP(range(10))
        self._check_single_iterator_invalidation_logic(source_dp)
        self.assertEqual(0, next(source_dp))  # `__next__` is unrelated with `__iter__`

        # Functional Test: Special case to show `__next__` is unrelated with `__iter__`
        source_dp = _CustomIterDP(range(10))
        self.assertEqual(0, next(source_dp))
        it1 = iter(source_dp)
        self.assertEqual(0, next(it1))
        self.assertEqual(1, next(source_dp))
        it2 = iter(source_dp)  # invalidates both `it1`
        with self.assertRaisesRegex(RuntimeError, "This iterator has been invalidated"):
            next(it1)
        self.assertEqual(2, next(source_dp))  # not impacted by the creation of `it2`
        self.assertEqual(list(range(10)), list(it2))  # `it2` still works because it is a new object

    def test_iterdatapipe_singleton_constraint_multiple_outputs(self):
        r"""
        Testing for the case where IterDataPipe has multiple child DataPipes as outputs.
        """
        # Functional Test: all previous related iterators should be invalidated when a new iterator
        #                  is created from a ChildDataPipe
        source_dp: IterDataPipe = dp.iter.IterableWrapper(range(10))
        cdp1, cdp2 = source_dp.fork(num_instances=2)
        it1, it2 = iter(cdp1), iter(cdp2)
        self.assertEqual(list(range(10)), list(it1))
        self.assertEqual(list(range(10)), list(it2))
        it1, it2 = iter(cdp1), iter(cdp2)
        with warnings.catch_warnings(record=True) as wa:
            it3 = iter(cdp1)  # This should invalidate `it1` and `it2`
            self.assertEqual(len(wa), 1)
            self.assertRegex(str(wa[0].message), r"child DataPipes are not exhausted")
        with self.assertRaisesRegex(RuntimeError, "This iterator has been invalidated"):
            next(it1)
        with self.assertRaisesRegex(RuntimeError, "This iterator has been invalidated"):
            next(it2)
        self.assertEqual(0, next(it3))
        # The next line should not invalidate anything, as there was no new iterator created
        # for `cdp2` after `it2` was invalidated
        it4 = iter(cdp2)
        self.assertEqual(1, next(it3))  # An error shouldn't be raised here
        self.assertEqual(list(range(10)), list(it4))

        # Functional Test: invalidation when a new iterator is created from `source_dp`
        source_dp = dp.iter.IterableWrapper(range(10))
        cdp1, cdp2 = source_dp.fork(num_instances=2)
        it1, it2 = iter(cdp1), iter(cdp2)
        self.assertEqual(list(range(10)), list(it1))
        self.assertEqual(list(range(10)), list(it2))
        it1, it2 = iter(cdp1), iter(cdp2)
        self.assertEqual(0, next(it1))
        self.assertEqual(0, next(it2))
        it3 = iter(source_dp)  # note that a new iterator is created from `source_dp`
        self.assertEqual(0, next(it3))  # `it3` should invalidate `it1` and `it2` since they both use `source_dp`
        with self.assertRaisesRegex(RuntimeError, "This iterator has been invalidated"):
            next(it1)
        self.assertEqual(1, next(it3))

        # Function Test: Extending test to pipeline
        source_dp = dp.iter.IterableWrapper(range(10)).map(_fake_fn).filter(_fake_filter_fn)
        cdp1, cdp2 = source_dp.fork(num_instances=2)
        it1, it2 = iter(cdp1), iter(cdp2)
        self.assertEqual(list(range(10)), list(it1))
        self.assertEqual(list(range(10)), list(it2))
        it1, it2 = iter(cdp1), iter(cdp2)
        with warnings.catch_warnings(record=True) as wa:
            it3 = iter(cdp1)  # This should invalidate `it1` and `it2`
            self.assertEqual(len(wa), 1)
            self.assertRegex(str(wa[0].message), r"child DataPipes are not exhausted")
        with self.assertRaisesRegex(RuntimeError, "This iterator has been invalidated"):
            next(it1)
        with self.assertRaisesRegex(RuntimeError, "This iterator has been invalidated"):
            next(it2)
        with warnings.catch_warnings(record=True) as wa:
            it1, it2 = iter(cdp1), iter(cdp2)
            self.assertEqual(len(wa), 1)
            self.assertRegex(str(wa[0].message), r"child DataPipes are not exhausted")
        self.assertEqual(0, next(it1))
        self.assertEqual(0, next(it2))
        it3 = iter(source_dp)  # note that a new iterator is created from `source_dp`
        self.assertEqual(0, next(it3))  # `it3` should invalidate `it1` and `it2` since they both use `source_dp`
        with self.assertRaisesRegex(RuntimeError, "This iterator has been invalidated"):
            next(it1)
        self.assertEqual(1, next(it3))

class TestIterDataPipeCountSampleYielded(TestCase):

    def _yield_count_test_helper(self, datapipe, n_expected_samples):

        # Functional Test: Check if number of samples yielded is as expected
        res = list(datapipe)
        self.assertEqual(len(res), datapipe._number_of_samples_yielded)

        # Functional Test: Check if the count is correct when DataPipe is partially read
        it = iter(datapipe)
        res = []
        for i, value in enumerate(it):
            res.append(value)
            if i == n_expected_samples - 1:
                break
        self.assertEqual(n_expected_samples, datapipe._number_of_samples_yielded)

        # Functional Test: Check for reset behavior and if iterator also works
        it = iter(datapipe)  # reset the DataPipe
        res = list(it)
        self.assertEqual(len(res), datapipe._number_of_samples_yielded)

    def test_iterdatapipe_sample_yielded_generator_function(self):
        # Functional Test: `__iter__` is a generator function
        datapipe: IterDataPipe = dp.iter.IterableWrapper(range(10))
        self._yield_count_test_helper(datapipe, n_expected_samples=5)

    def test_iterdatapipe_sample_yielded_generator_function_exception(self):
        # Functional Test: `__iter__` is a custom generator function with exception
        class _CustomGeneratorFnDataPipe(IterDataPipe):
            # This class's `__iter__` has a Runtime Error
            def __iter__(self):
                yield 0
                yield 1
                yield 2
                raise RuntimeError("Custom test error after yielding 3 elements")
                yield 3

        # Functional Test: Ensure the count is correct even when exception is raised
        datapipe: IterDataPipe = _CustomGeneratorFnDataPipe()
        with self.assertRaisesRegex(RuntimeError, "Custom test error after yielding 3 elements"):
            list(datapipe)
        self.assertEqual(3, datapipe._number_of_samples_yielded)

        # Functional Test: Check for reset behavior and if iterator also works
        it = iter(datapipe)  # reset the DataPipe
        with self.assertRaisesRegex(RuntimeError, "Custom test error after yielding 3 elements"):
            list(it)
        self.assertEqual(3, datapipe._number_of_samples_yielded)

    def test_iterdatapipe_sample_yielded_return_self(self):
        class _CustomGeneratorDataPipe(IterDataPipe):
            # This class's `__iter__` is not a generator function
            def __init__(self):
                self.source = iter(range(10))

            def __iter__(self):
                return self.source

            def reset(self):
                self.source = iter(range(10))

        datapipe: IterDataPipe = _CustomGeneratorDataPipe()
        self._yield_count_test_helper(datapipe, n_expected_samples=5)

    def test_iterdatapipe_sample_yielded_next(self):
        class _CustomNextDataPipe(IterDataPipe):
            # This class's `__iter__` returns `self` and has a `__next__`
            def __init__(self):
                self.source = iter(range(10))

            def __iter__(self):
                return self

            def __next__(self):
                return next(self.source)

            def reset(self):
                self.source = iter(range(10))

        datapipe: IterDataPipe = _CustomNextDataPipe()
        self._yield_count_test_helper(datapipe, n_expected_samples=5)

    def test_iterdatapipe_sample_yielded_next_exception(self):
        class _CustomNextDataPipe(IterDataPipe):
            # This class's `__iter__` returns `self` and has a `__next__`
            def __init__(self):
                self.source = iter(range(10))
                self.count = 0

            def __iter__(self):
                return self

            def __next__(self):
                if self.count == 3:
                    raise RuntimeError("Custom test error after yielding 3 elements")
                self.count += 1
                return next(self.source)

            def reset(self):
                self.count = 0
                self.source = iter(range(10))

        # Functional Test: Ensure the count is correct even when exception is raised
        datapipe: IterDataPipe = _CustomNextDataPipe()
        with self.assertRaisesRegex(RuntimeError, "Custom test error after yielding 3 elements"):
            list(datapipe)
        self.assertEqual(3, datapipe._number_of_samples_yielded)

        # Functional Test: Check for reset behavior and if iterator also works
        it = iter(datapipe)  # reset the DataPipe
        with self.assertRaisesRegex(RuntimeError, "Custom test error after yielding 3 elements"):
            list(it)
        self.assertEqual(3, datapipe._number_of_samples_yielded)


class _CustomNonGeneratorTestDataPipe(IterDataPipe):
    def __init__(self):
        self.n = 10
        self.source = list(range(self.n))

    # This class's `__iter__` is not a generator function
    def __iter__(self):
        return iter(self.source)

    def __len__(self):
        return self.n


class _CustomSelfNextTestDataPipe(IterDataPipe):
    def __init__(self):
        self.n = 10
        self.iter = iter(range(self.n))

    def __iter__(self):
        return self

    def __next__(self):
        return next(self.iter)

    def reset(self):
        self.iter = iter(range(self.n))

    def __len__(self):
        return self.n


class TestIterDataPipeGraphFastForward(TestCase):

    def _fast_forward_graph_test_helper(self, datapipe, fast_forward_fn, expected_res, n_iterations=3, rng=None):
        if rng is None:
            rng = torch.Generator()
        rng = rng.manual_seed(0)
        torch.utils.data.graph_settings.apply_shuffle_seed(datapipe, rng)

        # Test Case: fast forward works with list
        rng.manual_seed(0)
        fast_forward_fn(datapipe, n_iterations, rng)
        actual_res = list(datapipe)
        self.assertEqual(len(datapipe) - n_iterations, len(actual_res))
        self.assertEqual(expected_res[n_iterations:], actual_res)

        # Test Case: fast forward works with iterator
        rng.manual_seed(0)
        fast_forward_fn(datapipe, n_iterations, rng)
        it = iter(datapipe)
        actual_res = list(it)
        self.assertEqual(len(datapipe) - n_iterations, len(actual_res))
        self.assertEqual(expected_res[n_iterations:], actual_res)
        with self.assertRaises(StopIteration):
            next(it)

    def test_simple_snapshot_graph(self):
        graph1 = dp.iter.IterableWrapper(range(10))
        res1 = list(range(10))
        self._fast_forward_graph_test_helper(graph1, _simple_graph_snapshot_restoration,
                                             expected_res=res1)

        graph2 = graph1.map(_mul_10)
        res2 = [10 * x for x in res1]
        self._fast_forward_graph_test_helper(graph2, _simple_graph_snapshot_restoration,
                                             expected_res=res2)

        rng = torch.Generator()
        graph3 = graph2.shuffle()
        rng.manual_seed(0)
        torch.utils.data.graph_settings.apply_shuffle_seed(graph3, rng)
        res3 = list(graph3)
        self._fast_forward_graph_test_helper(graph3, _simple_graph_snapshot_restoration,
                                             expected_res=res3)

        graph4 = graph3.map(_mul_10)
        res4 = [10 * x for x in res3]
        self._fast_forward_graph_test_helper(graph4, _simple_graph_snapshot_restoration,
                                             expected_res=res4)

        batch_size = 2
        graph5 = graph4.batch(batch_size)
        res5 = [res4[i:i + batch_size] for i in range(0, len(res4), batch_size)]  # .batch(2)
        self._fast_forward_graph_test_helper(graph5, _simple_graph_snapshot_restoration,
                                             expected_res=res5)

        # With `fork` and `zip`
        cdp1, cdp2 = graph5.fork(2)
        graph6 = cdp1.zip(cdp2)
        rng = rng.manual_seed(100)
        torch.utils.data.graph_settings.apply_shuffle_seed(graph6, rng)
        res6 = [(x, x) for x in res5]
        self._fast_forward_graph_test_helper(graph6, _simple_graph_snapshot_restoration,
                                             expected_res=res6)

        # With `fork` and `concat`
        graph7 = cdp1.concat(cdp2)
        res7 = res5 * 2
        self._fast_forward_graph_test_helper(graph7, _simple_graph_snapshot_restoration,
                                             expected_res=res7)

        # Raises an exception if the graph has already been restored
        with self.assertRaisesRegex(RuntimeError, "Snapshot restoration cannot be applied."):
            _simple_graph_snapshot_restoration(graph7, 1)
            _simple_graph_snapshot_restoration(graph7, 1)

    def test_simple_snapshot_custom_non_generator(self):
        graph = _CustomNonGeneratorTestDataPipe()
        self._fast_forward_graph_test_helper(graph, _simple_graph_snapshot_restoration, expected_res=range(10))

    def test_simple_snapshot_custom_self_next(self):
        graph = _CustomSelfNextTestDataPipe()
        self._fast_forward_graph_test_helper(graph, _simple_graph_snapshot_restoration, expected_res=range(10))

    def _snapshot_test_helper(self, datapipe, expected_res, n_iter=3, rng=None):
        """
        Extend the previous test with serialization and deserialization test.
        """
        if rng is None:
            rng = torch.Generator()
        rng.manual_seed(0)
        torch.utils.data.graph_settings.apply_shuffle_seed(datapipe, rng)
        it = iter(datapipe)
        for _ in range(n_iter):
            next(it)
        serialized_graph = pickle.dumps(datapipe)
        deserialized_graph = pickle.loads(serialized_graph)
        self.assertEqual(n_iter, datapipe._number_of_samples_yielded)
        self.assertEqual(n_iter, deserialized_graph._number_of_samples_yielded)

        rng_for_deserialized = torch.Generator()
        rng_for_deserialized.manual_seed(0)
        _simple_graph_snapshot_restoration(deserialized_graph, n_iter, rng=rng_for_deserialized)
        self.assertEqual(expected_res[n_iter:], list(it))
        self.assertEqual(expected_res[n_iter:], list(deserialized_graph))

    def test_simple_snapshot_graph_with_serialization(self):
        graph1 = dp.iter.IterableWrapper(range(10))
        res1 = list(range(10))
        self._snapshot_test_helper(graph1, expected_res=res1)

        graph2 = graph1.map(_mul_10)
        res2 = [10 * x for x in res1]
        self._snapshot_test_helper(graph2, expected_res=res2)

        rng = torch.Generator()
        graph3 = graph2.shuffle()
        rng.manual_seed(0)
        torch.utils.data.graph_settings.apply_shuffle_seed(graph3, rng)
        res3 = list(graph3)
        self._snapshot_test_helper(graph3, expected_res=res3)

        graph4 = graph3.map(_mul_10)
        res4 = [10 * x for x in res3]
        self._snapshot_test_helper(graph4, expected_res=res4)

        batch_size = 2
        graph5 = graph4.batch(batch_size)
        res5 = [res4[i:i + batch_size] for i in range(0, len(res4), batch_size)]  # .batch(2)
        self._snapshot_test_helper(graph5, expected_res=res5)

        # With `fork` and `zip`
        cdp1, cdp2 = graph5.fork(2)
        graph6 = cdp1.zip(cdp2)
        res6 = [(x, x) for x in res5]
        self._snapshot_test_helper(graph6, expected_res=res6)

        # With `fork` and `concat`
        graph7 = cdp1.concat(cdp2)
        res7 = res5 * 2
        self._snapshot_test_helper(graph7, expected_res=res7)

    def test_simple_snapshot_graph_repeated(self):
        cdp1, cdp2 = dp.iter.IterableWrapper(range(10)).map(_mul_10).shuffle().map(_mul_10).map(_mul_10).fork(2)
        graph = cdp1.zip(cdp2)

        rng = torch.Generator()
        rng.manual_seed(0)
        torch.utils.data.graph_settings.apply_shuffle_seed(graph, rng)

        # Get expected result
        expected_res = list(graph)

        rng.manual_seed(0)
        torch.utils.data.graph_settings.apply_shuffle_seed(graph, rng)
        it = iter(graph)
        n_iter = 3
        for _ in range(n_iter):
            next(it)

        # First serialization/deserialization
        serialized_graph = pickle.dumps(graph)
        deserialized_graph = pickle.loads(serialized_graph)

        rng_for_deserialized = torch.Generator()
        rng_for_deserialized.manual_seed(0)
        _simple_graph_snapshot_restoration(deserialized_graph, deserialized_graph._number_of_samples_yielded,
                                           rng=rng_for_deserialized)

        it = iter(deserialized_graph)
        # Get the next element and ensure it is as expected
        self.assertEqual(expected_res[3], next(it))

        # Serializalize/Deserialize and fast-forward again after to ensure it works
        serialized_graph2 = pickle.dumps(deserialized_graph)
        deserialized_graph2 = pickle.loads(serialized_graph2)

        rng_for_deserialized = torch.Generator()
        rng_for_deserialized.manual_seed(0)
        _simple_graph_snapshot_restoration(deserialized_graph2, deserialized_graph._number_of_samples_yielded,
                                           rng=rng_for_deserialized)

        # Get the next element and ensure it is as expected
        self.assertEqual(expected_res[4:], list(deserialized_graph2))


if __name__ == '__main__':
    run_tests()<|MERGE_RESOLUTION|>--- conflicted
+++ resolved
@@ -1678,7 +1678,6 @@
         # Functional Test: deactivate shuffling via set_shuffle
         unshuffled_dp = input_dp.shuffle().set_shuffle(False)
         self.assertEqual(list(unshuffled_dp), list(input_dp))
-<<<<<<< HEAD
 
         # Reset Test:
         shuffler_dp = input_dp.shuffle()
@@ -1709,38 +1708,6 @@
             shuffler_dp_copy._snapshot_state = _SnapshotState.Restored
             self.assertEqual(exp, list(shuffler_dp_copy))
 
-=======
-
-        # Reset Test:
-        shuffler_dp = input_dp.shuffle()
-        n_elements_before_reset = 5
-        res_before_reset, res_after_reset = reset_after_n_next_calls(shuffler_dp, n_elements_before_reset)
-        self.assertEqual(5, len(res_before_reset))
-        for x in res_before_reset:
-            self.assertTrue(x in set(range(10)))
-        self.assertEqual(set(range(10)), set(res_after_reset))
-
-        # __len__ Test: returns the length of the input DataPipe
-        shuffler_dp = input_dp.shuffle()
-        self.assertEqual(10, len(shuffler_dp))
-        exp = list(range(100))
-
-        # Serialization Test
-        from torch.utils.data.datapipes._hook_iterator import _SnapshotState
-
-        def _serialization_helper(bs):
-            shuffler_dp = input_dp.shuffle(buffer_size=bs)
-            it = iter(shuffler_dp)
-            for _ in range(2):
-                next(it)
-            shuffler_dp_copy = pickle.loads(pickle.dumps(shuffler_dp))
-            _simple_graph_snapshot_restoration(shuffler_dp_copy.datapipe, shuffler_dp.datapipe._number_of_samples_yielded)
-
-            exp = list(it)
-            shuffler_dp_copy._snapshot_state = _SnapshotState.Restored
-            self.assertEqual(exp, list(shuffler_dp_copy))
-
->>>>>>> ddedc294
         buffer_sizes = [2, 5, 15]
         for bs in buffer_sizes:
             _serialization_helper(bs)
