--- conflicted
+++ resolved
@@ -59,12 +59,8 @@
 ##############
 if [[ "$BUILD_ENVIRONMENT" == *onnx* ]]; then
   pip install -q --user --no-use-pep517 "git+https://github.com/pytorch/vision.git@$(cat .github/ci_commit_pins/vision.txt)"
-<<<<<<< HEAD
-  pip install -q --user ninja flatbuffers==2.0 numpy==1.22.4 onnxruntime==1.12.1 beartype==0.10.4 onnx==1.12.0
   pip install -q --user transformers==4.25.1
-=======
   pip install -q --user ninja flatbuffers==2.0 numpy==1.22.4 onnxruntime==1.13.1 beartype==0.10.4 onnx==1.13.0
->>>>>>> e7df9aae
   # TODO: change this when onnx-script is on testPypi
   pip install 'onnx-script @ git+https://github.com/microsoft/onnx-script@4f3ff0d806d0d0f30cecdfd3e8b094b1e492d44a'
   # numba requires numpy <= 1.20, onnxruntime requires numpy >= 1.21.
