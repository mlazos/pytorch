name: inductor

on:
  schedule:
    - cron: 45 1,5,9,13,17,21 * * *
  push:
    tags:
      - ciflow/inductor/*
      - ciflow/periodic/*
  workflow_dispatch:

concurrency:
  group: ${{ github.workflow }}-${{ github.event.pull_request.number || github.ref_name }}-${{ github.ref_type == 'branch' && github.sha }}-${{ github.event_name == 'workflow_dispatch' }}
  cancel-in-progress: true

jobs:
  linux-bionic-cuda11_6-py3_10-gcc7-inductor-build:
    name: cuda11.6-py3.10-gcc7-sm86
    uses: ./.github/workflows/_linux-build.yml
    with:
      build-environment: linux-bionic-cuda11.6-py3.10-gcc7-sm86
      docker-image-name: pytorch-linux-bionic-cuda11.6-cudnn8-py3-gcc7
      cuda-arch-list: 8.6
      test-matrix: |
        { include: [
<<<<<<< HEAD
          { config: "inductor", shard: 1, num_shards: 7, runner: "linux.g5.4xlarge.nvidia.gpu" },
          { config: "inductor", shard: 2, num_shards: 7, runner: "linux.g5.4xlarge.nvidia.gpu" },
          { config: "inductor", shard: 3, num_shards: 7, runner: "linux.g5.4xlarge.nvidia.gpu" },
          { config: "inductor", shard: 4, num_shards: 7, runner: "linux.g5.4xlarge.nvidia.gpu" },
          { config: "inductor", shard: 5, num_shards: 7, runner: "linux.g5.4xlarge.nvidia.gpu" },
          { config: "inductor", shard: 6, num_shards: 7, runner: "linux.g5.4xlarge.nvidia.gpu" },
          { config: "inductor", shard: 7, num_shards: 7, runner: "linux.g5.4xlarge.nvidia.gpu" },
          { config: "inductor_torchbench", shard: 1, num_shards: 2, runner: "linux.g5.4xlarge.nvidia.gpu" },
          { config: "inductor_torchbench", shard: 2, num_shards: 2, runner: "linux.g5.4xlarge.nvidia.gpu" },
=======
          { config: "inductor", shard: 1, num_shards: 2, runner: "linux.g5.4xlarge.nvidia.gpu" },
          { config: "inductor", shard: 2, num_shards: 2, runner: "linux.g5.4xlarge.nvidia.gpu" },
          { config: "inductor_timm", shard: 1, num_shards: 2, runner: "linux.g5.4xlarge.nvidia.gpu" },
          { config: "inductor_timm", shard: 2, num_shards: 2, runner: "linux.g5.4xlarge.nvidia.gpu" },
>>>>>>> 53c5e239
          { config: "inductor_distributed", shard: 1, num_shards: 1, runner: "linux.g5.12xlarge.nvidia.gpu" },
        ]}

  linux-bionic-cuda11_6-py3_10-gcc7-inductor-test:
    name: cuda11.6-py3.10-gcc7-sm86
    uses: ./.github/workflows/_linux-test.yml
    needs: linux-bionic-cuda11_6-py3_10-gcc7-inductor-build
    with:
      build-environment: linux-bionic-cuda11.6-py3.10-gcc7-sm86
      docker-image: ${{ needs.linux-bionic-cuda11_6-py3_10-gcc7-inductor-build.outputs.docker-image }}
      test-matrix: ${{ needs.linux-bionic-cuda11_6-py3_10-gcc7-inductor-build.outputs.test-matrix }}<|MERGE_RESOLUTION|>--- conflicted
+++ resolved
@@ -23,22 +23,12 @@
       cuda-arch-list: 8.6
       test-matrix: |
         { include: [
-<<<<<<< HEAD
-          { config: "inductor", shard: 1, num_shards: 7, runner: "linux.g5.4xlarge.nvidia.gpu" },
-          { config: "inductor", shard: 2, num_shards: 7, runner: "linux.g5.4xlarge.nvidia.gpu" },
-          { config: "inductor", shard: 3, num_shards: 7, runner: "linux.g5.4xlarge.nvidia.gpu" },
-          { config: "inductor", shard: 4, num_shards: 7, runner: "linux.g5.4xlarge.nvidia.gpu" },
-          { config: "inductor", shard: 5, num_shards: 7, runner: "linux.g5.4xlarge.nvidia.gpu" },
-          { config: "inductor", shard: 6, num_shards: 7, runner: "linux.g5.4xlarge.nvidia.gpu" },
-          { config: "inductor", shard: 7, num_shards: 7, runner: "linux.g5.4xlarge.nvidia.gpu" },
-          { config: "inductor_torchbench", shard: 1, num_shards: 2, runner: "linux.g5.4xlarge.nvidia.gpu" },
-          { config: "inductor_torchbench", shard: 2, num_shards: 2, runner: "linux.g5.4xlarge.nvidia.gpu" },
-=======
           { config: "inductor", shard: 1, num_shards: 2, runner: "linux.g5.4xlarge.nvidia.gpu" },
           { config: "inductor", shard: 2, num_shards: 2, runner: "linux.g5.4xlarge.nvidia.gpu" },
           { config: "inductor_timm", shard: 1, num_shards: 2, runner: "linux.g5.4xlarge.nvidia.gpu" },
           { config: "inductor_timm", shard: 2, num_shards: 2, runner: "linux.g5.4xlarge.nvidia.gpu" },
->>>>>>> 53c5e239
+          { config: "inductor_torchbench", shard: 1, num_shards: 2, runner: "linux.g5.4xlarge.nvidia.gpu" },
+          { config: "inductor_torchbench", shard: 2, num_shards: 2, runner: "linux.g5.4xlarge.nvidia.gpu" },
           { config: "inductor_distributed", shard: 1, num_shards: 1, runner: "linux.g5.12xlarge.nvidia.gpu" },
         ]}
 
