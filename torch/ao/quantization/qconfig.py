from collections import namedtuple
from typing import Optional, Any, Union

import torch
import torch.nn as nn
from torch.ao.quantization.fake_quantize import (
    FakeQuantize,
    FakeQuantizeBase,
    default_fake_quant,
    default_dynamic_fake_quant,
    default_per_channel_weight_fake_quant,
    default_weight_fake_quant,
    default_fused_act_fake_quant,
    default_fused_wt_fake_quant,
    FusedMovingAvgObsFakeQuantize,
    default_fused_per_channel_wt_fake_quant,
    default_embedding_fake_quant,
    default_embedding_fake_quant_4bit,
    fused_wt_fake_quant_range_neg_127_to_127,
    fused_per_channel_wt_fake_quant_range_neg_127_to_127,
)

from .observer import (
    _PartialWrapper,
    HistogramObserver,
    MovingAverageMinMaxObserver,
    NoopObserver,
    PlaceholderObserver,
    ReuseInputObserver,
    default_debug_observer,
    default_dynamic_quant_observer,
    default_float_qparams_observer,
    default_float_qparams_observer_4bit,
    default_observer,
    default_per_channel_weight_observer,
    default_placeholder_observer,
    default_weight_observer,
    weight_observer_range_neg_127_to_127,
    per_channel_weight_observer_range_neg_127_to_127,
    default_reuse_input_observer,
    ObserverBase,
)
import warnings
import copy

__all__ = [
    "QConfig",
    # TODO: deprecated, remove
    "QConfigDynamic",
    "default_qconfig",
    "default_debug_qconfig",
    "default_per_channel_qconfig",
    "default_dynamic_qconfig",
    "float16_dynamic_qconfig",
    "float16_static_qconfig",
    "per_channel_dynamic_qconfig",
    "float_qparams_weight_only_qconfig",
    "float_qparams_weight_only_qconfig_4bit",
    "default_qat_qconfig",
    "default_dynamic_qat_qconfig",
    "default_weight_only_qconfig",
    "default_activation_only_qconfig",
    "default_qat_qconfig_v2",
    "default_reuse_input_qconfig",
    "default_symmetric_qnnpack_qconfig",
    "default_per_channel_symmetric_qnnpack_qconfig",
    "default_symmetric_qnnpack_qat_qconfig",
    "default_per_channel_symmetric_qnnpack_qat_qconfig",
    "default_embedding_qat_qconfig",
    "default_embedding_qat_qconfig_4bit",
    "get_default_qconfig",
    "get_default_qat_qconfig",
    "get_default_qconfig_dict",
    "get_default_qat_qconfig_dict",
    "QConfigAny",
    "qconfig_equals",
]

class QConfig(namedtuple('QConfig', ['activation', 'weight'])):
    """
    Describes how to quantize a layer or a part of the network by providing
    settings (observer classes) for activations and weights respectively.


    Note that QConfig needs to contain observer **classes** (like MinMaxObserver) or a callable that returns
    instances on invocation, not the concrete observer instances themselves.
    Quantization preparation function will instantiate observers multiple times for each of the layers.


    Observer classes have usually reasonable default arguments, but they can be overwritten with `with_args`
    method (that behaves like functools.partial)::

      my_qconfig = QConfig(
          activation=MinMaxObserver.with_args(dtype=torch.qint8),
          weight=default_observer.with_args(dtype=torch.qint8))

    """
    def __new__(cls, activation, weight):
        # catch common mistakes
        if isinstance(activation, nn.Module) or isinstance(weight, nn.Module):
            raise ValueError("QConfig received observer instance, please pass observer class instead. " +
                             "Use MyObserver.with_args(x=1) to override arguments to constructor if needed")
        return super(QConfig, cls).__new__(cls, activation, weight)


class QConfigDynamic(namedtuple('QConfigDynamic', ['activation', 'weight'])):
    """
    Describes how to dynamically quantize a layer or a part of the network by providing
    settings (observer classes) for weights.

    It's like QConfig, but for dynamic quantization.

    Note that QConfigDynamic needs to contain observer **classes** (like MinMaxObserver) or a callable that returns
    instances on invocation, not the concrete observer instances themselves.
    Quantization function will instantiate observers multiple times for each of the layers.

    Observer classes have usually reasonable default arguments, but they can be overwritten with `with_args`
    method (that behaves like functools.partial)::

      my_qconfig = QConfigDynamic(weight=default_observer.with_args(dtype=torch.qint8))
    """
    def __new__(cls, activation=torch.nn.Identity, weight=torch.nn.Identity):
        # catch common mistakes
        if isinstance(weight, nn.Module):
            raise ValueError("QConfigDynamic received observer instance, please pass observer class instead. " +
                             "Use MyObserver.with_args(x=1) to override arguments to constructor if needed")
        warnings.warn("QConfigDynamic is going to be deprecated in PyTorch 1.12, please use QConfig instead")
        return super(QConfigDynamic, cls).__new__(cls, activation, weight)


default_qconfig = QConfig(activation=default_observer,
                          weight=default_weight_observer)
"""
Default qconfig configuration.
"""

default_debug_qconfig = QConfig(weight=default_weight_observer,
                                activation=default_debug_observer)
"""
Default qconfig configuration for debugging.
"""

default_per_channel_qconfig = QConfig(activation=default_observer,
                                      weight=default_per_channel_weight_observer)
"""
Default qconfig configuration for per channel weight quantization.
"""

default_dynamic_qconfig = QConfig(activation=default_dynamic_quant_observer,
                                  weight=default_weight_observer)
"""
Default dynamic qconfig.
"""

float16_dynamic_qconfig = QConfig(activation=PlaceholderObserver.with_args(dtype=torch.float16, compute_dtype=torch.float16),
                                  weight=PlaceholderObserver.with_args(dtype=torch.float16))
"""
Dynamic qconfig with weights quantized to `torch.float16`.
"""

float16_static_qconfig = QConfig(activation=PlaceholderObserver.with_args(dtype=torch.float16),
                                 weight=PlaceholderObserver.with_args(dtype=torch.float16))
"""
Dynamic qconfig with both activations and weights quantized to `torch.float16`.
"""

per_channel_dynamic_qconfig = QConfig(activation=default_dynamic_quant_observer,
                                      weight=default_per_channel_weight_observer)
"""
Dynamic qconfig with weights quantized per channel.
"""

float_qparams_weight_only_qconfig = QConfig(
    activation=default_placeholder_observer,
    weight=default_float_qparams_observer)
"""
Dynamic qconfig with weights quantized with a floating point zero_point.
"""

float_qparams_weight_only_qconfig_4bit = QConfig(
    activation=default_placeholder_observer,
    weight=default_float_qparams_observer_4bit)

default_qat_qconfig = QConfig(activation=default_fake_quant,
                              weight=default_weight_fake_quant)
"""
Default qconfig for QAT.
"""

default_dynamic_qat_qconfig = QConfig(activation=default_dynamic_fake_quant,
                                      weight=default_weight_fake_quant)
"""
Default qconfig for dynamic QAT.
"""

default_weight_only_qconfig = QConfig(activation=torch.nn.Identity,
                                      weight=default_weight_fake_quant)
"""
Default qconfig for quantizing weights only.
"""

default_activation_only_qconfig = QConfig(activation=default_fake_quant,
                                          weight=torch.nn.Identity)
"""
Default qconfig for quantizing activations only.
"""

# QAT config that uses a fused observer + fake quant modules for optimized training performance.
# to modify the activation/weight observers, the default entries in fake_quantize.py can be modified.
default_qat_qconfig_v2 = QConfig(activation=default_fused_act_fake_quant, weight=default_fused_wt_fake_quant)
"""
Fused version of `default_qat_config`, has performance benefits.
"""

default_reuse_input_qconfig = QConfig(activation=default_reuse_input_observer,
                                      weight=NoopObserver)
"""
Default qconfig for operators that reuse the observers from input Tensor, e.g. reshape
"""

def get_default_qconfig(backend='x86', version=0):
    """
    Returns the default PTQ qconfig for the specified backend.

    Args:
<<<<<<< HEAD
      * `backend`: a string representing the target backend. Currently supports
        `x86` (default), `fbgemm`, `qnnpack` and `onednn`.
=======
      * `backend` (str): a string representing the target backend. Currently supports
        `x86`, `fbgemm` (default), `qnnpack` and `onednn`.
>>>>>>> 6d71f74c

    Return:
        qconfig
    """
    supported_backends = ["fbgemm", "x86", "qnnpack", "onednn"]
    if backend not in supported_backends:
        raise AssertionError(
            "backend: " + str(backend) +
            " not supported. backend must be one of {}".format(supported_backends)
        )

    if version == 0:
        if backend == 'fbgemm':
            qconfig = QConfig(activation=HistogramObserver.with_args(reduce_range=True),
                              weight=default_per_channel_weight_observer)
        elif backend == 'qnnpack':
            # TODO: make this compatible with xnnpack constraints
            qconfig = QConfig(activation=HistogramObserver.with_args(reduce_range=False),
                              weight=default_weight_observer)
        elif backend == 'onednn':
            qconfig = QConfig(activation=HistogramObserver.with_args(reduce_range=False),
                              weight=default_per_channel_weight_observer)
        elif backend == 'x86':
            qconfig = QConfig(activation=HistogramObserver.with_args(reduce_range=True),
                              weight=default_per_channel_weight_observer)
        else:
            # won't reach
            qconfig = default_qconfig
    else:
        raise AssertionError("Version number: " + str(version) +
                             " in get_default_qconfig is not supported. Version number must be 0")

    return qconfig

"""
Default, symmetric PTQ qconfig for the specified backend. And a per_channel
variant of the same.

Symmetric here applies to signed weights with zero point = 0, and additional
value restrictions. The activations are also signed 8-bit integers with this
qconfig.

    * Once this change is merged [as of 3/17/22], with backend or qengine =
    'qnnpack', some quantized operators with this symmetric qconfig may use
    operators from xnnpack library.

        ** Support to use xnnpack ops with `qnnpack` backed for asymmetric
        qconfig (returned by get_default_qconfig()) is not available yet.

    * This qconfig uses signed activations and weights. Weights have added
    restrictions such as zero point is forced to be 0, making the weights
    symmetric, hence the name. And the 8-bit quantized values are
    restricting to to [-127, +127], excluding -128.

    * xnnpack has a requantization scale value restriction, 0x1p-32 <=
    requantization_scale < 256.0 where, `requantization_scale = (input_scale
    * kernel_scale) / (output_scale)`. Using this eps (w/ assumed max value
    of 256) is to prevent requantization_scale to go below xnnpack lower
    threshold.
"""
default_symmetric_qnnpack_qconfig = QConfig(activation=HistogramObserver.with_args(dtype=torch.qint8,
                                                                                   reduce_range=False,
                                                                                   eps=2 ** -12),
                                            weight=weight_observer_range_neg_127_to_127)

default_per_channel_symmetric_qnnpack_qconfig = QConfig(activation=HistogramObserver.with_args(dtype=torch.qint8,
                                                                                               reduce_range=False,
                                                                                               eps=2 ** -12),
                                                        weight=per_channel_weight_observer_range_neg_127_to_127)

default_embedding_qat_qconfig = QConfig(activation=NoopObserver.with_args(dtype=torch.float32),
                                        weight=default_embedding_fake_quant)

default_embedding_qat_qconfig_4bit = QConfig(activation=NoopObserver.with_args(dtype=torch.float32),
                                             weight=default_embedding_fake_quant_4bit)

def get_default_qat_qconfig(backend='x86', version=1):
    """
    Returns the default QAT qconfig for the specified backend.

    Args:
<<<<<<< HEAD
      * `backend`: a string representing the target backend. Currently supports
        `x86` (default), `fbgemm`, `qnnpack` and `onednn`.
=======
      * `backend` (str): a string representing the target backend. Currently supports
        `x86`, `fbgemm` (default), `qnnpack` and `onednn`.
>>>>>>> 6d71f74c
      * `version`: version, for backwards compatibility. Can be `None` or `1`.

    Return:
        qconfig
    """
    supported_backends = ["fbgemm", "x86", "qnnpack", "onednn"]
    if backend not in supported_backends:
        raise AssertionError(
            "backend: " + str(backend) +
            " not supported. backend must be one of {}".format(supported_backends)
        )

    # Histogram observer is too slow for quantization aware training
    if version == 0:
        if backend == 'fbgemm':
            qconfig = QConfig(activation=FakeQuantize.with_args(observer=MovingAverageMinMaxObserver,
                                                                quant_min=0,
                                                                quant_max=255,
                                                                reduce_range=True),
                              weight=default_per_channel_weight_fake_quant)
        elif backend == 'qnnpack':
            qconfig = QConfig(activation=FakeQuantize.with_args(observer=MovingAverageMinMaxObserver,
                                                                quant_min=0,
                                                                quant_max=255,
                                                                reduce_range=False),
                              weight=default_weight_fake_quant)
        elif backend == 'onednn':
            qconfig = QConfig(activation=FakeQuantize.with_args(observer=MovingAverageMinMaxObserver,
                                                                quant_min=0,
                                                                quant_max=255),
                              weight=default_per_channel_weight_fake_quant)
        if backend == 'x86':
            qconfig = QConfig(activation=FakeQuantize.with_args(observer=MovingAverageMinMaxObserver,
                                                                quant_min=0,
                                                                quant_max=255,
                                                                reduce_range=True),
                              weight=default_per_channel_weight_fake_quant)
        else:
            qconfig = default_qat_qconfig
    # Use the fused observe + fake_quant modules for doing QAT.
    elif version == 1:
        if backend == 'fbgemm':
            qconfig = QConfig(activation=FusedMovingAvgObsFakeQuantize.with_args(observer=MovingAverageMinMaxObserver,
                                                                                 quant_min=0,
                                                                                 quant_max=255,
                                                                                 reduce_range=True),
                              weight=default_fused_per_channel_wt_fake_quant)
        elif backend == 'qnnpack':
            # TODO: make this compatible with xnnpack constraints
            qconfig = QConfig(activation=FusedMovingAvgObsFakeQuantize.with_args(observer=MovingAverageMinMaxObserver,
                                                                                 quant_min=0,
                                                                                 quant_max=255,
                                                                                 reduce_range=False),
                              weight=default_fused_wt_fake_quant)
        elif backend == 'onednn':
            qconfig = QConfig(activation=FusedMovingAvgObsFakeQuantize.with_args(observer=MovingAverageMinMaxObserver,
                                                                                 quant_min=0,
                                                                                 quant_max=255),
                              weight=default_fused_per_channel_wt_fake_quant)
        elif backend == 'x86':
            qconfig = QConfig(activation=FusedMovingAvgObsFakeQuantize.with_args(observer=MovingAverageMinMaxObserver,
                                                                                 quant_min=0,
                                                                                 quant_max=255,
                                                                                 reduce_range=True),
                              weight=default_fused_per_channel_wt_fake_quant)
        else:
            qconfig = default_qat_qconfig_v2
    else:
        raise AssertionError("Version number: " + str(version) +
                             "in get_default_qat_qconfig is not supported. Version number must be 0 or 1")

    return qconfig

"""
Default symmetric QAT qconfig for qnnpack. And its per channel weight variant.
"""
default_symmetric_qnnpack_qat_qconfig = QConfig(
    activation=FusedMovingAvgObsFakeQuantize.with_args(observer=MovingAverageMinMaxObserver,
                                                       quant_min=-128,
                                                       quant_max=127,
                                                       dtype=torch.qint8,
                                                       reduce_range=False,
                                                       eps=2 ** -12),
    weight=fused_wt_fake_quant_range_neg_127_to_127)

default_per_channel_symmetric_qnnpack_qat_qconfig = QConfig(
    activation=FusedMovingAvgObsFakeQuantize.with_args(observer=MovingAverageMinMaxObserver,
                                                       quant_min=-128,
                                                       quant_max=127,
                                                       dtype=torch.qint8,
                                                       reduce_range=False,
                                                       eps=2 ** -12),
    weight=fused_per_channel_wt_fake_quant_range_neg_127_to_127)

def get_default_qconfig_dict(backend='x86', version=0):
    warnings.warn(
        "torch.ao.quantization.get_default_qconfig_dict is deprecated and will be removed in "
        "a future version. Please use torch.ao.quantization.get_default_qconfig_mapping instead.")
    return torch.ao.quantization.get_default_qconfig_mapping(backend, version).to_dict()

def get_default_qat_qconfig_dict(backend='x86', version=1):
    warnings.warn(
        "torch.ao.quantization.get_default_qat_qconfig_dict is deprecated and will be removed in "
        "a future version. Please use torch.ao.quantization.get_default_qat_qconfig_mapping instead.")
    return torch.ao.quantization.get_default_qat_qconfig_mapping(backend, version).to_dict()

def _assert_valid_qconfig(qconfig: Optional[QConfig],
                          mod: torch.nn.Module) -> None:
    """
    Verifies that this `qconfig` is valid.
    """
    if qconfig is None:
        return
    is_conv_transpose_mod = (
        isinstance(mod, torch.nn.ConvTranspose1d) or
        isinstance(mod, torch.nn.ConvTranspose2d) or
        isinstance(mod, torch.nn.ConvTranspose3d))
    if is_conv_transpose_mod:
        if qconfig.weight is None:
            # for now, we assume that any qconfig for ConvTranspose without a weight is valid
            return
        example_observer = qconfig.weight()
        is_per_channel = (
            isinstance(example_observer, torch.ao.quantization.PerChannelMinMaxObserver) or
            isinstance(example_observer, torch.ao.quantization.MovingAveragePerChannelMinMaxObserver)
        )
        assert not is_per_channel, \
            'Per channel weight observer is not supported yet for ConvTranspose{n}d.'

QConfigAny = Optional[QConfig]
QConfigAny.__module__ = "torch.ao.quantization.qconfig"

def _add_module_to_qconfig_obs_ctr(
        qconfig: QConfigAny,
        module: Optional[nn.Module]) -> Any:
    r"""This is a helper function for use in quantization prepare that updates a qconfig so that
    the constructors stored in the qconfig will create observers on the same device that
    'module' is on. This is intended to be used when the qconfigs are propagated to each
    module in order to avoid potential device alignment issues.

    Args:
        qconfig: QConfig with obs constructors stored in activation and weight
        module: module which the qconfig is related to

    Return:
        qconfig: configured so that obs constructors set to construct on the same device as module
    """

    if module is None or qconfig is None or qconfig._fields != ('activation', 'weight'):
        return qconfig

    def get_factory_kwargs_based_on_module_device():
        assert isinstance(module, torch.nn.Module)
        devices = {p.device for p in module.parameters()} | \
            {p.device for p in module.buffers()}
        device = next(iter(devices)) if len(devices) > 0 else None
        return None if device is None else {'device': device}

    def configure_constructor_to_put_obs_on_module_device(original_constructor):
        try:
            # check if constructor can accept factory_kwargs
            check = original_constructor.with_args(factory_kwargs=None)
            check()
            return original_constructor.with_callable_args(factory_kwargs=get_factory_kwargs_based_on_module_device)
        except AttributeError:  # qconfig doesn't have activation or weight
            return original_constructor
        except TypeError:  # the class doesn't accept factory_kwargs argument
            return original_constructor

    activation = configure_constructor_to_put_obs_on_module_device(qconfig.activation)
    weight = configure_constructor_to_put_obs_on_module_device(qconfig.weight)

    return QConfig(activation, weight)

_ObserverOrFakeQuantizeConstructor = Union[_PartialWrapper, ObserverBase, FakeQuantizeBase]

def _obs_or_fq_ctr_equals(obs_or_fq1: _ObserverOrFakeQuantizeConstructor, obs_or_fq2: _ObserverOrFakeQuantizeConstructor):
    if isinstance(obs_or_fq1, _PartialWrapper) and isinstance(obs_or_fq2, _PartialWrapper):
        return _partial_wrapper_equals(obs_or_fq1, obs_or_fq2)
    return obs_or_fq1 == obs_or_fq2

def _partial_wrapper_equals(obs_or_fq1: _PartialWrapper, obs_or_fq2: _PartialWrapper):
    """
    Return whether the two partial wrappers are equal,
    """
    # functools.partial has no __eq__ operator defined so '==' defaults to 'is'
    obs_or_fq1_keywords = copy.copy(obs_or_fq1.p.keywords)
    obs_or_fq2_keywords = copy.copy(obs_or_fq2.p.keywords)
    keywords_equal = True
    # compare observer constructor with _obs_or_fq_ctr_equals since direct compare would fail
    if "observer" in obs_or_fq1_keywords and "observer" in obs_or_fq2_keywords:
        keywords_equal = keywords_equal and _obs_or_fq_ctr_equals(obs_or_fq1_keywords["observer"], obs_or_fq2_keywords["observer"])
        obs_or_fq1_keywords.pop("observer")
        obs_or_fq2_keywords.pop("observer")
    keywords_equal = keywords_equal and obs_or_fq1_keywords == obs_or_fq2_keywords
    return obs_or_fq1.p.func == obs_or_fq2.p.func and obs_or_fq1.p.args == obs_or_fq2.p.args and keywords_equal

def qconfig_equals(q1: QConfigAny, q2: QConfigAny):
    """
    Returns `True` if `q1` equals `q2`, and `False` otherwise.
    """
    if q1 is None or q2 is None:
        return q1 == q2
    else:
        assert q1 is not None and q2 is not None
        try:
            # Qconfig weight and activation can be either a partial wrapper,
            # or an observer class. Special handling is required (above) for
            # comparing partial wrappers.
            activation_same = _obs_or_fq_ctr_equals(q1.activation, q2.activation)
            weight_same = _obs_or_fq_ctr_equals(q1.weight, q2.weight)
            return activation_same and weight_same
        except AttributeError:
            return q1 == q2

def _activation_is_memoryless(qconfig: QConfig):
    """
    Return whether the observer for activations defined in the given QConfig is memoryless.
    This means a MovingAverage observer with averaging constant equal to 1.
    """
    def _is_memoryless(observer):
        return hasattr(observer, "averaging_constant") and observer.averaging_constant == 1
    act = qconfig.activation()
    if isinstance(act, FakeQuantizeBase) and hasattr(act, "activation_post_process"):
        return _is_memoryless(act.activation_post_process)
    else:
        return _is_memoryless(act)

def _is_reuse_input_qconfig(qconfig: Optional[QConfig]):
    return qconfig is not None and \
        isinstance(qconfig.activation(), ReuseInputObserver) and \
        isinstance(qconfig.weight(), NoopObserver)<|MERGE_RESOLUTION|>--- conflicted
+++ resolved
@@ -218,18 +218,13 @@
 Default qconfig for operators that reuse the observers from input Tensor, e.g. reshape
 """
 
-def get_default_qconfig(backend='x86', version=0):
+def get_default_qconfig(backend='fbgemm', version=0):
     """
     Returns the default PTQ qconfig for the specified backend.
 
     Args:
-<<<<<<< HEAD
-      * `backend`: a string representing the target backend. Currently supports
-        `x86` (default), `fbgemm`, `qnnpack` and `onednn`.
-=======
       * `backend` (str): a string representing the target backend. Currently supports
         `x86`, `fbgemm` (default), `qnnpack` and `onednn`.
->>>>>>> 6d71f74c
 
     Return:
         qconfig
@@ -306,18 +301,13 @@
 default_embedding_qat_qconfig_4bit = QConfig(activation=NoopObserver.with_args(dtype=torch.float32),
                                              weight=default_embedding_fake_quant_4bit)
 
-def get_default_qat_qconfig(backend='x86', version=1):
+def get_default_qat_qconfig(backend='fbgemm', version=1):
     """
     Returns the default QAT qconfig for the specified backend.
 
     Args:
-<<<<<<< HEAD
-      * `backend`: a string representing the target backend. Currently supports
-        `x86` (default), `fbgemm`, `qnnpack` and `onednn`.
-=======
       * `backend` (str): a string representing the target backend. Currently supports
         `x86`, `fbgemm` (default), `qnnpack` and `onednn`.
->>>>>>> 6d71f74c
       * `version`: version, for backwards compatibility. Can be `None` or `1`.
 
     Return:
@@ -412,13 +402,13 @@
                                                        eps=2 ** -12),
     weight=fused_per_channel_wt_fake_quant_range_neg_127_to_127)
 
-def get_default_qconfig_dict(backend='x86', version=0):
+def get_default_qconfig_dict(backend='fbgemm', version=0):
     warnings.warn(
         "torch.ao.quantization.get_default_qconfig_dict is deprecated and will be removed in "
         "a future version. Please use torch.ao.quantization.get_default_qconfig_mapping instead.")
     return torch.ao.quantization.get_default_qconfig_mapping(backend, version).to_dict()
 
-def get_default_qat_qconfig_dict(backend='x86', version=1):
+def get_default_qat_qconfig_dict(backend='fbgemm', version=1):
     warnings.warn(
         "torch.ao.quantization.get_default_qat_qconfig_dict is deprecated and will be removed in "
         "a future version. Please use torch.ao.quantization.get_default_qat_qconfig_mapping instead.")
