--- conflicted
+++ resolved
@@ -92,14 +92,6 @@
         .set_object_type(torch.nn.functional.layer_norm, qconfig_layernorm) \
         .set_object_type(torch.nn.LayerNorm, qconfig_layernorm) \
 
-<<<<<<< HEAD
-=======
-    if backend == 'onednn':
-        qconfig_mapping.set_object_type(torch.nn.Linear, qconfig) \
-                       .set_object_type(torch.nn.LeakyReLU, qconfig) \
-                       .set_object_type(torch.nn.functional.leaky_relu, qconfig)
-
->>>>>>> b5e7daed
     # Use special observers for ops with fixed qparams
     fixed_qparams_observer_to_qconfig: Dict[Any, QConfigAny] = {}
     for fixed_qparams_op, observer in _FIXED_QPARAMS_OP_TO_OBSERVER.items():
@@ -117,7 +109,8 @@
     # QConfig for fused ops for onednn backend
     # Separate ops are required to have the same qconfig as fused ops
     if backend == 'onednn':
-        qconfig_mapping.set_object_type(torch.nn.LeakyReLU, qconfig) \
+        qconfig_mapping.set_object_type(torch.nn.Linear, qconfig) \
+                       .set_object_type(torch.nn.LeakyReLU, qconfig) \
                        .set_object_type(torch.nn.functional.leaky_relu, qconfig) \
                        .set_object_type(torch.nn.Tanh, qconfig) \
                        .set_object_type(torch.nn.functional.tanh, qconfig)
