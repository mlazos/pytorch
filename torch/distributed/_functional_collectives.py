--- conflicted
+++ resolved
@@ -11,11 +11,6 @@
 from torch.utils._pytree import tree_map
 
 import torch.distributed.distributed_c10d as c10d
-<<<<<<< HEAD
-
-
-=======
->>>>>>> 3d14be51
 """
 New traceable, functional collectives.
 RFC: https://github.com/pytorch/pytorch/issues/93173
@@ -205,13 +200,8 @@
                     raise ValueError(f"group sizes must be identical found {group_size} and {len(rs)}")
                 group_size = len(rs)
         else:
-<<<<<<< HEAD
             rankset = cast_listint(group)
-            stride = len(rankset)
-=======
-            rankset = cast(List[int], group)
             group_size = len(rankset)
->>>>>>> 3d14be51
     elif isinstance(group, dist.ProcessGroup):
         rankset = dist.get_process_group_ranks(group)
         group_size = len(rankset)
