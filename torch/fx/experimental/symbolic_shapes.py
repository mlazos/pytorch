--- conflicted
+++ resolved
@@ -254,7 +254,6 @@
 
 
 if HAS_SYMPY:
-<<<<<<< HEAD
     # Overloaded to be compatible with regular Python.
     # https://github.com/pytorch/pytorch/issues/90900
     class Pow(sympy.Function):
@@ -277,22 +276,6 @@
             else:
                 return base / divisor
 
-    # NOTE [ SymPy eval and assumptions ]
-    # In eval, we only return values in cases where we always want to evaluate.
-    # In other cases, the result will just be FloorDiv(a, b), which needs to be
-    # evaluated later if necessary.
-    #
-    # We define is_real=True to signal that the result of the expression is a
-    # real. However, we DO NOT provide _eval_* methods to avoid being too eager.
-    # Instead, the computation is delayed until we explicitly want to evaluate.
-    # We are still able to explicitly replace sub-expressions if we know that
-    # the replacement is sound.
-    #
-    # https://peps.python.org/pep-0238/#semantics-of-floor-division
-    # https://docs.sympy.org/latest/guides/assumptions.html#implementing-assumptions-handlers
-    # https://docs.sympy.org/latest/guides/custom-functions.html#best-practices-for-eval
-=======
->>>>>>> 92abdc12
     class FloorDiv(sympy.Function):
         """
         We maintain this so that:
