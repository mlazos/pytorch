import torch
from typing import Set, Dict, List, Type, Optional, cast, Union
import sys
import itertools
import operator
import math
import functools
import threading
from contextlib import contextmanager
from functools import lru_cache
import traceback
import collections
import textwrap
import logging

# NB: The sym_* functions are used via getattr() and must be imported here.
from torch import SymInt, SymFloat, SymBool, sym_not, sym_float, sym_int, sym_max, sym_min  # noqa: F401
from torch._guards import ShapeGuard, Source

SymTypes = (SymInt, SymFloat, SymBool)

log = logging.getLogger(__name__)

class GuardOnDataDependentSymNode(RuntimeError):
    pass

try:
    import sympy  # type: ignore[import]
    from sympy.printing.precedence import precedence  # type: ignore[import] # noqa: F401
    from sympy.printing.str import StrPrinter  # type: ignore[import]
    HAS_SYMPY = True
except ImportError:
    HAS_SYMPY = False

aten = torch._ops.ops.aten  # type: ignore[has-type]

__all__ = [
    "has_symbolic_sizes_strides", "create_contiguous", "ShapeEnv",
    "SymDispatchMode", "FloorDiv", "guard_int", "wrap_node",
]

SYM_FUNCTION_MODE = None

# We don't bother with the metaclass as all of the dispatching logic happens
# entirely from Python
#
# Didn't bother with ancestors for now, unlikely to have multiple modes for
# symints right now


# SymDispatchMode gets invoked whenever an operation is processed on
# a PySymInt.  When this occurs, you get called at __sym_dispatch__
# with the operation in question.  This is symmetric to TorchDispatchMode
# but with some caveats:
#
#   - In TorchDispatchMode, you get the same arguments as what a user
#     invoked your API with; e.g., if you call torch.ops.aten.foo(a, b),
#     you get (a, b) as args to your call.  In SymDispatchMode, if
#     you call a + b (where a and b are SymInts), you will get
#     (a.node, b.node) as your args (these are PySymInts)
#
#   - SymInt/PySymInt don't have FX proxy support (unlike, e.g., Tensor).
#     So you have to manually call Tracer/create_node to write into
#     the graph.  See ProxySymDispatchMode for an example
#
class SymDispatchMode:
    def __sym_dispatch__(self, func, types, args, kwargs):
        raise NotImplementedError()

    def __enter__(self):
        global SYM_FUNCTION_MODE
        old = SYM_FUNCTION_MODE
        if hasattr(self, "inner"):
            raise RuntimeError(f"{self} has already been used as a mode. Please use a fresh version")
        else:
            self.inner = old
        SYM_FUNCTION_MODE = self
        return self

    def __exit__(self, exc_type, exc_val, exc_tb):
        global SYM_FUNCTION_MODE
        SYM_FUNCTION_MODE = self.inner

def has_symbolic_sizes_strides(elem):
    return elem._has_symbolic_sizes_strides

def create_contiguous(shape):
    strides = [1]
    for dim in reversed(shape[:-1]):
        strides.append(dim * strides[-1])
    return list(reversed(strides))

def _handle_sym_dispatch(func, args, kwargs):
    global SYM_FUNCTION_MODE
    mode = SYM_FUNCTION_MODE
    assert mode
    SYM_FUNCTION_MODE = mode.inner
    try:
        # TODO: properly compute types
        types: List[Type] = []
        return mode.__sym_dispatch__(func, types, args, kwargs)
    finally:
        SYM_FUNCTION_MODE = mode

def guard_int(a):
    if isinstance(a, SymInt):
        return a.node.guard_int("", 0)  # NB: uses Python backtrace
    assert type(a) is int
    return a

# Drop in replacement for math.sqrt
def sym_sqrt(a):
    if hasattr(a, '__sym_sqrt__'):
        return a.__sym_sqrt__()
    return math.sqrt(a)

def to_node(self, num):
    if isinstance(num, SymTypes):
        return num.node
    elif type(num) is bool:
        return self.wrap_bool(num)
    elif type(num) is int:
        return self.wrap_int(num)
    elif type(num) is float:
        return self.wrap_float(num)
    else:
        # NotImplemented is important so that Python tries the
        # other magic method
        return NotImplemented

# Given a GraphModule, return all the FakeTensors for all the placeholders
def fx_placeholder_vals(gm):
    return [n.meta['val'] for n in gm.graph.nodes if n.op == "placeholder"]

# Given a GraphModule and arguments to run it with, evaluate that the guards
# for its associated ShapeEnv are satisfied by the passed arguments.  This
# WILL check for duck sizing.
def eval_guards(gm, *args):
    return gm.shape_env.evaluate_guards_for_args(fx_placeholder_vals(gm), args)

def bind_symbols(gm, *args):
    return gm.shape_env.bind_symbols(fx_placeholder_vals(gm), args)

# TODO: An incomplete list
# 1. Set variables to be equal when we do equality
# 2. Specialize on 0/1 when we do subtraction
class SymNode:
    """
    This is a type erased SymInt/SymFloat which we use to do actual operations.
    End users don't touch this.  Magic methods are NOT defined on this object.
    """
    def __init__(self, expr, shape_env, pytype, constant=None):
        self._expr = expr
        self.shape_env = shape_env
        self.pytype = pytype
        self.constant = constant

    @property
    def expr(self):
        self._update_expr()
        return self._expr

    def _update_expr(self):
        self._expr = self.shape_env.replace(self._expr)

    def is_int(self):
        return self.pytype is int

    def is_float(self):
        return self.pytype is float

    def is_bool(self):
        return self.pytype is bool

    def wrap_int(self, num):
        assert type(num) is int
        return SymNode(sympy.Integer(num), self.shape_env, int, constant=num)

    def wrap_float(self, num):
        assert type(num) is float
        return SymNode(sympy.Float(num), self.shape_env, float, constant=num)

    def wrap_bool(self, num):
        assert type(num) is bool
        return SymNode(sympy.true if num else sympy.false, self.shape_env, bool, constant=num)

    def clone(self):
        return self

    def str(self):
        return f"{self.expr}"

    def __str__(self):
        return self.str()

    def __repr__(self):
        return self.str()

    # These methods are metaprogrammed in below
    def sym_int(self) -> "SymNode":  # noqa: F811
        raise AssertionError("should have been overridden")

    def sym_float(self) -> "SymNode":  # noqa: F811
        raise AssertionError("should have been overridden")

    def or_(self, other) -> "SymNode":  # noqa: F811
        raise AssertionError("should have been overridden")

    def and_(self, other) -> "SymNode":  # noqa: F811
        raise AssertionError("should have been overridden")

    # Make C++ happy
    def sym_or(self, other):
        return self.or_(other)

    def sym_and(self, other):
        return self.and_(other)

    # Today we error on calling int on a symbolic shape, as this is a very accessible footgun.
    def int_(self):
        if len(self.expr.free_symbols) == 0:
            return int(self.expr)
        raise RuntimeError(f"Trying to extract a concrete int out of a symbolic int {self.expr}")

    # You can manually trigger a guard with this function
    def guard_int(self, file, line):
        # TODO: use the file/line for some useful diagnostic on why a
        # guard occurred
        r = self.shape_env.evaluate_expr(self.expr)
        try:
            return int(r)
        except Exception:
            log.warn(f"Failed to convert to int: {r}")
            raise

    def guard_float(self, file, line):
        # TODO: use the file/line for some useful diagnostic on why a
        # guard occurred
        r = self.shape_env.evaluate_expr(self.expr)
        try:
            return float(r)
        except Exception:
            log.warn(f"Failed to convert to float: {r}")
            raise

    def guard_bool(self, file, line):
        # TODO: use the file/line for some useful diagnostic on why a
        # guard occurred
        # TODO: why is the replace needed here?
        r = self.shape_env.evaluate_expr(self.shape_env.replace(self.expr))
        try:
            return bool(r)
        except Exception:
            log.warn(f"Failed to convert to bool: {r}")
            raise

    def bool_(self):
        return self.guard_bool("", 0)


if HAS_SYMPY:
    class FloorDiv(sympy.Function):
        """
        We maintain this so that:
        1. We can use divisibility guards to simplify FloorDiv(a, b) to a / b.
        2. Printing out the expression is nicer (compared to say, representing a//b as (a - a % b) / b)
        """
        nargs = (2,)
        precedence = 50  # precedence of mul  # noqa: F811

        def _sympystr(self, printer):
            lhs = self.args[0]
            rhs = self.args[1]
            lhs_str = printer.parenthesize(lhs, self.precedence)
            rhs_str = printer.parenthesize(rhs, self.precedence)
            return f"{lhs_str}//{rhs_str}"

        @classmethod
        def eval(cls, base, divisor):
<<<<<<< HEAD
            if base.is_zero:
                return sympy.S.Zero
            if base.is_integer and divisor == 1:
=======
            if base == 0:
                return sympy.Integer(0)
            if divisor == 1:
>>>>>>> 5817695b
                return base
            if isinstance(base, sympy.Integer) and isinstance(divisor, sympy.Integer):
                return base // divisor
            if isinstance(base, FloorDiv):
                return FloorDiv(base.args[0], base.args[1] * divisor)

            if isinstance(base, sympy.Add):
                for a in base.args:
                    gcd = sympy.gcd(a, divisor)
                    if gcd == divisor:
                        return FloorDiv(base - a, divisor) + a / gcd

            gcd = sympy.gcd(base, divisor)
            if gcd != 1:
                return FloorDiv(
                    sympy.simplify(base / gcd), sympy.simplify(divisor / gcd)
                )

    class IsNonOverlappingAndDenseIndicator(sympy.Function):
        is_integer = True

        @classmethod
        def eval(cls, *args):
            assert len(args) % 2 == 0
            if all(isinstance(a, sympy.Integer) for a in args):
                dim = len(args) // 2
                sizes = args[0:dim]
                strides = args[dim:]
                return int(eval_is_non_overlapping_and_dense(
                    [int(s) for s in sizes],
                    [int(s) for s in strides]
                ))
            return None

@lru_cache(256)
def safe_expand(r):
    if hasattr(r, 'expand'):
        return sympy.expand(r)
    else:
        return r

# Methods that have a `__foo__` as well as `__rfoo__`
reflectable_magic_methods = {
    'add': lambda a, b: a + b,
    'sub': lambda a, b: a - b,
    'mul': lambda a, b: a * b,
    'mod': lambda a, b: a % b,
    'pow': lambda a, b: a ** b,
    'and': lambda a, b: a & b,
    'or': lambda a, b: a | b,
    'truediv': lambda a, b: a / b,
    'floordiv': lambda a, b: FloorDiv(a, b),
}

magic_methods = {
    **reflectable_magic_methods,
    'sym_not': lambda a: ~a,
    'eq': lambda a, b: sympy.Eq(a, b),
    'ne': lambda a, b: sympy.Ne(a, b),
    'gt': lambda a, b: sympy.Gt(a, b),
    'lt': lambda a, b: sympy.Lt(a, b),
    'le': lambda a, b: sympy.Le(a, b),
    'ge': lambda a, b: sympy.Ge(a, b),
    'floor': lambda a: sympy.floor(a),
    'sym_float': lambda a: a,  # Cannot use sympy.Float(a) here, coz it expects python literals
    'ceil': lambda a: sympy.ceiling(a),
    'neg': lambda a: -a,
    'sym_min': lambda a, b: sympy.Min(a, b),
    'sym_max': lambda a, b: sympy.Max(a, b),
    'sym_sqrt': lambda a: sympy.sqrt(a),
}

sizes_strides_methods = {
    'is_non_overlapping_and_dense': lambda *args: IsNonOverlappingAndDenseIndicator(*args),
}

# TODO: Deduplicate this with torch/_prims_common/__init__.py
def eval_is_non_overlapping_and_dense(sizes, strides):
    dim = len(sizes)

    # Short-circuits for tensors of rank one, which are
    # non-overlapping and "dense" if their stride is one
    # or it is a 0/1 element tensor
    if dim == 1:
        return strides[0] == 1 or sizes[0] < 2

    # Checks that there exists a permutation of the strides s.t. the tensor would be contiguous
    # Sorts (length, stride) pairs by stride
    lengths_and_strides = sorted(
        tuple(zip(sizes, strides)), key=operator.itemgetter(1)
    )

    # Unlike the C++ code, we don't move the 0/1 size dimensions to the
    # end.  So we have to keep going for this code.
    expected_stride = 1
    for length, stride in lengths_and_strides:

        if length == 1:
            continue

        if stride != expected_stride:
            return False

        expected_stride *= length

    return True

def is_non_overlapping_and_dense(sizes, strides):
    base = None
    for s in itertools.chain(sizes, strides):
        if isinstance(s, SymInt):
            base = s
            break

    assert base is not None
    return wrap_node(base.node.is_non_overlapping_and_dense(
        [to_node(base.node, s) for s in sizes],
        [to_node(base.node, s) for s in strides],
    ))

unary_magic_methods = {
    'sym_float',
    'ceil',
    'floor',
    'neg',
    'sym_sqrt',
    'sym_not',
}

bool_magic_methods = {"and", "or", "sym_not"}

magic_methods_on_math = {"ceil", "floor"}
magic_methods_on_submodule = {"sym_float", "sym_sqrt", "sym_min", "sym_max", "sym_not"}
magic_methods_on_operator_with_trailing_underscore = {"and", "or"}

always_float_magic_methods = {"truediv", "sym_float", "sym_sqrt"}
always_int_magic_methods = {"ceil", "floor"}
always_bool_magic_methods = {"eq", "ne", "gt", "lt", "le", "ge", "and", "or", "sym_not", "is_non_overlapping_and_dense"}

def wrap_node(x):
    # TODO: let C++ also take advantage of this
    if isinstance(x, SymNode) and x.constant is not None:
        return x.constant
    if x.is_int():
        return SymInt(x)
    elif x.is_float():
        return SymFloat(x)
    elif x.is_bool():
        return SymBool(x)
    else:
        raise AssertionError(f"unrecognized return type {x}")

def _make_node_magic(method, func):
    func = lru_cache(256)(func)

    if method in magic_methods_on_operator_with_trailing_underscore:
        method_attr = f"{method}_"
    else:
        method_attr = method

    def binary_magic_impl(self, other):
        if method in magic_methods_on_submodule:
            op = getattr(sys.modules[__name__], method_attr)
        else:
            assert method not in magic_methods_on_math
            op = getattr(operator, method_attr)
        if SYM_FUNCTION_MODE:
            r = _handle_sym_dispatch(op, (wrap_node(self), wrap_node(other)), {})
            assert isinstance(r, SymTypes), type(r)
            return r.node
        assert isinstance(other, SymNode)
        other_expr = other.expr
        # TODO: consider constant prop here
        expr = self.shape_env.replace(self.expr)
        other_expr = self.shape_env.replace(other_expr)
        try:
            out = func(expr, other_expr)
        except Exception:
            log.warning(f"failed to eval {method}({expr}, {other_expr})")
            raise
        out = safe_expand(out)
        pytype: Type
        if method in always_float_magic_methods:
            pytype = float
        elif method in always_bool_magic_methods:
            pytype = bool
        else:
            pytype = self.pytype

        return SymNode(out, self.shape_env, pytype)

    def unary_magic_impl(self):
        if SYM_FUNCTION_MODE:
            if method in magic_methods_on_math:
                op = getattr(math, method_attr)
            elif method in magic_methods_on_submodule:
                op = getattr(sys.modules[__name__], method_attr)
            else:
                op = getattr(operator, method_attr)
            r = _handle_sym_dispatch(op, (wrap_node(self),), {})
            assert isinstance(r, SymTypes), type(r)
            return r.node
        # TODO: consider constant prop here
        expr = self.shape_env.replace(self.expr)
        try:
            out = func(expr)
        except Exception:
            log.warning(f"failed to eval {method}({expr})")
            raise
        out = safe_expand(out)
        pytype: Type
        if method in always_int_magic_methods:
            pytype = int
        elif method in always_float_magic_methods:
            pytype = float
        else:
            pytype = self.pytype

        return SymNode(out, self.shape_env, pytype)

    if method in unary_magic_methods:
        setattr(SymNode, method_attr, unary_magic_impl)
    else:
        setattr(SymNode, method_attr, binary_magic_impl)

def _make_node_sizes_strides(method, func):
    # NB: don't LRU cache, lots of arguments

    def sizes_strides_impl(self, sizes, strides):
        op = getattr(sys.modules[__name__], method)
        if SYM_FUNCTION_MODE:
            r = _handle_sym_dispatch(op, ([wrap_node(s) for s in sizes], [wrap_node(s) for s in strides]), {})
            assert isinstance(r, SymBool), type(r)
            return r.node
        size_exprs = [s.expr for s in sizes]
        stride_exprs = [s.expr for s in strides]
        try:
            out = func(*size_exprs, *stride_exprs)
        except Exception:
            log.warning(f"failed to eval {method}(*{size_exprs}, *{stride_exprs})")
            raise
        # bool is never expandable
        return SymNode(sympy.Eq(out, 1), self.shape_env, bool)

    setattr(SymNode, method, sizes_strides_impl)

for method, func in magic_methods.items():
    _make_node_magic(method, func)

for method, func in sizes_strides_methods.items():
    _make_node_sizes_strides(method, func)

def _make_user_magic(method, user_type):
    # User magic takes care of wrapping the other operand into a node,
    # so that our internal logic can assume everything is nodes

    if method in magic_methods_on_operator_with_trailing_underscore:
        method_attr = f"{method}_"
    else:
        method_attr = method

    def unary_magic_impl(self):
        return wrap_node(getattr(self.node, method_attr)())

    def binary_magic_impl(self, other):
        other_node = to_node(self.node, other)
        if other_node is NotImplemented:
            return NotImplemented
        return wrap_node(getattr(self.node, method_attr)(other_node))

    def rbinary_magic_impl(self, other):
        other_node = to_node(self.node, other)
        if other_node is NotImplemented:
            return NotImplemented
        return wrap_node(getattr(other_node, method_attr)(self.node))

    if method in unary_magic_methods:
        setattr(user_type, f"__{method}__", unary_magic_impl)
    else:
        setattr(user_type, f"__{method}__", binary_magic_impl)
        if method in reflectable_magic_methods:
            setattr(user_type, f"__r{method}__", rbinary_magic_impl)

for method, func in magic_methods.items():
    if method in bool_magic_methods:
        _make_user_magic(method, SymBool)
    else:
        _make_user_magic(method, SymInt)
        _make_user_magic(method, SymFloat)

del method
del func

def _lru_cache(fn, maxsize=None):
    """
    Wrapper around lru_cache that clears when new info about shapes has been
    updated.

    Use lru_cache if the output is always the same, regardless of the
    constraints we know now (i.e. evaluate_expr)

    Use _lru_cache otherwise.
    """
    fn_cache = lru_cache(maxsize)(fn)
    prior_key = None

    @functools.wraps(fn)
    def wrapper(self, *args, **kwargs):
        nonlocal prior_key
        if prior_key != self._get_key():
            prior_key = self._get_key()
            fn_cache.cache_clear()
        return fn_cache(self, *args, **kwargs)

    wrapper.cache_info = fn_cache.cache_info  # type: ignore[attr-defined]
    return wrapper


if HAS_SYMPY:
    # This stub exists so we can easily add metadata to sympy symbols
    # NB: This inherits from Dummy, not Symbol, because Symbols with the same
    # name get interned.  This is bad for us as we want the metadata
    # to vary across different invocations and not leak.
    class Symbol(sympy.Dummy):
        __slots__: List[str] = ['sources', 'stack']
        sources: List[Source]
        stack: Optional[str]

        def __new__(cls, *args, **kwargs):
            self = super().__new__(cls, *args, **kwargs)
            self.sources = []
            self.stack = None
            return self


    class ShapeGuardPrinter(StrPrinter):
        def __init__(
            self,
            symbol_to_source,
            source_ref,
        ):
            super().__init__()
            self.symbol_to_source = symbol_to_source
            self.source_ref = source_ref

        def _print_Symbol(self, expr) -> str:
            assert isinstance(expr, Symbol), str(type(expr))
            assert expr in self.symbol_to_source, (
                f"{expr} (could be from {[s.name() for s in expr.sources]}) "
                f"not in {self.symbol_to_source}"
            )
            return self.source_ref(self.symbol_to_source[expr][0])


TLS = threading.local()


class ShapeEnv(object):
    def __init__(self):
        self.guards: List[ShapeGuard] = []
        # Maps symbolic ints to their original concrete values
        # Currently populated from tensors
        self.var_to_val: Dict["sympy.Symbol", "sympy.Integer"] = {}
        # Maps from sympy ints to expressions representing them
        # Populated from equality guards (i.e. a.shape[0] == b.shape[0])
        self.replacements: Dict["sympy.Symbol", "sympy.Expr"] = {}  #
        # Set holds a % b expressions that evaluate to 0.
        self.divisible: Set["sympy.Expr"] = set()
        # Duck-shaping says that if two input tensors have the same size,
        # they get assigned the same symbolic variable
        self.val_to_var: Dict[int, "sympy.Expr"] = {0: sympy.Integer(0), 1: sympy.Integer(1)}
        self.unbacked_symfloat_counter = itertools.count()
        self.unbacked_symint_counter = itertools.count()

    def _suppress_guards_tls(self):
        return getattr(TLS, "suppress_guards", False)

    @contextmanager
    def suppress_guards(self):
        TLS.suppress_guards = True
        try:
            yield
        finally:
            TLS.suppress_guards = False

    def _get_key(self):
        """
        Defines the current "state" of the guards we've accumulated in this ShapeEnv.
        Determines when we need to invalidate our cache
        """
        return (len(self.replacements), len(self.divisible))

    def create_symbolic_sizes_strides_storage_offset(self, ex: torch.Tensor, source: Source):
        """
        Returns a list of symbolic sizes and strides for the given tensor.
        We try our best to express stride in terms of the sizes, so as to not
        introduce new symbolic variables.
        """
        from torch._dynamo.source import TensorPropertySource, TensorProperty

        size = [
            self.create_symbol(
                val, TensorPropertySource(source, TensorProperty.SIZE, i)
            ) for i, val in enumerate(ex.size())
        ]
        stride: List[Optional[sympy.Expr]] = [None] * len(size)
        for i, val in enumerate(ex.stride()):
            if val in (0, 1):
                stride[i] = sympy.Integer(val)
        while any(x is None for x in stride):
            candidates = {
                ex.size(i) * ex.stride()[i]: size[i] * stride[i]
                for i in range(len(size))
                if stride[i] is not None and ex.stride()[i] >= 0
            }
            # iterate over unbound strides in sorted order
            val_list = sorted(
                [(ex.stride()[i], i) for i in range(len(stride)) if stride[i] is None]
            )
            for _, i in val_list:
                if stride[i] is None and ex.stride()[i] in candidates:
                    stride[i] = candidates[ex.stride()[i]]
                    candidates[ex.size(i) * ex.stride()[i]] = size[i] * stride[i]
            if any(x is None for x in stride):
                # bind the smallest unbound stride to a new variable
                val, i = min(
                    [
                        (ex.stride()[i], i)
                        for i in range(len(stride))
                        if stride[i] is None
                    ]
                )
                stride[i] = self.create_symbol(
                    val,
                    TensorPropertySource(source, TensorProperty.STRIDE, i)
                )
        assert all(x is not None for x in stride)
        sym_size = [self.create_symintnode(i) for i in size]
        sym_stride = []
        for i, stride_expr in enumerate(stride):
            # NB: Don't duck size the stride; instead use the expression
            # we computed
            assert stride_expr is not None
            sym_stride.append(self.create_symintnode(stride_expr))
        sym_storage_offset = self.create_symintnode(self.create_symbol(
            ex.storage_offset(),
            TensorPropertySource(source, TensorProperty.STORAGE_OFFSET)
        ))
        return sym_size, sym_stride, sym_storage_offset

    def create_symintnode(self, sym: "sympy.Expr"):
        return SymInt(SymNode(sym, self, int))

    def create_unbacked_symfloat(self):
        symbol = Symbol(f"f{next(self.unbacked_symfloat_counter)}")
        symbol.stack = ''.join(traceback.format_list(traceback.extract_stack()[:-1]))
        return SymFloat(SymNode(symbol, self, float))

    def create_unbacked_symint(self):
        symbol = Symbol(f"i{next(self.unbacked_symint_counter)}", integer=True)
        symbol.stack = ''.join(traceback.format_list(traceback.extract_stack()[:-1]))
        return SymInt(SymNode(symbol, self, int))

    # This is guaranteed to return a symbol or its negation is a sympy.Symbol,
    # but there may be a replacement that allows it to be immediately
    # simplified
    def create_symbol(self, val: int, source: Source) -> "sympy.Expr":
        assert isinstance(source, Source), f"{type(source)} {source}"

        if not HAS_SYMPY:
            raise RuntimeError("Need sympy installed to create symbolic shapes")

        if val < 0:
            from torch._dynamo.source import NegateSource
            return -self.create_symbol(-val, NegateSource(source))

        # Now attempt to duck size this value
        # TODO: Use site has to duck size
        # TODO: Do this duck sizing lazily later

        # Create a duck sized int if necessary
        if val not in self.val_to_var:
            sympy_expr = Symbol(f"s{len(self.var_to_val)}", positive=True, integer=True)
            self.var_to_val[sympy_expr] = sympy.Integer(val)
            self.val_to_var[val] = sympy_expr

        # This implements duck-shaping: input sizes that match are assigned
        # the same symint
        r = self.duck_int(val)
        if isinstance(r, Symbol):
            r.sources.append(source)
        return r

    # Given a concrete integer value, return the duck sized symbol associated
    # with it; e.g., suppose we already have a tensor of size 3 in scope,
    # which was assigned s3, then shape_env.duck_int(3) we will get back s3.
    # This has some pretty tricky preconditions associated with it, so if
    # you are in a binding context, you probably wanted create_symbol instead.
    def duck_int(self, val):
        assert val in self.val_to_var, (
            "Direct call to duck_int MUST only duck size an integer values "
            "that have already produced by inputs (allocated "
            "by create_symbol), or we risk being unable to instantiate the "
            "symbolic variable later.  However, at time of this call "
            f"val={val} was not duck sized.  Bound duck sized integers: "
            f"{list(self.val_to_var.keys())}"
        )
        return self.val_to_var[val]

    # Generates a Python string which, when evaluated in a context that
    # defines tensors for all the sources, returns True or False depending
    # on if the guards evaluated to True or not.  Primarily used by Dynamo,
    # but this is also helpful for manual testing of guards (see
    # evaluate_guards_for_args)
    def codegen_guards(self, placeholders, sources,
                       source_ref=lambda n: n.name()):
        # It took a lot of sweat to figure out the algorithm here.  Let's
        # explain how it works.
        #
        # The ShapeEnv lifecycle looks something like this:
        #
        # - For each input, you either generate a fresh Sympy symbol (s0) to
        #   represent its value (a binding site), or you reuse some
        #   preexisting symbol or expression, skipping the symbol allocation
        #   (e.g., duck sizing to a preexisting symbol, or expressing a
        #   stride as a multiplication of a separate stride and size.)
        #   Naively, you might expect to bind a fresh Sympy symbol for
        #   every input, but this is fairly wasteful as most of these
        #   symbols immediately simplify away, and if you don't eagerly
        #   specialize, e.g., 0/1 symbols, you end up with very complicated
        #   expressions that are not optimizable in practice.
        #
        # - You perform some compute on these symbols, occasionally
        #   introducing guards on boolean expressions on these symbols.
        #   In particular, whenever we guard on equality (_maybe_guard_eq),
        #   we can simplify shapes; e.g., when s0 == s1 * 2, we can now
        #   replace all occurrences of s0 with s1 * 2.  Sometimes, a
        #   boolean expression evaluation doesn't introduce a guard, as
        #   the guard is already entailed by the simplifications we have
        #   applied.
        #
        # - In the end, you have a bunch of replacements (saying how to
        #   simplify shapes) and a bunch of guards (all the equality guards
        #   are trivial, because they're covered by the replacements).
        #
        # From the ShapeEnv, we must generate a Python expression that, when
        # evaluated on a set of inputs, tells us whether or not these boolean
        # expressions would have evaluated in the same way.  However,
        # we cannot easily compute this, as we elide recording boolean
        # expressions when we think they are vacuously true.  Thus, we seek
        # an approximation: we must generate an expression, if true, would have
        # produced an "equivalent" ShapeEnv, which would answer guard
        # expressions in the same way.
        #
        # Our notion of equivalence is a bit subtle.  For example, consider
        # the ShapeEnv created from an input of size (5, 4) versus (4, 4)
        # (no other guards.)  Duck sizing would generate (s0, s1) in the first
        # case but (s0, s0) in the second.  We do NOT assume that size
        # variables are disjoint; so in fact a graph that assumes the input
        # could be (s0, s1) subsumes (s0, s0) (setting s0 == s1), but not
        # vice versa.  However, consider an analogous case (1,) versus (2,).
        # Duck sizing generates (1,) and (s0,); the (s0,) graph does NOT
        # subsume the (1,) graph because we assume that any size variables
        # is NOT 0/1 (and make simplifications according to this; e.g., if
        # we queried s0 == 0, we would immediately return False without
        # returning a guard.)
        #
        # So, it is perhaps easier to flip things on their head: the guard
        # expressions we generate here say what simplifications are valid,
        # and what are not.  Below, we explain each of the guard expressions
        # we generate

        # TODO: Make this more efficient by binding all the size/stride/offsets
        # to locals before performing tests on them.

        from torch._dynamo.source import NegateSource, TensorPropertySource, TensorProperty

        # Actual codegen must be delayed as we don't necessarily know what
        # the symbol mapping is
        input_guards = []

        symbol_to_source = collections.defaultdict(list)

        # How do we know what the value of s0 is?  Fresh variables can only be
        # bound by inputs, so there MUST be some other input which binds the
        # variable.  If there is no such input, this is an error in our
        # system.  We record where all symbols come from, to help you diagnose
        # why those symbols didn't occur.
        #
        # In fact, generally speaking it is only possible for the "outermost"
        # user of a ShapeEnv to evaluate the guards, because some inputs may
        # not be available to inner levels.  For example, Dynamo can guard on
        # tensors that never actually become graph arguments (they are
        # pruned).  In this case, only Dynamo knows about these arguments.
        def track_symint(source, val):
            if isinstance(val, SymInt):
                s = val.node.expr

                if isinstance(s, sympy.Symbol):
                    symbol_to_source[s].append(source)
                elif isinstance(-s, sympy.Symbol):
                    symbol_to_source[-s].append(NegateSource(source))

                input_guards.append((source, s))
            else:
                input_guards.append((source, sympy.Integer(val)))

        for t, source in zip(placeholders, sources):
            assert isinstance(source, Source)
            if t is None:
                continue
            if isinstance(t, SymInt):
                track_symint(source, t)
                continue
            assert isinstance(t, torch.Tensor)
            for i, s in enumerate(t.size()):
                track_symint(TensorPropertySource(source, TensorProperty.SIZE, i), s)
            for i, s in enumerate(t.stride()):
                track_symint(TensorPropertySource(source, TensorProperty.STRIDE, i), s)
            track_symint(TensorPropertySource(source, TensorProperty.STORAGE_OFFSET), t.storage_offset())

        # 1. Every input must equal the final simplified symbolic expression
        #    stored on the placeholder.  Given a placeholder (s0*2, s1),
        #    if we have an input (2, 3), we must show s0*2 == 2 and s1 == 3.
        #    This does a lot of work: it covers duck sizing and equality guards.
        exprs = []
        for source, expr in input_guards:
            # Small optimization
            if (
                isinstance(expr, Symbol) and
                expr in symbol_to_source and
                source == symbol_to_source[expr][0]
            ):
                continue
            sexpr = ShapeGuardPrinter(symbol_to_source, source_ref).doprint(expr)
            exprs.append(f"{source_ref(source)} == {sexpr}")

        # 2. Every guard must evaluate to True (but remember many guards
        #    like s0 == s1*2 because trivial due to simplification)
        for g, tb in self.guards:
            if self._maybe_evaluate_static(g) is not None:
                continue
            g = self.simplify(g)
            try:
                exprs.append(ShapeGuardPrinter(symbol_to_source, source_ref).doprint(g))
            except Exception:
                log.warning(f"Failing guard allocated at: \n{tb}")
                raise

        # 3. Every symbol must not be equal to 0/1
        for sources in symbol_to_source.values():
            assert sources
            # We must assert that each symbol is not zero or one, as we make
            # negative inferences on shape variables
            exprs.append(f"{source_ref(sources[0])} != 0 and {source_ref(sources[0])} != 1")

        if exprs:
            return " and ".join(exprs)
        else:
            return "True"

    def evaluate_guards_for_args(self, placeholders, args):
        from torch._dynamo.source import GlobalSource
        arg_names = [f"t{i}" for i in range(len(args))]
        code = self.codegen_guards(placeholders, [GlobalSource(a) for a in arg_names])
        return eval(code, {}, dict(zip(arg_names, args)))

    def bind_symbols(self, placeholders, args):
        # Given a paired list of placeholders (fake tensors with
        # symbolic sizes) and concrete arguments (regular tensors
        # with real sizes), returns a dictionary mapping each
        # symbol to its real value.  So for example, if you
        # have a placeholder with size (s0, s1), binding
        # (2, 4) to it will give you {s0: 2, s1: 4}.  This is
        # not guaranteed to bind ALL symbols in the ShapeEnv;
        # we can't bind a symbol if it doesn't occur in any placeholder,
        # and symbols that already have replacements won't get bindings.

        # This is a little duplicative with evaluate_guards but
        # it's different enough that it seemed cleanest to make
        # another copy.  This assumes the guards are already checked,
        # though if it's cheap we'll check for shenanigans
        bindings: Dict[sympy.Symbol, int] = {}

        def bind_symint(arg, val):
            if isinstance(val, SymInt):
                s = val.node.expr

                if isinstance(s, sympy.Symbol):
                    if s in bindings:
                        assert bindings[s] == arg, f"{bindings[s]} != {arg}"
                    else:
                        bindings[s] = arg
                elif isinstance(-s, sympy.Symbol):
                    if -s in bindings:
                        assert bindings[-s] == -arg, f"{bindings[-s]} != {-arg}"
                    else:
                        bindings[-s] = -arg

        for t, arg in zip(placeholders, args):
            if t is None:
                continue
            if isinstance(t, SymInt):
                bind_symint(arg, t)
                continue
            assert isinstance(t, torch.Tensor)
            for i, s in enumerate(t.size()):
                bind_symint(arg.size(i), s)
            for i, s in enumerate(t.stride()):
                bind_symint(arg.stride(i), s)
            bind_symint(arg.storage_offset(), t.storage_offset())

        return bindings

    def get_nontrivial_guards(self):
        return [self.simplify(guard.expr) for guard in self.guards if self._maybe_evaluate_static(guard.expr) is None]

    def format_guards(self, verbose=False):
        def format_tb(tb):
            if not verbose:
                return ""
            return f"\n   Guarded at:\n{textwrap.indent(tb, '   ')}"

        return '\n'.join(f" - {guard.expr}{format_tb(guard.stack)}" for guard in self.guards)

    def get_shape_groups(self):
        shape_groups = collections.defaultdict(list)
        for k, v in self.replacements.items():
            shape_groups[v].append(k)
        return shape_groups

    @_lru_cache
    def _maybe_evaluate_static(self, expr: "sympy.Expr") -> "Optional[sympy.Expr]":
        """
        Tries to evaluate expr without introducing guards
        """
        expr = self.simplify(expr)
        # Simplifies assuming that shape vars > 1 (since we cache on 0/1 shape values)
        symbols = list(expr.free_symbols)
        new_shape_env = {
            k: sympy.Symbol(f"shape_{idx}", positive=True, integer=True) + 1
            for idx, k in enumerate(symbols)
            # Do not assume unbacked symints are > 1
            if k in self.var_to_val
        }
        new_expr = expr.xreplace(new_shape_env)
        floor_div_replace = {}
        for atom in new_expr.atoms(FloorDiv):
            floor_div_replace[atom] = sympy.floor(atom.args[0] / atom.args[1])
        new_expr = safe_expand(new_expr.xreplace(floor_div_replace))
        if len(list(new_expr.free_symbols)) == 0:
            return new_expr
        return None

    @_lru_cache
    def replace(self, expr: "sympy.Expr") -> "sympy.Expr":
        replacements = {s: self._find(cast(sympy.Symbol, s)) for s in expr.free_symbols}
        return safe_expand(expr.xreplace(replacements))

    @_lru_cache
    def _update_divisible(self):
        new_divisible = set()
        for k in self.divisible:
            res = self.replace(k)
            if len(res.free_symbols) > 0:
                new_divisible.add(k)

        self.divisible = new_divisible

    @_lru_cache
    def simplify(self, expr: "sympy.Expr") -> "sympy.Expr":
        expr = self.replace(expr)
        if expr.has(FloorDiv):
            self._update_divisible()
            div_replacements = {}
            for atom in expr.atoms(FloorDiv):
                base, divisor = atom.args
                if self.replace(base % divisor) in self.divisible:
                    div_replacements[atom] = base / divisor
            expr = expr.xreplace(div_replacements)
            expr = safe_expand(expr)
        return expr

    @lru_cache(256)
    def size_hint(self, expr: "sympy.Expr"):
        """
        Gets a size hint for a given expression from the underlying shapes we had.
        Does not introduce a guard, so only use this when you can guarantee that
        your code is still valid for arbitrary shapes (such as optimization decisions)
        """
        result_expr = safe_expand(expr).xreplace(self.var_to_val)
        if len(result_expr.free_symbols) != 0:
            raise self._make_data_dependent_error(result_expr)
        return result_expr

    def _make_data_dependent_error(self, expr):
        # TODO: in a Dynamo context, having user code, and having the
        # name of the local, will be much better
        accesses = '\n\n'.join(
            f"Data dependent variable '{s}' allocated at:\n{s.stack}"
            for s in expr.free_symbols
        )
        return GuardOnDataDependentSymNode(
            f"\n\n{accesses}\n"
            "GuardOnDataDependentSymNode: It appears that you're trying to get "
            "a value out of symbolic int/float "
            "whose value is data-dependent (and thus we do not know the true value.)  "
            f"The expression we were trying to evaluate is {expr}.  "
            "Scroll up to see where each of these data-dependent accesses originally occurred."
            # TODO: Help text about how to use our runtime tests to fix this
            # problem
        )

    @_lru_cache
    def _find(self, a: "sympy.Symbol") -> "sympy.Expr":
        """
        Implements a DSU-like algorithm to find the variable that represents a
        Also handles transitive non-identity replacements.

        a: b + c
        c: d
        """
        if a not in self.replacements:
            return a
        res = self.replacements[a]
        cur_replace = {s: self._find(s) for s in res.free_symbols}
        self.replacements[a] = self.replacements[a].xreplace(cur_replace)
        return self.replacements[a]

    @lru_cache(256)
    def _maybe_guard_eq(self, expr: Union["sympy.Eq", "sympy.Ne"]) -> None:
        """
        Evaluates the result of an eq call. If true, uses information to
        simplify shapes (i.e. a == b or a % 5 == 0)
        """
        concrete_bool = bool(self.size_hint(expr))
        if isinstance(expr, sympy.Eq):
            if not concrete_bool:
                return
        # NB: Apparently this is load bearing; to see what test fails if
        # you comment it out run:
        # python test/functorch/test_aotdispatch.py -k
        # test_aot_autograd_symbolic_module_exhaustive_nn_LazyConv3d_cpu_float32
        elif isinstance(expr, sympy.Ne):
            if concrete_bool:
                return
        free = list(expr.free_symbols)

        assert len(free) > 0, "The expression should not be static by this point"
        # In case of really gnarly expression, we don't blow up
        if len(free) > 5:
            return
        free = sorted(free, key=lambda x: (self.size_hint(x), x.name), reverse=True)  # type: ignore[attr-defined]
        lhs = expr.lhs
        rhs = expr.rhs
        if not expr.has(sympy.Mod):
            try:
                solutions = sympy.solve(lhs - rhs, free[0], dict=True)
                if len(solutions) != 1:
                    return
                solution = solutions[0][free[0]]
                if all(t.is_integer for t in sympy.preorder_traversal(solution)):
                    new_var = self._find(solution)
                    self.replacements[cast(sympy.Symbol, free[0])] = new_var
            except NotImplementedError:
                pass
            except RecursionError:
                log.warning(f"RecursionError in sympy.solve({lhs} - {rhs}, {free[0]})")
        if expr.has(sympy.Mod):
            mod_expr = tuple(expr.atoms(sympy.Mod))[0]
            try:
                solutions = sympy.solve(lhs - rhs, mod_expr, dict=True)
                if len(solutions) == 1 and solutions[0][mod_expr] == 0:
                    self.divisible.add(mod_expr)
            except NotImplementedError:
                pass
        return

    @lru_cache(256)
    def evaluate_expr(self, expr: "sympy.Expr"):
        """
        Given an expression, evaluates it, adding guards if necessary
        """
        if len(expr.free_symbols) == 0:
            return expr
        expr = self.simplify(expr)
        static_expr = self._maybe_evaluate_static(expr)
        if static_expr is not None:
            return static_expr

        if isinstance(expr, (sympy.Eq, sympy.Ne)):
            self._maybe_guard_eq(expr)
            # TODO: If we successfully eliminate a symbol via equality, it
            # is not actually necessary to save a guard for the equality,
            # as we will implicitly generate a guard when we match that
            # input against the symbol
        concrete_val = self.size_hint(expr)

        # TODO: optimize this; avoid formatting traces until we need them
        # NB: drop two frames; evaluate_expr and the Sym* function that
        # actually called us
        if not self._suppress_guards_tls():
            stack = ''.join(traceback.format_list(traceback.extract_stack()[:-2]))
            if concrete_val is sympy.true:
                self.guards.append(ShapeGuard(expr, stack))
            elif concrete_val is sympy.false:
                self.guards.append(ShapeGuard(sympy.Not(expr), stack))
            else:
                self.guards.append(
                    ShapeGuard(sympy.Eq(expr, concrete_val), stack))  # type: ignore[arg-type]
        return concrete_val<|MERGE_RESOLUTION|>--- conflicted
+++ resolved
@@ -28,6 +28,7 @@
     import sympy  # type: ignore[import]
     from sympy.printing.precedence import precedence  # type: ignore[import] # noqa: F401
     from sympy.printing.str import StrPrinter  # type: ignore[import]
+    from sympy.core.logic import fuzzy_and, fuzzy_or  # type: ignore[import]
     HAS_SYMPY = True
 except ImportError:
     HAS_SYMPY = False
@@ -268,27 +269,44 @@
         nargs = (2,)
         precedence = 50  # precedence of mul  # noqa: F811
 
+        # Default return type for SymPy assumptions.
+        # https://docs.sympy.org/latest/guides/assumptions.html#implementing-assumptions-handlers
+        is_real = True
+
+        @property
+        def base(self):
+            return self.args[0]
+
+        @property
+        def divisor(self):
+            return self.args[1]
+
         def _sympystr(self, printer):
-            lhs = self.args[0]
-            rhs = self.args[1]
-            lhs_str = printer.parenthesize(lhs, self.precedence)
-            rhs_str = printer.parenthesize(rhs, self.precedence)
-            return f"{lhs_str}//{rhs_str}"
-
+            base = printer.parenthesize(self.base, self.precedence)
+            divisor = printer.parenthesize(self.divisor, self.precedence)
+            return f"{base}//{divisor}"
+
+        # SymPy assumptions based on argument types.
+        def _eval_is_real(self):
+            return fuzzy_or([self.base.is_real, self.divisor.is_real])
+
+        def _eval_is_integer(self):
+            return fuzzy_and([self.base.is_integer, self.divisor.is_integer])
+
+        # Automatic evaluation.
+        # https://docs.sympy.org/latest/guides/custom-functions.html#best-practices-for-eval
         @classmethod
         def eval(cls, base, divisor):
-<<<<<<< HEAD
             if base.is_zero:
                 return sympy.S.Zero
             if base.is_integer and divisor == 1:
-=======
-            if base == 0:
-                return sympy.Integer(0)
-            if divisor == 1:
->>>>>>> 5817695b
                 return base
+            if base.is_real and divisor == 1:
+                return sympy.floor(base)
             if isinstance(base, sympy.Integer) and isinstance(divisor, sympy.Integer):
                 return base // divisor
+            if isinstance(base, (sympy.Integer, sympy.Float)) and isinstance(divisor, (sympy.Integer, sympy.Float)):
+                return sympy.floor(base / divisor)
             if isinstance(base, FloorDiv):
                 return FloorDiv(base.args[0], base.args[1] * divisor)
 
@@ -323,7 +341,11 @@
 @lru_cache(256)
 def safe_expand(r):
     if hasattr(r, 'expand'):
-        return sympy.expand(r)
+        try:
+            return sympy.expand(r)
+        except RecursionError:
+            log.warning(f"RecursionError in sympy.expand({r})")
+            return r
     else:
         return r
 
@@ -1064,7 +1086,7 @@
             for atom in expr.atoms(FloorDiv):
                 base, divisor = atom.args
                 if self.replace(base % divisor) in self.divisible:
-                    div_replacements[atom] = base / divisor
+                    div_replacements[atom] = sympy.floor(base / divisor)
             expr = expr.xreplace(div_replacements)
             expr = safe_expand(expr)
         return expr
