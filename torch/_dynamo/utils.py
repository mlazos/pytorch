import collections
import contextlib
import copy
import cProfile
import dataclasses
import datetime
import dis
import functools
import gc
import inspect
import itertools
import logging
import logging.config
import math
import operator
import os
import pstats
import re
import sys
import time
import types
import typing
import weakref
from contextlib import contextmanager
from functools import lru_cache
from typing import Any, Dict, List

import numpy as np
import sympy

import torch
from torch import fx
from torch._dispatch.python import enable_python_dispatcher

from torch.nn.modules.lazy import LazyModuleMixin
from torch.utils._pytree import tree_flatten, tree_map

from . import config, logging as torchdynamo_logging

counters = collections.defaultdict(collections.Counter)
troubleshooting_url = (
    "https://github.com/pytorch/torchdynamo/blob/main/TROUBLESHOOTING.md"
)

log = logging.getLogger(__name__)

# profiling compilation time
compilation_metrics = collections.OrderedDict()


timer_counter = itertools.count()


def tabulate(rows, headers):
    try:
        import tabulate

        return tabulate.tabulate(rows, headers=headers)
    except ImportError:
        return "\n".join(
            ", ".join(map(str, row)) for row in itertools.chain([headers], rows)
        )


def dynamo_profiled(func):
    def profile_wrapper(*args, **kwargs):
        global timer_counter
        datafn = (
            func.__name__ + f"{next(timer_counter)}.profile"
        )  # Name the data file sensibly
        prof = cProfile.Profile()
        prof.enable()
        retval = prof.runcall(func, *args, **kwargs)
        prof.disable()
        print(f"### Cprofile for {func.__name__} iter {next(timer_counter)} ###")
        ps = pstats.Stats(prof)
        ps.sort_stats(pstats.SortKey.TIME).print_stats(20)
        ps.sort_stats(pstats.SortKey.CUMULATIVE).print_stats(20)
        prof.dump_stats(datafn)
        return retval

    return profile_wrapper


def dynamo_timed(func):
    def time_wrapper(*args, **kwargs):
        key = func.__qualname__
        if key not in compilation_metrics:
            compilation_metrics[key] = []
        t0 = time.time()
        r = func(*args, **kwargs)
        latency = time.time() - t0
        # print(f"Dynamo timer: key={key}, latency={latency:.2f} sec")
        compilation_metrics[key].append(latency)
        return r

    return time_wrapper


def compile_times(repr="str", aggregate=False):
    """
    Get metrics about torchdynamo frontend/backend compilation times.

    Accumulates information from functions tagged with `@dynamo_timed`.

    repr='str' returns a printable string for user interaction, and 'csv'
    returns headers, rows which can be logged for output

    aggregate causes values from multiple compilations (e.g. split graphs)
    to be accumulated into one value.  If false, expect more than one value
    per metric.
    """

    def fmt_fn(values, item_fn=lambda x: x):

        if aggregate:
            return item_fn(sum(values))
        return ", ".join(map(item_fn, values))

    if repr == "str":
        rows = [
            (k, fmt_fn(compilation_metrics[k], item_fn=lambda x: f"{x:.4f}"))
            for k in compilation_metrics
        ]
        out = "TorchDynamo compilation metrics:\n"
        out += tabulate(rows, headers=("Function", "Runtimes (s)"))
        return out
    elif repr == "csv":
        values = [
            fmt_fn(v, item_fn=lambda x: f"{x:.6f}")
            for v in compilation_metrics.values()
        ]
        headers = list(compilation_metrics.keys())
        return headers, values


tensortype_to_dtype = {
    torch.FloatTensor: (torch.float32, torch.float),
    torch.DoubleTensor: (torch.float64, torch.double),
    torch.HalfTensor: (torch.float16, torch.half),
    torch.BFloat16Tensor: (torch.bfloat16,),
    torch.ByteTensor: (torch.uint8,),
    torch.CharTensor: (torch.int8,),
    torch.LongTensor: (torch.int64, torch.long),
    torch.IntTensor: (torch.int32, torch.int),
    torch.ShortTensor: (torch.int16, torch.short),
    torch.BoolTensor: (torch.bool,),
}


class DuplicateWarningChecker(object):
    def __init__(self, maxsize=4096):
        self.maxsize = maxsize
        self.reset()

    def reset(self):
        self.set = collections.OrderedDict()

    def add(self, key):
        if key in self.set:
            self.set.move_to_end(key, last=True)
            if not config.verbose:
                return False
        else:
            self.set[key] = None
            while len(self.set) > self.maxsize:
                self.set.popitem(last=False)
        return True


graph_break_dup_warning_checker = DuplicateWarningChecker()


def init_logging():
    torchdynamo_logging.init_logging(
        config.log_level, log_file_name=config.log_file_name
    )
    graph_break_dup_warning_checker.reset()


# filter out all frames after entering dynamo
def filter_stack(stack):
    user_stack = []
    for frame in stack:
        if "convert_frame" in frame.filename:
            break
        if (
            "eval_frame" in frame.filename
            or f"{config.dynamo_import}.optimize(" in frame.line
        ):
            continue
        user_stack.append(frame)

    return user_stack


def format_graph_tabular(graph):
    node_specs = [[n.op, n.name, n.target, n.args, n.kwargs] for n in graph.nodes]
    return tabulate(node_specs, headers=["opcode", "name", "target", "args", "kwargs"])


def format_bytecode(prefix, name, filename, line_no, code):
    return f"{prefix} {name} {filename}\
 line {line_no} \n{dis.Bytecode(code).dis()}\n "


def gen_record_file_name(exc, code):
    return f"{get_debug_dir()}/error_recordings/\
{code.co_name}_{type(exc).__name__}_{code.co_firstlineno}.rec"


def write_record_to_file(filename, exec_record):
    try:
        if os.path.exists(filename):
            log.warning(
                f"Unable to write execution record {filename}; file already exists."
            )
        else:
            os.makedirs(os.path.dirname(filename), exist_ok=True)
            with open(filename, "wb") as f:
                exec_record.dump(f)
    except Exception:
        log.error(f"Unable to write execution record {filename}", exc_info=1)


def count_calls(g: fx.Graph):
    c = 0
    for n in g.nodes:
        if "call" in n.op:
            c += 1
    return c


def identity(x):
    return x


def nothing(*args, **kwargs):
    pass


class ExactWeakKeyDictionary:
    """Similar to weakref.WeakKeyDictionary, but use `is`/`id` rather than `==` to compare equality"""

    def __init__(self):
        self.values = dict()
        self.refs = dict()

    def __getitem__(self, key):
        return self.values[id(key)]

    def get(self, key, default=None):
        return self.values.get(id(key), default)

    def __contains__(self, key):
        return id(key) in self.values

    def __setitem__(self, key, value):
        idx = id(key)
        if idx not in self.refs:
            self.refs[idx] = weakref.ref(key, lambda ref: self._remove_id(idx))
        self.values[idx] = value

    def _remove_id(self, idx):
        if idx in self.values:
            del self.values[idx]
        if idx in self.refs:
            del self.refs[idx]

    def clear(self):
        self.refs.clear()
        self.values.clear()


def istype(obj, allowed_types):
    """isinstance() without subclasses"""
    if isinstance(allowed_types, (tuple, list, set)):
        return type(obj) in allowed_types
    return type(obj) is allowed_types


def is_typing(value):
    if sys.version_info < (3, 9):
        return isinstance(value, typing._GenericAlias)
    else:
        return isinstance(value, typing._SpecialGenericAlias)


def is_numpy_int_type(value):
    return istype(
        value,
        (
            np.int8,
            np.int16,
            np.int32,
            np.int64,
            np.uint8,
            np.uint16,
            np.uint32,
            np.uint64,
        ),
    )


def is_numpy_float_type(value):
    return istype(
        value,
        (
            np.float16,
            np.float32,
            np.float64,
        ),
    )


def istensor(obj):
    """Check of obj is a tensor"""
    tensor_list = (
        torch.Tensor,
        torch.nn.Parameter,
        *config.traceable_tensor_subclasses,
    )
    tensor_list = tensor_list + (torch._subclasses.FakeTensor,)
    return istype(obj, tensor_list)


def is_lazy_module(mod):
    return isinstance(mod, LazyModuleMixin)


@functools.lru_cache(4096)
def print_once(*args):
    print(*args)


def make_cell(val=None):
    """Some black magic to create a cell object that usually only exists in a closure"""
    x = val

    def f():
        return x

    assert len(f.__closure__) == 1
    return f.__closure__[0]


def proxy_args_kwargs(args, kwargs):
    try:
        proxy_args = tuple(arg.as_proxy() for arg in args)
        proxy_kwargs = {key: arg.as_proxy() for key, arg in kwargs.items()}
        return proxy_args, proxy_kwargs
    except NotImplementedError as e:
        from .exc import unimplemented
        from .variables.base import typestr

        raise unimplemented(
            f"call_function args: {typestr(*args)} {typestr(*list(kwargs.values()))}"
        ) from e


@dataclasses.dataclass
class CleanupHook:
    """Remove a global variable when hook is called"""

    scope: Dict[str, Any]
    name: str

    def __call__(self, *args):
        CleanupManager.count -= 1
        del self.scope[self.name]

    @staticmethod
    def create(scope, name, val):
        assert name not in scope
        CleanupManager.count += 1
        scope[name] = val
        return CleanupHook(scope, name)


class CleanupManager(ExactWeakKeyDictionary):
    count = 0

    def _remove_id(self, idx):
        for hook in self.values[idx]:
            hook()
        super()._remove_id(idx)


CleanupManager.instance = CleanupManager()


def clone_tensor(x):
    """Clone the tensor and its gradient"""
    y = x.clone().requires_grad_(x.requires_grad)
    if x.is_leaf and x.grad is not None:
        y.grad = x.grad.clone()
    return y


def clone_input(x):
    """copy while preserving strides"""
    # TODO: this is questionable
    if isinstance(x, torch._subclasses.FakeTensor):
        # this func fails on fake tensors in __torch_dispatch__
        return x

    def torch_clone(x):
        y = torch.clone(x)
        if x.is_leaf:
            y.requires_grad_(x.requires_grad)
        if x.is_leaf and x.grad is not None:
            y.grad = clone_input(x.grad)
        return y

    with torch.no_grad():
        if x.device.type == "xla":
            # Access data_ptr() for a xla tensor will cause crash
            return torch_clone(x)

        needed_size = sum(
            (shape - 1) * stride for shape, stride in zip(x.size(), x.stride())
        )
        if x.is_quantized:
            result = torch.empty_quantized((needed_size + 32,), x)
        else:
            result = torch.empty(needed_size + 32, dtype=x.dtype, device=x.device)
        cache_line_offset = (
            (x.data_ptr() - result.data_ptr()) % 32
        ) // x.element_size()
        result.as_strided_(x.size(), x.stride(), cache_line_offset)
        try:
            result.copy_(x.clone())
            if x.is_leaf:
                result.requires_grad_(x.requires_grad)
            if x.is_leaf and x.grad is not None:
                result.grad = clone_input(x.grad)
        except RuntimeError:
            # RuntimeError: unsupported operation: more than one element of the written-to
            # tensor refers to a single memory location. Please clone() the tensor before
            # performing the operation.
            return torch_clone(x)
        return result


def clone_inputs(example_inputs):
    if isinstance(example_inputs, dict):
        res = dict(example_inputs)
        for key, value in res.items():
            assert isinstance(value, torch.Tensor)
            res[key] = clone_input(value)
        return res

    res = list(example_inputs)
    for i in range(len(res)):
        if isinstance(res[i], torch.Tensor):
            res[i] = clone_input(res[i])
    return res


@contextmanager
def preserve_rng_state():
    rng = torch.clone(torch.random.get_rng_state())
    if torch.cuda.is_available():
        cuda_rng = torch.clone(torch.cuda.get_rng_state())
    try:
        yield
    finally:
        torch.random.set_rng_state(rng)
        if torch.cuda.is_available():
            torch.cuda.set_rng_state(cuda_rng)


def is_jit_model(model0):
    return isinstance(
        model0,
        (
            torch.jit._trace.TopLevelTracedModule,
            torch.jit._script.RecursiveScriptModule,
            torch.jit.ScriptFunction,
            torch.jit.ScriptModule,
        ),
    )


def torchscript(model, example_inputs, verbose=False):
    if is_jit_model(model):
        # already done?
        return model

    try:
        return torch.jit.trace(model, example_inputs)
    except Exception:
        try:
            return torch.jit.script(model)
        except Exception:
            if verbose:
                log.exception("jit error")
            else:
                log.error("Both torch.jit.trace and torch.jit.script failed")
    return None


def getfile(obj):
    try:
        return inspect.getfile(obj)
    except TypeError:
        return None


def is_namedtuple(obj):
    """Test if an object is a namedtuple or a torch.return_types.* quasi-namedtuple"""
    return is_namedtuple_cls(type(obj))


def is_namedtuple_cls(cls):
    """Test if an object is a namedtuple or a torch.return_types.* quasi-namedtuple"""
    try:
        if issubclass(cls, tuple):
            bases = getattr(cls, "__bases__", []) or [None]
            module = getattr(cls, "__module__", None)
            return module == "torch.return_types" or (
                bases[0] is tuple and hasattr(cls, "_make") and hasattr(cls, "_fields")
            )
    except TypeError:
        pass
    return False


@functools.lru_cache(1)
def namedtuple_fields(cls):
    """Get the fields of a namedtuple or a torch.return_types.* quasi-namedtuple"""
    if cls is slice:
        return ["start", "stop", "step"]

    assert issubclass(cls, tuple)
    if hasattr(cls, "_fields"):
        # normal namedtuples
        return cls._fields

    @dataclasses.dataclass
    class Marker:
        index: int

    # frustrating ones e.g. torch.return_types.max
    assert cls.__module__ == "torch.return_types"
    obj = cls(map(Marker, range(cls.n_fields)))
    fields = [None] * cls.n_fields
    for name in dir(obj):
        if name[0] != "_" and isinstance(getattr(obj, name), Marker):
            fields[getattr(obj, name).index] = name
    return fields


def checkpoint_params(gm):
    with torch.no_grad():
        rng_state = torch.clone(torch.random.get_rng_state())
        if torch.cuda.is_available():
            cuda_rng_state = torch.clone(torch.cuda.get_rng_state())
        saved_state = []
        for param in itertools.chain(gm.parameters(), gm.buffers()):
            saved_state.append((param, param._version, torch.clone(param)))

    def restore():
        with torch.no_grad():
            torch.random.set_rng_state(rng_state)
            if torch.cuda.is_available():
                torch.cuda.set_rng_state(cuda_rng_state)
            for param, version, original_value in saved_state:
                if param._version != version:
                    param.copy_(original_value)

    return restore


def timed(model, example_inputs, times=1):
    if torch.cuda.is_available():
        synchronize = torch.cuda.synchronize
    else:
        synchronize = nothing

    synchronize()
    gc.collect()
    torch.manual_seed(1337)
    t0 = time.perf_counter()
    for _ in range(times):
        result = model(*example_inputs)
        synchronize()
    t1 = time.perf_counter()
    return result, t1 - t0


def check_is_cuda(gm, example_inputs):
    return all(x.is_cuda for x in itertools.chain(example_inputs, gm.parameters(True)))


@lru_cache(32)
def rot_n_helper(n):
    assert n > 1
    vars = [f"v{i}" for i in range(n)]
    rotated = reversed(vars[-1:] + vars[:-1])
    fn = eval(f"lambda {','.join(vars)}: ({','.join(rotated)})")
    fn.__name__ = f"rot_{n}_helper"
    return fn


def is_safe_constant(v):
    if istype(v, (tuple, frozenset)):
        return all(map(is_safe_constant, v))
    return istype(
        v,
        (
            types.CodeType,
            int,
            float,
            bool,
            str,
            bytes,
            type(None),
            slice,
            type(type),
            torch.device,
        ),
    )


def check_constant_args(args, kwargs):
    return all(x.is_python_constant() for x in itertools.chain(args, kwargs.values()))


def check_unspec_python_args(args, kwargs):
    from .variables.constant import ConstantVariable
    from .variables.tensor import UnspecializedPythonVariable

    unspec_count = 0
    for x in itertools.chain(args, kwargs.values()):
        if isinstance(x, UnspecializedPythonVariable):
            unspec_count += 1
        elif not isinstance(x, (UnspecializedPythonVariable, ConstantVariable)):
            return False
        else:
            pass

    return unspec_count > 0


def specialize_args_kwargs(tx, args, kwargs):
    specialized_args = []
    specialized_kwargs = {}
    for x in args:
        specialized_args.append(x.as_specialized(tx))
    for k, v in kwargs.items():
        specialized_kwargs.update({k: v.as_specialized(tx)})
    return specialized_args, specialized_kwargs


dict_values = type(dict().values())
odict_values = type(collections.OrderedDict().values())
tuple_iterator = type(iter(tuple()))
tuple_iterator_len = tuple_iterator.__length_hint__
object_new = object.__new__


def product(it):
    return functools.reduce(operator.mul, it, 1)


def tuple_iterator_getitem(it, index):
    _, (obj,), start = it.__reduce__()
    return obj[start + index]


def dict_param_key_ids(value):
    return set([id(k) for k in value.keys() if isinstance(k, torch.nn.Parameter)])


def dict_const_keys(value):
    return set(k for k in value.keys() if not isinstance(k, torch.nn.Parameter))


def global_key_name(key):
    return f"__dict_key_{id(key)}"


def rename_implicit(v):
    """
    Usage of inline comprehensions generates a implicit ".0" variable that
    trips up guard generation.  This renames these variables in guards.
    """
    m = re.match(r"^[.](\d+)$", v)
    if m:
        assert v == ".0", f"currently only .0 supported: {v}"
        # to support .1 etc see guards.py and _eval_frame.c
        return f"___implicit{m.group(1)}"
    return v


from torch._subclasses import (  # noqa: F401
    FakeTensorMode,
    UnsupportedFakeTensorException,
)


def make_fake_tensor(e, fake_mode, static_shapes=False, tx=None, ignore_subclass=False):
    fake_tensor = fake_mode.from_tensor(
        e, static_shapes=static_shapes, ignore_subclass=ignore_subclass
    )
    if tx is not None:
        from torch._dynamo.guards import TensorReference

        def _record(tensor_ref):
            if tensor_ref.ref_id not in tx.output.tensor_id_to_sym_shape_ref:
                tx.output.tensor_id_to_sym_shape_ref[tensor_ref.ref_id] = set()
            tx.output.tensor_id_to_sym_shape_ref[tensor_ref.ref_id].add(tensor_ref)

        def _extract(symbol):
            if isinstance(symbol, int):
                return None
            sym_expr = symbol.get_pyobj().expr
            if not isinstance(sym_expr, sympy.Symbol):
                return None
            return sym_expr

        def _record_ref(e, index, symbol, kind):
            sym_expr = _extract(symbol)
            if sym_expr:
                tensor_ref = TensorReference(id(e), kind, index, sym_expr)
                _record(tensor_ref)

        for index, symbol in enumerate(fake_tensor.size()):
            _record_ref(e, index, symbol, "size")

        for index, symbol in enumerate(fake_tensor.stride()):
            _record_ref(e, index, symbol, "stride")

        offset = fake_tensor.storage_offset()
        _record_ref(e, None, offset, "storage_offset")

    return fake_tensor


def wrap_fake_exception(fn):
    try:
        return fn()
    except UnsupportedFakeTensorException as e:
        from .exc import unimplemented

        msg = f"Unsupported: {e.reason} with fake tensor propagation."
        log.warning(msg)
        raise unimplemented(msg) from e


def wrap_to_fake_tensor(e, fake_mode):
    if type(e) in (torch.Tensor, torch.nn.Parameter):
        return wrap_fake_exception(
            lambda: make_fake_tensor(
                e, fake_mode, static_shapes=config.dynamic_shapes is False
            )
        )
    else:
        return e


<<<<<<< HEAD
def wrap_to_fake_tensor_and_record(e, tx, name=None):
=======
def wrap_to_fake_tensor_and_record(e, tx, ignore_subclass=False):
>>>>>>> 34c8bd7b
    # The not fake tensor check here is annoying - ideally, fake tensors never call this during wrapping.
    # However, get_fake_value takes args and passes them through this, which may include fake tensors.
    # see tree_map(fake_wrapper, args) in get_fake_value.
    # TODO: Check if we should remove FakeTensor isinstance check when
    # ignore_subclass
    if isinstance(e, torch.Tensor) and not isinstance(e, torch._subclasses.FakeTensor):
        assert name is not None

        static_shapes = config.dynamic_shapes is False
        if type(e) is torch.nn.Parameter:
            # Always static for params
            static_shapes = True
<<<<<<< HEAD
        fake_tensor = wrap_fake_exception(
            lambda: make_fake_tensor(e, tx.fake_mode, static_shapes, tx)
=======
        return wrap_fake_exception(
            lambda: make_fake_tensor(
                e, tx.fake_mode, static_shapes, tx, ignore_subclass=ignore_subclass
            )
>>>>>>> 34c8bd7b
        )
        torch.fx.experimental.guard_env.CURRENT_GUARD_ENV.associate(fake_tensor, name)
        return fake_tensor
    else:
        return e


def deepcopy_to_fake_tensor(obj, fake_mode):
    with torch._subclasses.fake_tensor.FakeCopyMode(fake_mode):
        return wrap_fake_exception(lambda: copy.deepcopy(obj))


def rmse(ref, res):
    """
    Calculate root mean squared error
    """
    return torch.sqrt(torch.mean(torch.square(ref - res)))


def same(
    ref,
    res,
    fp64_ref=None,
    cos_similarity=False,
    tol=1e-4,
    equal_nan=False,
    exact_dtype=True,
):
    """Check correctness to see if ref and res match"""
    if fp64_ref is None:
        fp64_ref = ref
    if isinstance(ref, (list, tuple, torch.nn.ParameterList, torch.Size)):
        assert isinstance(res, (list, tuple)), f"type mismatch {type(ref)} {type(res)}"
        return len(ref) == len(res) and all(
            same(ai, bi, fp64_refi, cos_similarity, tol, equal_nan, exact_dtype)
            for ai, bi, fp64_refi in zip(ref, res, fp64_ref)
        )
    elif isinstance(ref, dict):
        assert isinstance(res, dict)
        assert set(ref.keys()) == set(
            res.keys()
        ), f"keys mismatch {set(ref.keys())} == {set(res.keys())}"
        for k in ref.keys():
            if not (
                same(
                    ref[k],
                    res[k],
                    fp64_ref[k],
                    cos_similarity=cos_similarity,
                    tol=tol,
                    equal_nan=equal_nan,
                    exact_dtype=exact_dtype,
                )
            ):
                log.error(f"Accuracy failed for key name {k}")
                return False
        return True
    elif isinstance(ref, torch.Tensor):
        assert not isinstance(ref, torch._subclasses.FakeTensor)
        assert not isinstance(res, torch._subclasses.FakeTensor)

        if ref.is_sparse:
            assert res.is_sparse
            ref = ref.to_dense()
            res = res.to_dense()
        assert isinstance(res, torch.Tensor), f"type mismatch {type(ref)} {type(res)}"
        if exact_dtype:
            if ref.dtype != res.dtype:
                log.error(f"dtype mismatch {ref.dtype}, {res.dtype}")
                return False
            if ref.dtype == torch.bool:
                # triton stores bool as int8, so add this for more accurate checking
                return torch.allclose(
                    ref.to(dtype=torch.uint8),
                    res.to(dtype=torch.uint8),
                    atol=tol,
                    rtol=tol,
                    equal_nan=equal_nan,
                )
        if cos_similarity:
            ref = ref.flatten().to(torch.float32)
            res = res.flatten().to(torch.float32)
            if torch.allclose(ref, res, atol=tol, rtol=tol, equal_nan=True):
                # early exit that handles zero/nan better
                # cosine_similarity(zeros(10), zeros(10), dim=0) is 0
                return True
            score = torch.nn.functional.cosine_similarity(ref, res, dim=0, eps=1e-6)
            if score < 0.99:
                breakpoint()
                log.warning(f"Similarity score={score.cpu().detach().item()}")
            return score >= 0.99
        else:
            if not exact_dtype:
                ref = ref.to(res.dtype)

            # First try usual allclose
            if torch.allclose(ref, res, atol=tol, rtol=tol, equal_nan=equal_nan):
                return True

            # Check error from fp64 version
            if fp64_ref.dtype == torch.float64:
                ref_error = rmse(fp64_ref, ref).item()
                res_error = rmse(fp64_ref, res).item()
                multiplier = 2.0

                if (
                    fp64_ref.numel() < 1000
                    or (ref.ndim == 4 and ref.shape[-1] == ref.shape[-2] == 1)
                    # large tol means a benchmark has been specified as REQUIRE_HIGHER_TOLERANCE
                    or tol >= 2 * 1e-2
                ):
                    # In the presence of noise, noise might dominate our error
                    # metric for smaller tensors.
                    # Similary, for 1x1 kenerls, there seems to be high noise with amp.
                    multiplier = 3.0

                passes_test = res_error <= (multiplier * ref_error + 1e-4)
                if not passes_test:
                    log.error(
                        f"RMSE (res-fp64): {res_error:.5f}, (ref-fp64): {ref_error:.5f} and shape={res.size()}"
                    )
                    # import pdb; pdb.set_trace()
                return passes_test

            return False
    elif isinstance(ref, (str, int, type(None), bool, torch.device)):
        return ref == res
    elif isinstance(ref, float):
        return math.isclose(ref, res, rel_tol=tol, abs_tol=tol)
    elif is_numpy_int_type(ref) or is_numpy_float_type(ref):
        return (type(ref) is type(res)) and (ref == res)
    elif type(ref).__name__ in (
        "MaskedLMOutput",
        "Seq2SeqLMOutput",
        "CausalLMOutputWithCrossAttentions",
        "LongformerMaskedLMOutput",
        "Instances",
        "SquashedNormal",
        "Boxes",
        "Normal",
        "TanhTransform",
        "Foo",
        "Variable",
    ):
        assert type(ref) is type(res)
        return all(
            same(
                getattr(ref, key),
                getattr(res, key),
                getattr(fp64_ref, key),
                cos_similarity=cos_similarity,
                tol=tol,
                equal_nan=equal_nan,
                exact_dtype=exact_dtype,
            )
            for key in ref.__dict__.keys()
        )
    else:
        raise RuntimeError(f"unsupported type: {type(ref).__name__}")


def format_func_info(code):
    short_filename = code.co_filename.split("/")[-1]
    return f"'{code.co_name}' ({short_filename}:{code.co_firstlineno})"


@contextlib.contextmanager
def disable_cache_limit():
    prior = config.cache_size_limit
    config.cache_size_limit = sys.maxsize

    try:
        yield
    finally:
        pass
        config.cache_size_limit = prior


# map from transformed code back to original user code
orig_code_map = ExactWeakKeyDictionary()

# keep a record of code_obj -> list of guard failure reasons for logging
guard_failures = collections.defaultdict(list)


class CompileProfiler:
    """Utility for profiling how and what dynamo would compile.

    Can be used for
     * diagnosing recompilation issues
     * determining an appropriate compile cache limit
     * (TODO)confirming which functions got compiled/skipped
    """

    def __init__(self):
        self.frame_count = 0
        self.op_count = 0
        self.backend_ctx_ctor = lambda: disable_cache_limit()

    def __call__(self, gm: torch.fx.GraphModule, example_inputs):
        self.frame_count += 1
        for node in gm.graph.nodes:
            if "call" in node.op:
                self.op_count += 1
        return gm.forward

    def get_metrics(self):
        return {"guard_failures": guard_failures}

    def report(self):
        metrics = self.get_metrics()
        gf = metrics["guard_failures"]

        def num_recompiles(code):
            return len(gf[code])

        def recompile_reasons(code):
            return "\n".join([str(x) for x in gf[code]])

        summarized_gf = [
            [format_func_info(code), num_recompiles(code), recompile_reasons(code)]
            for code in gf
        ]
        rpt = "Torchdynamo Profiler Report\n"
        if "graph_break" in counters:
            rpt += "\n"
            rpt += "The following conditions caused torchdynamo to break out of tracing and fall back to python.\n"
            rpt += (
                f"You may gain additional insight by passing `nopython=True` to {config.dynamo_import}.optimize, "
                "to break on the first condition.\n"
            )
            graph_breaks = counters["graph_break"]
            rpt += tabulate(
                [[msg, graph_breaks[msg]] for msg in graph_breaks],
                headers=["Graph Break Reason", "Count"],
            )

        if len(gf):
            max_recompiles = max([num_recompiles(code) for code in gf])
            rpt += "\n"
            rpt += (
                "These subgraphs were recompiled more than once due to guard failures."
            )
            rpt += (
                "Guard failures indicate some condition assumed to be static by the tracer changed, "
                "making it unsafe to reuse the compiled program."
            )
            rpt += tabulate(
                summarized_gf,
                headers=["Function", "Num Recompiles", "Recompile Reasons"],
            )
            rpt += "\n"
            rpt += (
                f"Set {config.dynamo_import}.config.cache_size_limit to "
                f"{max_recompiles} to avoid being cache limited.\n"
            )
        else:
            rpt += "No cache-limited recompilations detected.\n"

        return rpt


# return same dir unless user changes config between calls
@functools.lru_cache(None)
def _get_debug_dir(root_dir):
    dir_name = "run_" + datetime.datetime.now().strftime("%Y_%m_%d_%H_%M_%S_%f")
    return os.path.join(root_dir, dir_name)


def get_debug_dir():
    debug_root = config.debug_dir_root
    return _get_debug_dir(debug_root)


def get_fake_value(node, tx):
    """
    Run the computation represented by `node` using fake tensors and return the result.
    """
    from .exc import TorchRuntimeError, unimplemented, Unsupported

    op = node.op
    fake_wrapper = functools.partial(wrap_to_fake_tensor_and_record, tx=tx)

    def visit(n: torch.fx.Node):
        return n.meta["example_value"]

    args, kwargs = torch.fx.node.map_arg((node.args, node.kwargs), visit)
    args = tree_map(fake_wrapper, args)
    kwargs = tree_map(fake_wrapper, kwargs)

    nnmodule = None
    if op == "call_module":
        nnmodule = tx.output.nn_modules[node.target]

        if not is_lazy_module(nnmodule):
            nnmodule = deepcopy_to_fake_tensor(nnmodule, tx.fake_mode)

    if op == "call_module" and is_lazy_module(nnmodule):
        assert nnmodule is not None
        # In the case of a lazy module, we want to run
        # the pre-hooks which initialize it
        nnmodule(*args, **kwargs)
    try:
        with tx.fake_mode, enable_python_dispatcher():
            return wrap_fake_exception(
                lambda: run_node(tx.output, node, args, kwargs, nnmodule)
            )
    except Unsupported:
        raise
    except RuntimeError as e:
        cause = e
        if e.__cause__ is not None:
            cause = e.__cause__
        if isinstance(
            cause, torch._subclasses.fake_tensor.DataDependentOutputException
        ):
            if config.capture_scalar_outputs and node.target == "item":
                return torch.zeros(size=(), dtype=args[0].dtype).item()
            else:
                unimplemented(f"data dependent operator: {cause.func}")
        elif isinstance(
            cause, torch._subclasses.fake_tensor.DynamicOutputShapeException
        ):
            unimplemented(f"dynamic shape operator: {cause.func}")
        raise TorchRuntimeError() from e


def run_node(output_graph, node, args, kwargs, nnmodule):
    """
    Runs a given node, with the given args and kwargs.

    Behavior is dicatated by a node's op.

    run_node is useful for extracting real values out of nodes.
    See get_real_value for more info on common usage.

    Note: The output_graph arg is only used for 'get_attr' ops
    Note: The nnmodule arg is only used for 'call_module' ops

    Nodes that are not call_function, call_method, call_module, or get_attr will
    raise an AssertionError.
    """
    op = node.op
    try:
        if op == "call_function":
            return node.target(*args, **kwargs)
        elif op == "call_method":
            return getattr(args[0], node.target)(*args[1:], **kwargs)
        elif op == "call_module":
            assert nnmodule is not None
            return nnmodule(*args, **kwargs)
        elif op == "get_attr":
            return output_graph.get_submodule(node.target)
    except Exception as e:
        raise RuntimeError(
            f"Failed running {op} {node.target}(*{args}, **{kwargs}):\n{e}\n(scroll up for backtrace)"
        ) from e
    raise AssertionError(op)


def get_real_value(node, output_graph):
    """
    Run the actual computation represented by `node` and return the result.
    This will execute any dependent nodes in the graph as well.
    """
    cache = output_graph.real_value_cache
    if node in cache:
        return cache[node]

    op = node.op
    args, kwargs = torch.fx.node.map_arg(
        (node.args, node.kwargs),
        lambda n: get_real_value(n, output_graph),
    )

    if op == "call_module":
        nn_module = output_graph.nn_modules[node.target]
        if not is_lazy_module(nn_module):
            nn_module = copy.deepcopy(nn_module)
        else:
            # In the case of a lazy module, we want to run
            # the pre-hooks which initialize it
            nn_module(*args, **kwargs)
    else:
        nn_module = None

    try:
        real_value = run_node(output_graph, node, args, kwargs, nn_module)
        cache[node] = real_value
    except RuntimeError as e:
        raise TorchRuntimeError() from e
    return real_value


def assert_no_fake_params_or_buffers(gm):
    from torch._subclasses.fake_tensor import FakeTensorConfig

    def stack_or_hint(t):
        if FakeTensorConfig.debug:
            import traceback

            return f"FAKE TENSOR CREATION TRACEBACK: \n {traceback.format_list(t._debug_trace)}"
        else:
            return "Enable TORCH_FAKE_TENSOR_DEBUG=1 to get creation stack traces on fake tensors."

    for name, buffer in gm.named_buffers():
        assert not isinstance(
            buffer, torch._subclasses.FakeTensor
        ), f"Unexpected fake buffer {name} {stack_or_hint(buffer)}"
    for name, param in gm.named_parameters():
        assert not isinstance(
            param, torch._subclasses.FakeTensor
        ), f"Unexpected fake param {name} {stack_or_hint(param)}"


def fake_mode_from_tensors(inputs: List[Any]):
    """
    Takes a list of anything, unflattened is fine, returns a fake_mode
    if any are fake. All fake modes on all fake tensors must be identical.
    Returns None if no fake_mode is fine
    """
    flat_inputs, _ = tree_flatten(inputs)
    fake_mode = None
    for flat_input in flat_inputs:
        if isinstance(flat_input, torch._subclasses.FakeTensor):
            if fake_mode is None:
                fake_mode = flat_input.fake_mode
            else:
                assert fake_mode is flat_input.fake_mode
    return fake_mode<|MERGE_RESOLUTION|>--- conflicted
+++ resolved
@@ -760,11 +760,7 @@
         return e
 
 
-<<<<<<< HEAD
-def wrap_to_fake_tensor_and_record(e, tx, name=None):
-=======
-def wrap_to_fake_tensor_and_record(e, tx, ignore_subclass=False):
->>>>>>> 34c8bd7b
+def wrap_to_fake_tensor_and_record(e, tx, ignore_subclass=False, name=None):
     # The not fake tensor check here is annoying - ideally, fake tensors never call this during wrapping.
     # However, get_fake_value takes args and passes them through this, which may include fake tensors.
     # see tree_map(fake_wrapper, args) in get_fake_value.
@@ -777,15 +773,10 @@
         if type(e) is torch.nn.Parameter:
             # Always static for params
             static_shapes = True
-<<<<<<< HEAD
         fake_tensor = wrap_fake_exception(
-            lambda: make_fake_tensor(e, tx.fake_mode, static_shapes, tx)
-=======
-        return wrap_fake_exception(
             lambda: make_fake_tensor(
                 e, tx.fake_mode, static_shapes, tx, ignore_subclass=ignore_subclass
             )
->>>>>>> 34c8bd7b
         )
         torch.fx.experimental.guard_env.CURRENT_GUARD_ENV.associate(fake_tensor, name)
         return fake_tensor
