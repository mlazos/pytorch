from functools import reduce, wraps, partial
from itertools import product
from operator import mul
import collections
import operator
import random

import torch
import numpy as np
from torch._six import inf
from torch.autograd import Variable
import collections.abc

from typing import List, Sequence, Tuple, Dict, Any, Union

from torch.testing import \
    (make_non_contiguous, floating_types, floating_types_and, complex_types,
     floating_and_complex_types, floating_and_complex_types_and,
     all_types_and_complex_and, all_types_and, all_types_and_complex,
     integral_types_and, all_types)
from .._core import _dispatch_dtypes
from torch.testing._internal.common_device_type import \
    (skipIf, skipCUDAIfNoMagma, skipCUDAIfNoMagmaAndNoCusolver, skipCUDAIfNoCusolver,
     skipCPUIfNoLapack, skipCPUIfNoMkl, skipCUDAIfRocm, precisionOverride,)
from torch.testing._internal.common_cuda import CUDA11OrLater, SM53OrLater
from torch.testing._internal.common_utils import \
    (is_iterable_of_tensors,
     random_symmetric_matrix, random_symmetric_psd_matrix,
     make_fullrank_matrices_with_distinct_singular_values,
     random_symmetric_pd_matrix, make_symmetric_matrices,
     make_symmetric_pd_matrices,
     random_fullrank_matrix_distinct_singular_value, set_rng_seed, SEED,
     TEST_WITH_ROCM, IS_WINDOWS, IS_MACOS, make_tensor, TEST_SCIPY,
     torch_to_numpy_dtype_dict, slowTest, TEST_WITH_ASAN, _wrap_warn_once,
     GRADCHECK_NONDET_TOL,)

from setuptools import distutils

if TEST_SCIPY:
    import scipy.special


class DecorateInfo(object):
    """Describes which test, or type of tests, should be wrapped in the given
       decorators when testing an operator. Any test that matches all provided
       arguments will be decorated. The decorators will only be applied if the
       active_if argument is True."""

    __slots__ = ['decorators', 'cls_name', 'test_name', 'device_type', 'dtypes', 'active_if']

    def __init__(self, decorators, cls_name=None, test_name=None, *,
                 device_type=None, dtypes=None, active_if=True):
        self.decorators = list(decorators) if isinstance(decorators, collections.abc.Sequence) else [decorators]
        self.cls_name = cls_name
        self.test_name = test_name
        self.device_type = device_type
        self.dtypes = dtypes
        self.active_if = active_if

    def is_active(self, cls_name, test_name, device_type, dtype):
        return (
            self.active_if and
            (self.cls_name is None or self.cls_name == cls_name) and
            (self.test_name is None or self.test_name == test_name) and
            (self.device_type is None or self.device_type == device_type) and
            (self.dtypes is None or dtype in self.dtypes)
        )


class SkipInfo(DecorateInfo):
    """Describes which test, or type of tests, should be skipped when testing
       an operator. Any test that matches all provided arguments will be skipped.
       The skip will only be checked if the active_if argument is True."""

    def __init__(self, cls_name=None, test_name=None, *,
                 device_type=None, dtypes=None, active_if=True):
        super().__init__(decorators=skipIf(True, "Skipped!"), cls_name=cls_name,
                         test_name=test_name, device_type=device_type, dtypes=dtypes,
                         active_if=active_if)

class SampleInput(object):
    """Represents sample inputs to a function."""

    __slots__ = ['input', 'args', 'kwargs', 'output_process_fn_grad', 'broadcasts_input']

    def __init__(self, input, *, args=tuple(), kwargs=None, output_process_fn_grad=None, broadcasts_input=False):
        # input is the first input to the op and must be either a Tensor or TensorList (Sequence[Tensor]).
        # This follows the typical pattern where for Tensor inputs op(t, ...) = t.op(...).
        # op with TensorList inputs do not support method or inplace variants.
        assert isinstance(input, torch.Tensor) or is_iterable_of_tensors(input)
        self.input: Union[torch.Tensor, Sequence[torch.Tensor]] = input
        self.args = args
        self.kwargs = kwargs if kwargs is not None else {}
        self.output_process_fn_grad = output_process_fn_grad

        # Specifies if `self.input` is broadcasted or not,
        # given that the operator supports broadcasting.
        # This field is used to verify the behavior for inplace variant.
        #
        # If a SampleInput is marked with `broadcasts_input=True`,
        # it is verified that we get a `RuntimerError` with this sample,
        # and inplace variant. Also inplace grad{grad} tests are skipped,
        # for such inputs (as they will error out otherwise).
        self.broadcasts_input = broadcasts_input

    def __repr__(self):
        arguments = [
            'input=Tensor' if isinstance(self.input, torch.Tensor) else f'input=TensorList[{len(self.input)}]',
            f'args={self.args}' if len(self.args) > 0 else None,
            f'kwargs={self.kwargs}' if len(self.kwargs) > 0 else None,
            (f'output_process_fn_grad={self.output_process_fn_grad}'
             if self.output_process_fn_grad is not None else None),
            f'broadcasts_input={self.broadcasts_input}']

        return f'SampleInput({", ".join(a for a in arguments if a is not None)})'

class AliasInfo(object):
    """Class holds alias information. For example, torch.abs ->
    torch.absolute, torch.Tensor.absolute, torch.Tensor.absolute_
    """

    def __init__(self, alias_name):
        self.name = alias_name
        self.op = _getattr_qual(torch, alias_name)
        self.method_variant = getattr(torch.Tensor, alias_name, None)
        self.inplace_variant = getattr(torch.Tensor, alias_name + "_", None)

    def __call__(self, *args, **kwargs):
        return self.op(*args, **kwargs)


_NOTHING = object()  # Unique value to distinguish default from anything else


# Extension of getattr to support qualified names
# e.g. _getattr_qual(torch, 'linalg.norm') -> torch.linalg.norm
def _getattr_qual(obj, name, default=_NOTHING):
    try:
        for path in name.split('.'):
            obj = getattr(obj, path)
        return obj
    except AttributeError:
        if default is not _NOTHING:
            return default
        else:
            raise


# Classes and methods for the operator database
class OpInfo(object):
    """Operator information and helper functions for acquiring it."""

    def __init__(self,
                 name,  # the string name of the function
                 *,
                 op=None,  # the function variant of the operation, populated as torch.<name> if None
                 dtypes=floating_types(),  # dtypes this function is expected to work with
                 dtypesIfCPU=None,  # dtypes this function is expected to work with on CPU
                 dtypesIfCUDA=None,  # dtypes this function is expected to work with on CUDA
                 dtypesIfROCM=None,  # dtypes this function is expected to work with on ROCM
                 backward_dtypes=None,  # backward dtypes this function is expected to work with
                 backward_dtypesIfCPU=None,  # backward dtypes this function is expected to work with on CPU
                 backward_dtypesIfCUDA=None,  # backward dtypes this function is expected to work with on CUDA
                 backward_dtypesIfROCM=None,  # backward dtypes this function is expected to work with on ROCM
                 default_test_dtypes=None,  # dtypes to test with by default. Gets intersected
                                            # with the dtypes support on the tested device
                 assert_autodiffed=False,  # if a op's aten::node is expected to be symbolically autodiffed
                 autodiff_nonfusible_nodes=None,  # a list of strings with node names that are expected to be in a
                                                  # DifferentiableGraph when autodiffed. Ex: ['aten::add', 'aten::mm'],
                                                  # default is populated to be ['aten::(name of Python operator)']
                 autodiff_fusible_nodes=None,  # a list of strings with node names that are expected to be in FusionGroups
                                               # inside of DifferentiableGraphs when this operation is autodiffed.
                                               # Ex: ['aten::add', 'aten::mm'], defaults to an empty list
                                               # Note: currently no ops use fusible nodes
                 supports_out=True,  # whether the op supports the out kwarg
                 skips=tuple(),  # information about which tests to skip
                 decorators=None,  # decorators to apply to generated tests
                 safe_casts_outputs=False,  # whether op allows safe casting when writing to out arguments
                 sample_inputs_func=None,  # function to generate sample inputs
                 aten_name=None,  # name of the corresponding aten:: operator
                 aliases=None,  # iterable of aliases, e.g. ("absolute",) for torch.abs
                 variant_test_name='',  # additional string to include in the test name
                 supports_autograd=True,  # support for autograd
                 supports_gradgrad=True,  # support second order gradients (this value is ignored if supports_autograd=False)
                 supports_inplace_autograd=None,  # whether the operation supports inplace autograd
                                                  # defaults to supports_autograd's value
                 supports_sparse=False,  # whether the op supports sparse inputs
                 gradcheck_wrapper=lambda op, *args, **kwargs: op(*args, **kwargs),  # wrapper function for gradcheck
                 check_batched_grad=True,  # check batched grad when doing gradcheck
                 check_batched_gradgrad=True,  # check batched grad grad when doing gradgradcheck
                 gradcheck_nondet_tol=0.0,  # tolerance for nondeterminism while performing gradcheck
                 gradcheck_fast_mode=None,  # Whether to use the fast implmentation for gradcheck/gradgradcheck.
                                            # When set to None, defers to the default value provided by the wrapper
                                            # function around gradcheck (testing._internal.common_utils.gradcheck)
                 ):

        # Validates the dtypes are generated from the dispatch-related functions
        for dtype_list in (dtypes, dtypesIfCPU, dtypesIfCUDA, dtypesIfROCM):
            assert isinstance(dtype_list, (_dispatch_dtypes, type(None)))

        self.name = name
        self.aten_name = aten_name if aten_name is not None else name
        self.variant_test_name = variant_test_name

        self.dtypes = set(dtypes)
        self.dtypesIfCPU = set(dtypesIfCPU) if dtypesIfCPU is not None else self.dtypes
        self.dtypesIfCUDA = set(dtypesIfCUDA) if dtypesIfCUDA is not None else self.dtypes
        self.dtypesIfROCM = set(dtypesIfROCM) if dtypesIfROCM is not None else self.dtypesIfCUDA

        self.backward_dtypes = set(backward_dtypes) if backward_dtypes is not None else self.dtypes
        self.backward_dtypesIfCPU = set(backward_dtypesIfCPU) if backward_dtypesIfCPU is not None else (
            self.dtypesIfCPU if dtypesIfCPU is not None else self.backward_dtypes)
        self.backward_dtypesIfCUDA = set(backward_dtypesIfCUDA) if backward_dtypesIfCUDA is not None else (
            self.dtypesIfCUDA if dtypesIfCUDA is not None else self.backward_dtypes)
        self.backward_dtypesIfROCM = set(backward_dtypesIfROCM) if backward_dtypesIfROCM is not None else (
            self.dtypesIfROCM if dtypesIfROCM is not None else self.backward_dtypesIfCUDA)

        self._default_test_dtypes = set(default_test_dtypes) if default_test_dtypes is not None else None

        # NOTE: if the op is unspecified it is assumed to be under the torch namespace
        self.op = op if op else _getattr_qual(torch, self.name)
        method_variant = getattr(torch.Tensor, name, None)
        # attributes like real, imag are not callable
        self.method_variant = method_variant if callable(method_variant) else None
        inplace_name = name + "_"
        self.inplace_variant = getattr(torch.Tensor, inplace_name, None)
        self.operator_variant = getattr(operator, name, None)

        self.supports_out = supports_out
        self.safe_casts_outputs = safe_casts_outputs

        self.skips = skips
        self.decorators = decorators
        self.sample_inputs_func = sample_inputs_func

        self.assert_autodiffed = assert_autodiffed
        self.autodiff_fusible_nodes = autodiff_fusible_nodes if autodiff_fusible_nodes else []
        if autodiff_nonfusible_nodes is None:
            self.autodiff_nonfusible_nodes = ['aten::' + self.name]
        else:
            self.autodiff_nonfusible_nodes = autodiff_nonfusible_nodes

        # autograd support
        self.supports_autograd = supports_autograd
        self.supports_inplace_autograd = supports_inplace_autograd
        if self.supports_inplace_autograd is None:
            self.supports_inplace_autograd = supports_autograd

        self.gradcheck_wrapper = gradcheck_wrapper
        self.supports_gradgrad = supports_gradgrad
        self.check_batched_grad = check_batched_grad
        self.check_batched_gradgrad = check_batched_gradgrad
        self.gradcheck_nondet_tol = gradcheck_nondet_tol
        self.gradcheck_fast_mode = gradcheck_fast_mode

        self.supports_sparse = supports_sparse

        self.aliases = ()
        if aliases is not None:
            self.aliases = tuple(AliasInfo(a) for a in aliases)  # type: ignore[assignment]

    def __call__(self, *args, **kwargs):
        """Calls the function variant of the operator."""
        return self.op(*args, **kwargs)

    def get_op(self):
        """Returns the function variant of the operator, torch.<op_name>."""
        return self.op

    def get_method(self):
        """Returns the method variant of the operator, torch.Tensor.<op_name>.
        Returns None if the operator has no method variant.
        """
        return self.method_variant

    def get_inplace(self):
        """Returns the inplace variant of the operator, torch.Tensor.<op_name>_.
        Returns None if the operator has no inplace variant.
        """
        return self.inplace_variant

    def get_operator_variant(self):
        """Returns operator variant of the operator, e.g. operator.neg
        Returns None if the operator has no operator variant.
        """
        return self.operator_variant

    def sample_inputs(self, device, dtype, requires_grad=False, **kwargs):
        """Returns an iterable of SampleInputs.

        These samples should be sufficient to test the function works correctly
        with autograd, TorchScript, etc.
        """

        # TODO: Remove the try/except once all operators have sample_inputs_func with
        #       **kwargs in their signature.
        try:
            samples = self.sample_inputs_func(self, device, dtype, requires_grad, **kwargs)
        except TypeError:
            samples = self.sample_inputs_func(self, device, dtype, requires_grad)
        return samples

    # Returns True if the test should be skipped and False otherwise
    def should_skip(self, cls_name, test_name, device_type, dtype):
        return any(si.is_active(cls_name, test_name, device_type, dtype)
                   for si in self.skips)

    def supported_dtypes(self, device_type):
        if device_type == 'cpu':
            return self.dtypesIfCPU
        if device_type == 'cuda':
            return self.dtypesIfROCM if TEST_WITH_ROCM else self.dtypesIfCUDA
        else:
            return self.dtypes

    def supported_backward_dtypes(self, device_type):
        if device_type == 'cpu':
            return self.backward_dtypesIfCPU
        if device_type == 'cuda':
            return self.backward_dtypesIfROCM if TEST_WITH_ROCM else self.backward_dtypesIfCUDA
        else:
            return self.backward_dtypes

    def supports_complex_autograd(self, device_type):
        if device_type == 'cpu':
            return any(dtype.is_complex for dtype in self.backward_dtypesIfCPU)
        if device_type == 'cuda':
            if TEST_WITH_ROCM:
                return any(dtype.is_complex for dtype in self.backward_dtypesIfROCM)
            else:
                return any(dtype.is_complex for dtype in self.backward_dtypesIfCUDA)
        else:
            return any(dtype.is_complex for dtype in self.backward_dtypes)

    def supports_dtype(self, dtype, device_type):
        return dtype in self.supported_dtypes(device_type)

    def default_test_dtypes(self, device_type):
        """Returns the default dtypes used to test this operator on the device.

        Equal to the operator's default_test_dtypes filtered to remove dtypes
        not supported by the device.
        """
        supported = self.supported_dtypes(device_type)
        return (supported if self._default_test_dtypes is None
                else supported.intersection(self._default_test_dtypes))


L = 20
M = 10
S = 5


def sample_inputs_unary(op_info, device, dtype, requires_grad, **kwargs):
    low, high = op_info.domain
    low = low if low is None else low + op_info._domain_eps
    high = high if high is None else high - op_info._domain_eps

    return (SampleInput(make_tensor((L,), device=device, dtype=dtype,
                                    low=low, high=high,
                                    requires_grad=requires_grad)),
            SampleInput(make_tensor((), device=device, dtype=dtype,
                                    low=low, high=high,
                                    requires_grad=requires_grad)))

# Metadata class for unary "universal functions (ufuncs)" that accept a single
# tensor and have common properties like:
class UnaryUfuncInfo(OpInfo):
    """Operator information for 'universal unary functions (unary ufuncs).'
    These are functions of a single tensor with common properties like:
      - they are elementwise functions
      - the input shape is the output shape
      - they typically have method and inplace variants
      - they typically support the out kwarg
      - they typically have NumPy or SciPy references
    See NumPy's universal function documentation
    (https://numpy.org/doc/1.18/reference/ufuncs.html) for more details
    about the concept of ufuncs.
    """

    def __init__(self,
                 name,  # the string name of the function
                 *,
                 ref,  # a reference function
                 dtypes=floating_types(),
                 dtypesIfCPU=floating_and_complex_types_and(torch.bfloat16),
                 dtypesIfCUDA=floating_and_complex_types_and(torch.half),
                 dtypesIfROCM=None,
                 default_test_dtypes=(
                     torch.uint8, torch.long, torch.half, torch.bfloat16,
                     torch.float32, torch.cfloat),  # dtypes which tests check by default
                 domain=(None, None),  # the [low, high) domain of the function
                 handles_large_floats=True,  # whether the op correctly handles large float values (like 1e20)
                 handles_extremals=True,  # whether the op correctly handles extremal values (like inf)
                 handles_complex_extremals=True,  # whether the op correct handles complex extremals (like inf -infj)
                 supports_complex_to_float=False,  # op supports casting from complex input to real output safely eg. angle
                 sample_inputs_func=sample_inputs_unary,
                 sample_kwargs=lambda device, dtype, input: ({}, {}),
                 supports_sparse=False,
                 **kwargs):
        super(UnaryUfuncInfo, self).__init__(name,
                                             dtypes=dtypes,
                                             dtypesIfCPU=dtypesIfCPU,
                                             dtypesIfCUDA=dtypesIfCUDA,
                                             dtypesIfROCM=dtypesIfROCM,
                                             default_test_dtypes=default_test_dtypes,
                                             sample_inputs_func=sample_inputs_func,
                                             supports_sparse=supports_sparse,
                                             **kwargs)
        self.ref = ref
        self.domain = domain
        self.handles_large_floats = handles_large_floats
        self.handles_extremals = handles_extremals
        self.handles_complex_extremals = handles_complex_extremals
        self.supports_complex_to_float = supports_complex_to_float

        # test_unary_ufuncs.py generates its own inputs to test the consistency
        # of the operator on sliced tensors, non-contig tensors, etc.
        # `sample_kwargs` is a utility function to provide kwargs
        # along with those inputs if required (eg. clamp).
        # It should return two dictionaries, first holding kwarg for
        # torch operator and second one for reference NumPy operator.
        self.sample_kwargs = sample_kwargs

        # Epsilon to ensure grad and gradgrad checks don't test values
        #   outside a function's domain.
        self._domain_eps = 1e-5

def sample_inputs_tensor_split(op_info, device, dtype, requires_grad, **kwargs):
    return (SampleInput(make_tensor((S, S, S), device, dtype,
                                    low=None, high=None,
                                    requires_grad=requires_grad),
                        args=(torch.tensor([1, 2, 3]),),),
            SampleInput(make_tensor((S, S, S), device, dtype,
                                    low=None, high=None,
                                    requires_grad=requires_grad),
                        args=(torch.tensor(1),),),
            SampleInput(make_tensor((S, S, S), device, dtype,
                                    low=None, high=None,
                                    requires_grad=requires_grad),
                        args=(torch.tensor([1, 2, 3]),),
                        kwargs=dict(dim=1)),)

def sample_inputs_linalg_det(op_info, device, dtype, requires_grad):
    kw = dict(device=device, dtype=dtype)
    inputs = [
        make_tensor((S, S), **kw),
        make_tensor((1, 1), **kw),  # 1x1
        random_symmetric_matrix(S, **kw),  # symmetric
        random_symmetric_psd_matrix(S, **kw),  # symmetric_psd
        random_symmetric_pd_matrix(S, **kw),  # symmetric_pd

        # dim2_null, rank1 and rank2 are disabled because of
        # https://github.com/pytorch/pytorch/issues/53364
        # we should re-enable them once the issue is solved
        # random_square_matrix_of_rank(S, S - 2, **kw),  # dim2_null
        # random_square_matrix_of_rank(S, 1, **kw),  # rank1
        # random_square_matrix_of_rank(S, 2, **kw),  # rank2

        random_fullrank_matrix_distinct_singular_value(S, **kw),  # distinct_singular_value
        make_tensor((3, 3, S, S), **kw),  # batched
        make_tensor((3, 3, 1, 1), **kw),  # batched_1x1
        random_symmetric_matrix(S, 3, **kw),  # batched_symmetric
        random_symmetric_psd_matrix(S, 3, **kw),  # batched_symmetric_psd
        random_symmetric_pd_matrix(S, 3, **kw),  # batched_symmetric_pd
        random_fullrank_matrix_distinct_singular_value(S, 3, 3, **kw),  # batched_distinct_singular_values
        make_tensor((0, 0), **kw),
        make_tensor((0, S, S), **kw),
    ]
    for t in inputs:
        t.requires_grad = requires_grad
    return [SampleInput(t) for t in inputs]

def sample_inputs_linalg_matrix_power(op_info, device, dtype, requires_grad):
    # (<matrix_size>, (<batch_sizes, ...>))
    test_sizes = [
        (1, ()),
        (2, (0,)),
        (2, (2,)),
    ]

    inputs = []
    for matrix_size, batch_sizes in test_sizes:
        size = batch_sizes + (matrix_size, matrix_size)
        for n in (0, 3, 5):
            t = make_tensor(size, device, dtype, requires_grad=requires_grad)
            inputs.append(SampleInput(t, args=(n,)))
        for n in [-4, -2, -1]:
            t = random_fullrank_matrix_distinct_singular_value(matrix_size, *batch_sizes, device=device, dtype=dtype)
            t.requires_grad = requires_grad
            inputs.append(SampleInput(t, args=(n,)))

    return inputs

def sample_inputs_hsplit(op_info, device, dtype, requires_grad):
    return (SampleInput(make_tensor((6,), device, dtype,
                                    low=None, high=None,
                                    requires_grad=requires_grad),
                        args=(2,),),
            SampleInput(make_tensor((S, S, S), device, dtype,
                                    low=None, high=None,
                                    requires_grad=requires_grad),
                        args=([1, 2, 3],),),)

def sample_inputs_vsplit(op_info, device, dtype, requires_grad):
    return (SampleInput(make_tensor((6, S), device, dtype,
                                    low=None, high=None,
                                    requires_grad=requires_grad),
                        args=(2,),),
            SampleInput(make_tensor((S, S, S), device, dtype,
                                    low=None, high=None,
                                    requires_grad=requires_grad),
                        args=([1, 2, 3],),),)

def sample_inputs_dsplit(op_info, device, dtype, requires_grad):
    return (SampleInput(make_tensor((S, S, S), device, dtype,
                                    low=None, high=None,
                                    requires_grad=requires_grad),
                        args=([1, 2, 3],),),
            SampleInput(make_tensor((S, S, 6), device, dtype,
                                    low=None, high=None,
                                    requires_grad=requires_grad),
                        args=(2,),),)

def sample_inputs_linalg_multi_dot(op_info, device, dtype, requires_grad):
    # Each test case consists of the sizes in the chain of multiplications
    # e.g. [2, 3, 4, 5] generates matrices (2, 3) @ (3, 4) @ (4, 5)
    test_cases = [
        [1, 2, 1],
        [2, 0, 2],
        [0, 2, 2],
        [2, 2, 2, 2],
        [2, 3, 4, 5],
        [5, 4, 0, 2],
        [2, 4, 3, 5, 3, 2]
    ]

    result = []
    for sizes in test_cases:
        tensors = []
        for size in zip(sizes[:-1], sizes[1:]):
            t = make_tensor(size, device, dtype, requires_grad=requires_grad)
            tensors.append(t)
        result.append(SampleInput(tensors))

    return result

def sample_inputs_linalg_norm(op_info, device, dtype, requires_grad):
    test_sizes = [
        (S,),
        (0,),
        (S, S),
        (0, 0),
        (S, 0),
        (0, S),
        (S, S, S),
        (0, S, S),
        (S, 0, S),
        (0, 0, 0),
    ]

    vector_ords = (None, 0, 0.5, 1, 2, 3.5, inf, -0.5, -1, -2, -3.5, -inf)
    matrix_ords = (None, 'fro', 'nuc', 1, 2, inf, -1, -2, -inf)

    inputs = []

    is_dtype_half = dtype in [torch.float16, torch.bfloat16]

    for test_size in test_sizes:
        is_vector_norm = len(test_size) == 1
        is_matrix_norm = len(test_size) == 2

        for keepdim in [False, True]:
            inputs.append(SampleInput(
                make_tensor(
                    test_size, device, dtype, low=None, high=None,
                    requires_grad=requires_grad),
                kwargs=dict(
                    keepdim=keepdim)))

            if not (is_vector_norm or is_matrix_norm):
                continue

            ords = vector_ords if is_vector_norm else matrix_ords

            for ord in ords:

                inputs.append(SampleInput(
                    make_tensor(
                        test_size, device, dtype,
                        low=None, high=None,
                        requires_grad=requires_grad),
                    args=(ord,),
                    kwargs=dict(
                        keepdim=keepdim)))

                if ord in ['nuc', 'fro']:
                    inputs.append(SampleInput(
                        make_tensor(
                            test_size, device, dtype,
                            low=None, high=None,
                            requires_grad=requires_grad),
                        kwargs=dict(
                            ord=ord,
                            keepdim=keepdim,
                            dim=(0, 1))))
        return inputs

def sample_inputs_linalg_vector_norm(op_info, device, dtype, requires_grad, **kwargs):
    size_1D = (S,)
    size_2D = (2, 2)

    test_cases = [
        # input size, ord, dim args
        (size_1D, None, None),
        (size_1D, None, (0,)),
        (size_1D, 0, None),
        (size_1D, 0, (0,)),
        (size_1D, 0.9, None),
        (size_1D, 0.9, (0,)),
        (size_1D, 1, None),
        (size_1D, 1, (0,)),
        (size_1D, -2.1, None),
        (size_1D, -2.1, (0,)),
        (size_1D, inf, None),
        (size_1D, inf, (0,)),
        (size_1D, -inf, None),
        (size_1D, -inf, (0,)),

        (size_2D, None, None),
        (size_2D, None, (0,)),
        (size_2D, None, (-1, 0)),
        (size_2D, 0, None),
        (size_2D, 0, (0,)),
        (size_2D, 0, (-1, 0)),
        (size_2D, 0.9, None),
        (size_2D, 0.9, (0,)),
        (size_2D, 0.9, (-1, 0)),
        (size_2D, 1, None),
        (size_2D, 1, (0,)),
        (size_2D, 1, (-1, 0)),
        (size_2D, -2.1, None),
        (size_2D, -2.1, (0,)),
        (size_2D, -2.1, (-1, 0)),
        (size_2D, inf, None),
        (size_2D, inf, (0,)),
        (size_2D, inf, (-1, 0)),
        (size_2D, -inf, None),
        (size_2D, -inf, (0,)),
        (size_2D, -inf, (-1, 0)),
    ]
    inputs = []

    for test_size, ord, dim in test_cases:
        for keepdim in [False, True]:
            inputs.append(SampleInput(
                make_tensor(
                    test_size, device, dtype,
                    low=None, high=None,
                    requires_grad=requires_grad),
                args=(ord,),
                kwargs=dict(
                    keepdim=keepdim,
                    dim=dim)))

    return inputs

# In order to use the kwarg alpha, partials should be used in an OpInfo's sample_inputs_func
# eg. sample_inputs_func=partial(sample_inputs_binary_pwise, alpha=2)
# Then one sample input would also be generated corresponding to the value of alpha provided.
# In the future, kwargs 'alpha_floating', 'alpha_integral' & 'alpha_complex' can be used to
# specify scalars of floating, integral & complex types as values for "alpha".
def sample_inputs_binary_pwise(op_info, device, dtype, requires_grad, **kwargs):
    scalar = 3.14 + 3.14j if dtype.is_complex else (3.14 if dtype.is_floating_point else 3)
    scalar = 1 if dtype is torch.bool else scalar
    tests_list = [
        ((S, S, S), (S, S, S), False),
        ((S, S, S), (S, S), False),
        ((), (), False),
        ((S, S, S), (), False),
        ((S, S, S), scalar, False),
        ((), scalar, False)
    ]
    tests_with_lhs_broadcasting = [
        ((S, S), (S, S, S), True),
        ((), (S, S, S), True),
        ((S, 1, S), (M, S), True),
    ]
    test_cases = tests_list + tests_with_lhs_broadcasting  # type: ignore[operator]
    samples = []
    for first_shape, shape_or_scalar, broadcasts_input in test_cases:
        arg = shape_or_scalar
        if isinstance(shape_or_scalar, tuple):
            arg = make_tensor(shape_or_scalar, device=device, dtype=dtype,
                              requires_grad=requires_grad)
        samples.append(SampleInput(make_tensor(first_shape, device=device, dtype=dtype,
                                               requires_grad=requires_grad),
                                   args=(arg,),
                                   broadcasts_input=broadcasts_input))
    # Adds an extra sample using "alpha" if it's passed in kwargs
    if 'alpha' in kwargs:
        a = make_tensor((S, S, S), device=device, dtype=dtype, requires_grad=requires_grad)
        b = make_tensor((S, S, S), device=device, dtype=dtype, requires_grad=requires_grad)
        sample = SampleInput(a, args=(b,), kwargs={'alpha': kwargs['alpha']})
        samples.append(sample)
    return tuple(samples)

def sample_inputs_mm(op_info, device, dtype, requires_grad, **kwargs):
    args_list = (
        ((S, M), (M, S)),
    )
    inputs = tuple(SampleInput(make_tensor(first_shape, device, dtype,
                                           requires_grad=requires_grad),
                               args=(make_tensor(second_shape, device, dtype,
                                     requires_grad=requires_grad),))
                   for first_shape, second_shape in args_list)
    return inputs

def sample_inputs_addmm(op_info, device, dtype, requires_grad, **kwargs):
    alpha_val = kwargs.get('alpha', 2 + 3j if dtype.is_complex else 0.6)
    beta_val = kwargs.get('beta', 1 + 2j if dtype.is_complex else 0.2)
    tests_list = [
        ((2, 3), (2, 2), (2, 3), False)
    ]
    tests_with_lhs_broadcasting = [
        ((1,), (2, 2), (2, 3), True),
        ((), (2, 2), (2, 3), True)
    ]
    test_cases = tests_list + tests_with_lhs_broadcasting  # type: ignore[operator]
    inputs = tuple(SampleInput(make_tensor(shape_a, device, dtype, requires_grad=requires_grad),
                               args=(make_tensor(shape_b, device, dtype,
                                                 requires_grad=requires_grad),
                                     make_tensor(shape_c, device, dtype,
                                                 requires_grad=requires_grad)),
                               kwargs={'alpha': alpha_val, 'beta': beta_val},
                               broadcasts_input=broadcasts_input)
                   for shape_a, shape_b, shape_c, broadcasts_input in test_cases)
    return inputs

def sample_inputs_mv(self, device, dtype, requires_grad, **kwargs):
    return (
        SampleInput(
            make_tensor((S, M, ), device, dtype, low=None, high=None, requires_grad=requires_grad),
            args=(
                make_tensor((M, ), device, dtype, low=None, high=None, requires_grad=requires_grad),
            )
        ),
    )

def sample_inputs_bmm(self, device, dtype, requires_grad, **kwargs):
    return (
        SampleInput(
            make_tensor((M, S, M, ), device, dtype, low=None, high=None, requires_grad=requires_grad),
            args=(
                make_tensor((M, M, S, ), device, dtype, low=None, high=None, requires_grad=requires_grad),
            )
        ),
    )

def sample_inputs_dot_vdot(self, device, dtype, requires_grad, **kwargs):
    return (
        SampleInput(
            make_tensor((S, ), device, dtype, low=None, high=None, requires_grad=requires_grad),
            args=(
                make_tensor((S, ), device, dtype, low=None, high=None, requires_grad=requires_grad),
            )
        ),
    )

def sample_inputs_addmv(op_info, device, dtype, requires_grad, **kwargs):
    test_cases = (((S,), (S, M), (M,), 1, 1, False),
                  ((S,), (S, M), (M,), 0.2, 0.6, False),
                  )

    test_cases_with_broadcast = (((1,), (S, M), (M,), 1, 1, True),
                                 ((1,), (S, M), (M,), 0.2, 0.6, True),
                                 ((), (S, M), (M,), 1, 1, True),
                                 ((), (S, M), (M,), 0.2, 0.6, True),
                                 )

    cases = test_cases + test_cases_with_broadcast
    sample_inputs = []
    for input_args in cases:
        args = (make_tensor(input_args[0], device, dtype,
                            low=None, high=None,
                            requires_grad=requires_grad),
                make_tensor(input_args[1], device, dtype,
                            low=None, high=None,
                            requires_grad=requires_grad),
                make_tensor(input_args[2], device, dtype,
                            low=None, high=None,
                            requires_grad=requires_grad))
        alpha, beta = input_args[3], input_args[4]
        broadcasts_input = input_args[5]
        sample_inputs.append(SampleInput(args[0], args=(args[1], args[2]), kwargs=dict(beta=beta, alpha=alpha),
                                         broadcasts_input=broadcasts_input))
    return tuple(sample_inputs)

def sample_inputs_addbmm(op_info, device, dtype, requires_grad, **kwargs):
    test_cases = [((S, M), (S, S, S), (S, S, M), 1, 1),
                  ((1,), (S, S, S), (S, S, M), 1, 1),
                  ((S, M), (S, S, S), (S, S, M), 0.6, 0.2),
                  ((1,), (S, S, S), (S, S, M), 0.6, 0.2),
                  ((), (S, S, S), (S, S, M), 1, 1),
                  ((), (S, S, S), (S, S, M), 0.6, 0.2),
                  ]
    sample_inputs = []
    for input_args in test_cases:
        args = (make_tensor(input_args[0], device, dtype,
                            low=None, high=None,
                            requires_grad=requires_grad),
                make_tensor(input_args[1], device, dtype,
                            low=None, high=None,
                            requires_grad=requires_grad),
                make_tensor(input_args[2], device, dtype,
                            low=None, high=None,
                            requires_grad=requires_grad))
        alpha, beta = input_args[3], input_args[4]
        sample_inputs.append(SampleInput(args[0], args=(args[1], args[2]), kwargs=dict(beta=beta, alpha=alpha)))
        if dtype.is_complex:
            sample_inputs.append(SampleInput(args[0], args=(args[1], args[2]),
                                             kwargs=dict(beta=beta * (1 + 2j), alpha=alpha * (2 + 3j))))

    return tuple(sample_inputs)

def sample_inputs_addcmul_addcdiv(op_info, device, dtype, requires_grad, **kwargs):
    test_cases = [((S, S), (S, S), (S, S)),
                  ((S, S), (S, 1), (1, S)),
                  ((1,), (S, S, 1), (1, S)),
                  ((), (), ()),
                  ((S, S), (), ()),
                  ((), (S, S, 1), (1, S)),
                  ]

    sample_inputs = []
    for input_args in test_cases:
        args = tuple(make_tensor(arg, device, dtype, requires_grad=requires_grad) if isinstance(arg, tuple) else arg
                     for arg in input_args)
        sample_inputs.append(SampleInput(args[0], args=args[1:]))

        sample_inputs.append(SampleInput(args[0], args=args[1:], kwargs=dict(value=3.14)))

    return tuple(sample_inputs)

def sample_inputs_baddbmm(op_info, device, dtype, requires_grad, **kwargs):
    test_cases = [((S, S, M), (S, S, S), (S, S, M), 1, 1, False),
                  ((1,), (S, S, S), (S, S, M), 1, 1, True),
                  ((S, S, M), (S, S, S), (S, S, M), 0.6, 0.2, False),
                  ((1,), (S, S, S), (S, S, M), 0.6, 0.2, True),
                  ((), (S, S, S), (S, S, M), 1, 1, True),
                  ((), (S, S, S), (S, S, M), 0.6, 0.2, True),
                  ]
    sample_inputs = []
    for (input_shape, batch1_shape, batch2_shape, alpha, beta, broadcasts_input) in test_cases:
        args = (make_tensor(input_shape, device, dtype,
                            low=None, high=None,
                            requires_grad=requires_grad),
                make_tensor(batch1_shape, device, dtype,
                            low=None, high=None,
                            requires_grad=requires_grad),
                make_tensor(batch2_shape, device, dtype,
                            low=None, high=None,
                            requires_grad=requires_grad))
        sample_inputs.append(SampleInput(args[0], args=(args[1], args[2]),
                             kwargs=dict(beta=beta, alpha=alpha), broadcasts_input=broadcasts_input))
        if dtype.is_complex:
            sample_inputs.append(SampleInput(args[0], args=(args[1], args[2]),
                                             kwargs=dict(beta=beta * (1 + 2j), alpha=alpha * (2 + 3j)),
                                             broadcasts_input=broadcasts_input))
    return tuple(sample_inputs)

def sample_inputs_addr(op_info, device, dtype, requires_grad, **kwargs):
    input1 = SampleInput(
        make_tensor((S, M), device, dtype, low=None, high=None, requires_grad=requires_grad),
        args=(
            make_tensor((S, ), device, dtype, low=None, high=None, requires_grad=requires_grad),
            make_tensor((M, ), device, dtype, low=None, high=None, requires_grad=requires_grad)))

    input2 = SampleInput(
        make_tensor((), device, dtype, low=None, high=None, requires_grad=requires_grad),
        args=(
            make_tensor((S, ), device, dtype, low=None, high=None, requires_grad=requires_grad),
            make_tensor((M, ), device, dtype, low=None, high=None, requires_grad=requires_grad)))

    if dtype.is_complex:
        alpha, beta = 0.1 + 0.3j, 0.4 + 0.6j
    elif dtype.is_floating_point:
        alpha, beta = 0.2, 0.6
    else:
        alpha, beta = 2, 3

    input3 = SampleInput(
        make_tensor((S, M), device, dtype, low=None, high=None, requires_grad=requires_grad),
        args=(
            make_tensor((S, ), device, dtype, low=None, high=None, requires_grad=requires_grad),
            make_tensor((M, ), device, dtype, low=None, high=None, requires_grad=requires_grad)),
        kwargs=dict(beta=beta, alpha=alpha))

    input4 = SampleInput(
        make_tensor((), device, dtype, low=None, high=None, requires_grad=requires_grad),
        args=(
            make_tensor((S, ), device, dtype, low=None, high=None, requires_grad=requires_grad),
            make_tensor((M, ), device, dtype, low=None, high=None, requires_grad=requires_grad)),
        kwargs=dict(beta=beta, alpha=alpha))

    return (input1, input2, input3, input4)

def sample_inputs_xlogy(self, device, dtype, requires_grad, **kwargs):
    return (
        SampleInput(
            make_tensor((S, S), device, dtype, low=None, high=None, requires_grad=requires_grad),
            args=(
                make_tensor((S, S), device, dtype, low=0, high=None, requires_grad=requires_grad),
            )
        ),
    )


def sample_inputs_xlog1py(self, device, dtype, requires_grad):
    make_arg = partial(make_tensor, device=device, dtype=dtype, requires_grad=requires_grad)

    def generator():
        # same shape
        yield SampleInput(make_arg((S, S)), args=(make_arg((S, S), low=-1),))
        # rhs broadcast
        yield SampleInput(make_arg((S, S)), args=(make_arg((S,), low=-1),))
        # all zero `x`
        with torch.no_grad():
            x = make_arg((S, S))
            x.fill_(0)
        yield SampleInput(x, args=(make_arg((S, S), low=-1),))

        # randomly zero-masked `x`
        x = make_arg((S, S))
        y = make_arg((S, S), low=-1)
        with torch.no_grad():
            x[torch.rand(x.shape) > 0.5] = 0
        yield SampleInput(x, args=(y,))

        # Scalar x
        # `input` has to be a tensor
        # yield SampleInput(0, args=(make_arg((S, S), low=-1),))
        # yield SampleInput(2.1, args=(make_arg((S, S), low=-1),))

        # Scalar y
        yield SampleInput(make_arg((S, S)), args=(-0.5,))
        yield SampleInput(make_arg((S, S)), args=(1.2,))

    return list(generator())


def sample_inputs_logsumexp(self, device, dtype, requires_grad):
    inputs = (
        ((), (0,), True),
        ((S, S), (1,), True),
        ((S, S), (1,), False)
    )
    samples = []

    for shape, dim, keepdim in inputs:
        t = make_tensor(shape, device, dtype,
                        low=None, high=None,
                        requires_grad=requires_grad)
        samples.append(SampleInput(t, args=(dim, keepdim)))

    return tuple(samples)

def sample_inputs_logcumsumexp(self, device, dtype, requires_grad):
    inputs = (
        ((S, S, S), 0),
        ((S, S, S), 1),
        ((), 0),
    )
    samples = []

    for shape, dim in inputs:
        t = make_tensor(shape, device, dtype,
                        low=None, high=None,
                        requires_grad=requires_grad)
        samples.append(SampleInput(t, args=(dim,)))

    return tuple(samples)

def sample_inputs_trace(self, device, dtype, requires_grad, **kwargs):
    return (SampleInput((make_tensor((S, S), device, dtype,
                                     low=None, high=None,
                                     requires_grad=requires_grad))),)


def sample_inputs_transpose_swapdims(self, device, dtype, requires_grad, **kwargs):
    make_arg = partial(make_tensor, dtype=dtype, device=device, requires_grad=requires_grad)

    cases = (((1, 2, 3), (-1, -2)),
             ((1, 2, 3), (-1, 2)),
             ((1, 2, 3), (1, -2)),
             ((1, 2, 3), (1, 2)),
             ((), (0, 0)),
             ((1, ), (0, 0)),
             ((M, M), (0, 1)),
             ((S, S, S), (2, 0)), )

    def generator():
        for shape, args in cases:
            yield SampleInput(make_arg(shape), args=args)

    return list(generator())


def sample_inputs_linalg_invertible(op_info, device, dtype, requires_grad=False, **kwargs):
    """
    This function generates always invertible input for linear algebra ops using
    random_fullrank_matrix_distinct_singular_value.
    The input is generated as the itertools.product of 'batches' and 'ns'.
    In total this function generates 8 SampleInputs
    'batches' cases include:
        () - single input,
        (0,) - zero batched dimension,
        (2,) - batch of two matrices,
        (1, 1) - 1x1 batch of matrices
    'ns' gives 0x0 and 5x5 matrices.
    Zeros in dimensions are edge cases in the implementation and important to test for in order to avoid unexpected crashes.
    """
    from torch.testing._internal.common_utils import random_fullrank_matrix_distinct_singular_value

    batches = [(), (0, ), (2, ), (1, 1)]
    ns = [5, 0]
    out = []
    for batch, n in product(batches, ns):
        a = random_fullrank_matrix_distinct_singular_value(n, *batch, dtype=dtype, device=device)
        a.requires_grad = requires_grad
        out.append(SampleInput(a))
    return out

def np_sinc_with_fp16_as_fp32(x):
    # Wraps numpy's sinc function so that fp16 values are promoted to fp32
    # before sinc is invoked. Context: numpy's sinc returns NaN when evaluated
    # at 0 for fp16.
    if x.dtype == np.float16:
        return np.sinc(x.astype(np.float32))
    else:
        return np.sinc(x)

def sample_inputs_broadcast_to(op_info, device, dtype, requires_grad, **kwargs):
    test_cases = (
        ((S, 1, 1), (S, S, S)),
        ((S, 1, S), (S, S, S)),
        ((S, 1), (S, S, S)),
        ((1,), (S, S, S)),
        ((1, S), (1, 1, S)),
        ((), ()),
        ((), (1, 3, 2)),
    )

    return tuple(
        SampleInput(
            make_tensor(size, device, dtype, low=None, high=None, requires_grad=requires_grad),
            args=(shape,)) for size, shape in test_cases)

def sample_inputs_cdist(op_info, device, dtype, requires_grad, **kwargs):
    small_S = 2
    test_cases = (
        ((S, S, 2), (S, S + 1, 2)),
        ((S, S), (S, S)),
        ((S, S, S), (S, S, S)),
        ((3, 5), (3, 5)),
        ((2, 3, 5), (2, 3, 5)),
        ((1, 2, 3), (1, 2, 3)),
        ((1, 1), (S, 1)),
        ((0, 5), (4, 5)),
        ((4, 5), (0, 5)),
        ((0, 4, 5), (3, 5)),
        ((4, 5), (0, 3, 5)),
        ((0, 4, 5), (1, 3, 5)),
        ((1, 4, 5), (0, 3, 5)),
        # Using S here would make this one test take 9s
        ((small_S, small_S, small_S + 1, 2), (small_S, small_S, small_S + 2, 2)),
        ((small_S, 1, 1, small_S), (1, small_S, small_S)),
        ((1, 1, small_S), (small_S, 1, small_S, small_S)),
    )

    samples = []
    for cm in ['use_mm_for_euclid_dist', 'donot_use_mm_for_euclid_dist']:
        for p in [0, 1, 2, 3, 0.5, 1.5, 2.5, float("inf")]:
            for t1_size, t2_size in test_cases:
                # The args should never be non-contiguous as this is not supported in the backward
                samples.append(SampleInput(
                    make_tensor(t1_size, device, dtype, requires_grad=requires_grad, noncontiguous=False),
                    args=(make_tensor(t2_size, device, dtype, requires_grad=requires_grad, noncontiguous=False), p, cm)))

    return samples

def sample_inputs_comparison_ops(self, device, dtype, requires_grad, **kwargs):
    test_cases = (
        ((S, S, S), (S, S, S), False),
        ((S, S, S), (), False),
        ((S, S, S), (1,), False),
        ((S,), (1,), False),
        ((), (), False),
    )
    test_cases_lhs_broadcasting = (
        ((S, 1, S), (S, S, S), True),
        ((1,), (S, S, S), True),
        ((1, S), (1, 1, S), True),
        ((), (0,), True),
        ((), (S, S, S), True),
    )
    cases = test_cases + test_cases_lhs_broadcasting
    sample_inputs = list(SampleInput(make_tensor(first_shape, device, dtype,
                                                 requires_grad=requires_grad),
                                     args=(make_tensor(second_shape, device, dtype,
                                                       requires_grad=requires_grad),),
                                     broadcasts_input=broadcasts_input)
                         for first_shape, second_shape, broadcasts_input in cases)
    equal_tensors_non_bool = (
        ([[[-8, 6], [9, 0]], [[0, 5], [5, 7]]]),
        ([[[6, 5]], [[1, -5]]]),
        ([[2], [-1]]),
        ([0, -6]),
        ([3],),
    )
    equal_tensors_bool = (
        ([[[1, 0], [0, 0]], [[0, 1], [1, 0]]]),
        ([[[1, 1]], [[1, 0]]]),
        ([[1], [0]]),
        ([0, 1]),
        ([1],),
    )
    more_cases = equal_tensors_bool if dtype is torch.bool else equal_tensors_non_bool
    more_inputs = list(SampleInput(torch.tensor(elements, device=device, dtype=dtype,
                                                requires_grad=requires_grad),
                                   args=(torch.tensor(elements, device=device, dtype=dtype,
                                                      requires_grad=requires_grad),))
                       for elements in more_cases)
    sample_inputs = [*sample_inputs, *more_inputs]
    return tuple(sample_inputs)

def sample_inputs_div(self, device, dtype, requires_grad, rounding_mode=None, **kwargs):
    a = make_tensor((S, S, S), device, dtype, low=None, high=None, requires_grad=requires_grad)
    is_integral = not dtype.is_floating_point and not dtype.is_complex
    b = make_tensor((S, S, S), device, dtype, low=1 if is_integral else 0.1, high=None,
                    requires_grad=requires_grad)

    kwargs = None  # type: ignore[assignment]
    if rounding_mode is not None:
        kwargs = dict(rounding_mode=rounding_mode)

    return (
        SampleInput(a, args=(b,), kwargs=kwargs),
        SampleInput(a, args=(2,)),
    )

def sample_inputs_stack(op_info, device, dtype, requires_grad, **kwargs):
    tensors = [
        make_tensor((S, S), device, dtype, requires_grad=requires_grad),
        make_tensor((S, S), device, dtype, requires_grad=requires_grad),
        make_tensor((S, S), device, dtype, requires_grad=requires_grad),
    ]

    return (SampleInput(tensors, args=(0,)),)

def sample_inputs_hstack_dstack_vstack(op_info, device, dtype, requires_grad, **kwargs):
    tensors = [
        make_tensor((S, S), device, dtype, requires_grad=requires_grad),
        make_tensor((S, S), device, dtype, requires_grad=requires_grad),
        make_tensor((S, S), device, dtype, requires_grad=requires_grad),
    ]

    return (SampleInput(tensors),)

def sample_inputs_hypot(op_info, device, dtype, requires_grad):
    input = make_tensor((S, S), device, dtype, requires_grad=requires_grad)
    args = make_tensor((S, S), device, dtype, requires_grad=requires_grad)

    return (
        SampleInput(input, args=(args,)),
    )

def sample_inputs_gather(op_info, device, dtype, requires_grad, **kwargs):
    return (
        SampleInput(
            make_tensor((M, S), device, dtype, low=None, high=None, requires_grad=requires_grad),
            args=(0, gather_variable((S, S), 1, M, True, device=device))),
        SampleInput(
            make_tensor((M, S), device, dtype, low=None, high=None, requires_grad=requires_grad),
            args=(1, gather_variable((M, S // 2), 0, S, True, device=device))),
        SampleInput(
            make_tensor((), device, dtype, low=None, high=None, requires_grad=requires_grad),
            args=(0, torch.tensor([0], dtype=torch.int64, device=device))),
        SampleInput(
            make_tensor((S,), device, dtype, low=None, high=None, requires_grad=requires_grad),
            args=(0, torch.tensor(0, dtype=torch.int64, device=device))),
        SampleInput(
            make_tensor((), device, dtype, low=None, high=None, requires_grad=requires_grad),
            args=(0, torch.tensor(0, dtype=torch.int64, device=device))),
    )


def sample_inputs_take_along_dim(op_info, device, dtype, requires_grad, **kwargs):
    return (SampleInput(make_tensor((S, S), device, dtype,
                                    low=None, high=None,
                                    requires_grad=requires_grad),
                        args=(gather_variable((S, S), 1, S, True, device=device), 0)),

            # `indices` broadcast
            SampleInput(make_tensor((S, S), device, dtype,
                                    low=None, high=None,
                                    requires_grad=requires_grad),
                        args=(gather_variable((1, S // 2), 0, S, True, device=device), 1)),

            # `self` broadcast
            SampleInput(make_tensor((1, S), device, dtype,
                                    low=None, high=None,
                                    requires_grad=requires_grad),
                        args=(gather_variable((S, S // 2), 0, S, True, device=device), 1)),

            # without `dim` arg
            SampleInput(make_tensor((S, S), device, dtype,
                                    low=None, high=None,
                                    requires_grad=requires_grad),
                        args=(gather_variable((S, S // 2), 0, S, True, device=device), )),
            SampleInput(make_tensor((S, S), device, dtype,
                                    low=None, high=None,
                                    requires_grad=requires_grad),
                        args=(gather_variable((S, S // 2), 0, S, True, device=device),)),
            )

def sample_inputs_amax_amin(op_info, device, dtype, requires_grad, **kwargs):
    test_cases = (
        ((S, S, S), ()),
        ((S, S, S), (1,)),
        ((S, S, S), ((1, 2,),)),
        ((S, S, S), (1, True,)),
        ((), (0,)),
        ((), ()),
        ((), (0, True,)),
    )
    return tuple(SampleInput((make_tensor(size, device, dtype,
                                          low=None, high=None,
                                          requires_grad=requires_grad)),
                             args=args)
                 for size, args in test_cases)

def sample_inputs_argmax_argmin(op_info, device, dtype, requires_grad, **kwargs):
    test_cases = (
        ((2, 2, 2), ()),
        ((2, 2, 2), (0,)),
        ((2, 2, 2), (1,)),
        ((2, 2, 2), (2,)),
        ((2, 2, 2), (2, True,)),
        ((2, 2, 2), (None,)),
        ((), (0,)),
        ((), ()),
        ((), (None, True,)),
        ((1,), ()),
        ((1,), (0,)),
        ((1,), (0, True)),
        ((2,), ()),
        ((2,), (0,)),
        ((2,), (0, True)),
        ((2, 2, 3), ()),
        ((2, 2, 3), (0,)),
        ((2, 2, 3), (1,)),
        ((2, 2, 3), (None, True)),
    )
    return tuple(SampleInput((make_tensor(size, device, dtype,
                                          requires_grad=requires_grad)),
                             args=args)
                 for size, args in test_cases)

def sample_inputs_diff(op_info, device, dtype, requires_grad, **kwargs):
    test_cases = (
        ((1,), 0, None, None),
        ((S,), 0, None, None),
        ((S, 1), 0, None, None),
        ((S, 1), 1, None, None),
        ((S, S), 0, None, None),
        ((S, S), 1, None, None),
        ((S, S), 0, (1, S), (2, S)),
        ((S, S), 0, None, (2, S)),
        ((S, S, S), 1, None, None),
        ((S, S, S), 1, (S, 1, S), (S, 1, S)),)

    sample_inputs = []
    for size, dim, size_prepend, size_append in test_cases:
        args = (make_tensor(size, device, dtype,
                            low=None, high=None,
                            requires_grad=requires_grad), 1, dim,
                make_tensor(size_prepend, device, dtype,
                            low=None, high=None,
                            requires_grad=requires_grad) if size_prepend else None,
                make_tensor(size_append, device, dtype,
                            low=None, high=None,
                            requires_grad=requires_grad) if size_append else None)
        sample_inputs.append(SampleInput(args[0], args=(args[1], args[2])))

    return tuple(sample_inputs)

def sample_inputs_index_select(op_info, device, dtype, requires_grad, **kwargs):
    return (
        SampleInput(
            make_tensor((S, S, S), device, dtype, low=None, high=None, requires_grad=requires_grad),
            args=(0, index_variable(2, S, device=device))),
        SampleInput(
            make_tensor((), device, dtype, low=None, high=None, requires_grad=requires_grad),
            args=(0, torch.tensor([0], dtype=torch.int64, device=device))),
        SampleInput(
            make_tensor((), device, dtype, low=None, high=None, requires_grad=requires_grad),
            args=(0, torch.tensor(0, dtype=torch.int64, device=device))),
    )

def sample_inputs_getitem(op_info, device, dtype, requires_grad, **kwargs):
    test_args = [
        (dont_convert([1, 2]),),
        (slice(0, 3),),
        (dont_convert([slice(0, 3), 1]),),
        (dont_convert([[0, 2, 3], [1, 3, 3], [0, 0, 2]]),),
        (dont_convert([[0, 0, 3], [1, 1, 3], [0, 0, 2]]),),
        (dont_convert([slice(None), slice(None), [0, 3]]),),
        (dont_convert([slice(None), [0, 3], slice(None)]),),
        (dont_convert([[0, 3], slice(None), slice(None)]),),
        (dont_convert([[0, 3], [1, 2], slice(None)]),),
        (dont_convert([[0, 3], ]),),
        (dont_convert([[0, 3], slice(None)]),),
        (dont_convert([[0, 3], Ellipsis]),),
        (dont_convert([[0, 2, 3], [1, 3, 3], torch.LongTensor([0, 0, 2])]),),
        (index_variable(2, S, device=device),),
        (mask_not_all_zeros((S,)),),
    ]

    return tuple(SampleInput(
        make_tensor((S, S, S), device, dtype, low=None, high=None, requires_grad=requires_grad),
        args=args)
        for args in test_args)

def sample_inputs_index_put(op_info, device, dtype, requires_grad, **kwargs):
    inputs = []
    for accumulate in [False, True]:
        # Test with indices arg
        inputs.append(SampleInput(
            make_tensor((S, S,), device, dtype, low=None, high=None, requires_grad=requires_grad),
            args=(
                (index_variable(2, S, device=device), ),
                make_tensor((2, S), device, dtype, low=None, high=None)),
            kwargs=dict(accumulate=accumulate)))

        # Test with mask arg
        mask = torch.zeros(S, dtype=torch.bool) if accumulate else mask_not_all_zeros((S,))
        inputs.append(SampleInput(
            make_tensor((S, S), device, dtype, low=None, high=None, requires_grad=requires_grad),
            args=(
                (mask, ),
                make_tensor((S,), device, dtype, low=None, high=None),),
            kwargs=dict(accumulate=accumulate)))

    return inputs

# Missing to test the nondeterminism of the operation
# https://github.com/pytorch/pytorch/issues/53352
def sample_inputs_index_add(op_info, device, dtype, requires_grad, **kwargs):
    # These testa are pretty much the same as those from index_copy.
    # Perhaps merge?
    make_arg = partial(make_tensor, dtype=dtype, device=device, requires_grad=requires_grad)

    t = make_arg((S, S))
    s = make_arg((S, S))
    # non-contiguous target
    t_nonctg = t.transpose(0, 1)
    # non-contiguous source
    s_nonctg = s.transpose(0, 1)

    idx = make_arg((S,), dtype=torch.int64, low=0, high=S)
    idx_nonctg = make_arg((S,), dtype=torch.int64, low=0, high=S, noncontiguous=True)
    samples = [SampleInput(tensor, args=(1, idx, source))
               for tensor, idx, source in product([t, t_nonctg], [idx, idx_nonctg], [s, s_nonctg])]
    samples.extend(SampleInput(tensor, args=(1, idx, source), kwargs=dict(alpha=a))
                   for tensor, idx, source, a in product([t, t_nonctg], [idx, idx_nonctg], [s, s_nonctg], [-1, 0, 2]))

    # Add scalar cases
    scalar_sizes = [(), (1,)]
    ts = (make_arg(size) for size in scalar_sizes)
    idxs = (make_arg(size, dtype=torch.int64, low=0, high=1) for size in scalar_sizes)
    ss = (make_arg(size) for size in scalar_sizes)

    samples.extend(SampleInput(t, args=(0, idx, s)) for t, idx, s in product(ts, idxs, ss))
    samples.extend(SampleInput(t, args=(0, idx, s), kwargs=dict(alpha=a)) for t, idx, s, a in product(ts, idxs, ss, [-1, 0, 2]))
    return samples

def sample_inputs_sort(op_info, device, dtype, requires_grad, **kwargs):
    def apply_grad(t):
        if dtype in floating_types_and(torch.float16, torch.bfloat16):
            t.requires_grad_(requires_grad)

    def small_3d_unique(dtype, device):
        res = torch.randperm(S * S * S, dtype=torch.int64, device=device).view(S, S, S)
        res = res.to(dtype)
        apply_grad(res)
        return res

    def large_1d_unique(dtype, device):
        res = torch.randperm(L * L * L, dtype=torch.int64, device=device)
        res = res.to(dtype)
        apply_grad(res)
        return res

    samples = []
    # Test case for large tensor.
    largesample = SampleInput(large_1d_unique(dtype, device))
    samples.append(largesample)

    # Test cases for small 3d tensors.
    # Imitates legacy tests from test/test_torch.py
    t = small_3d_unique(dtype, device)
    dims = range(-3, 3)
    flag = [True, False]
    for dim, descending, stable in product(dims, flag, flag):
        # default schema without stable sort
        samples.append(SampleInput(t, args=(dim, descending)))
        # schema with stable sort, no CUDA support yet
        if torch.device(device).type == 'cpu':
            samples.append(
                SampleInput(t, kwargs=dict(dim=dim, descending=descending, stable=stable))
            )

    # Test cases for scalar tensor
    scalar = torch.tensor(1, dtype=dtype, device=device)
    apply_grad(scalar)
    samples.append(SampleInput(scalar))
    samples.append(SampleInput(scalar, args=(0,)))
    samples.append(SampleInput(scalar, args=(0, True)))
    # no CUDA support for stable sort yet
    if not device.startswith('cuda'):
        samples.append(SampleInput(scalar, kwargs=dict(stable=True)))
        samples.append(SampleInput(scalar, kwargs=dict(dim=0, stable=True)))
        samples.append(SampleInput(scalar, kwargs=dict(dim=0, descending=True, stable=True)))
    return samples

def sample_inputs_index_fill(op_info, device, dtype, requires_grad, **kwargs):
    samples = []
    t = make_tensor((S, S, S), device, dtype,
                    low=None, high=None,
                    requires_grad=requires_grad)
    fill_val = torch.tensor(-1 + 1j if t.is_complex() else -1)
    # non-contiguous input
    t01 = t.transpose(0, 1)
    t02 = t.transpose(0, 2)
    t12 = t.transpose(1, 2)
    idx = index_variable(1, S, device=device)
    # non-contiguous index
    idx_nonctg = torch.empty_strided((S,), (2,), device=device, dtype=torch.int64)
    idx_nonctg.copy_(idx)
    for d in range(t.dim()):
        for tensor in [t, t01, t02, t12]:
            samples.append(SampleInput(tensor, args=(d, idx, fill_val)))
            samples.append(SampleInput(tensor, args=(d, -idx - 1, fill_val)))
            samples.append(SampleInput(tensor, args=(d, idx_nonctg, fill_val)))

    make_arg = partial(make_tensor, device=device, dtype=dtype, requires_grad=requires_grad)
    index_tensor = partial(torch.tensor, device=device, dtype=torch.long)

    def unique_idx(numel, max_idx):
        # Generate unique random indices vector of `numel`
        # elements in range [0, max_idx).
        indices = random.sample(range(max_idx), numel)
        return index_tensor(indices)

    samples.append(SampleInput(make_arg((S, S)), args=(0, unique_idx(2, S), 2)))
    samples.append(SampleInput(make_arg((S, S)), args=(0, unique_idx(2, S), make_arg(()))))
    samples.append(SampleInput(make_arg((S, S)), args=(0, index_tensor(0), 2)))
    samples.append(SampleInput(make_arg(()), args=(0, index_tensor([0]), 2)))
    samples.append(SampleInput(make_arg(()), args=(0, index_tensor(0), 2)))

    # Duplicate indices
    samples.append(SampleInput(make_arg((S, S)), args=(0, index_tensor([0, 0]), 2)))
    samples.append(SampleInput(make_arg((S, S)), args=(0, index_tensor([0, 0, 2]), make_arg(()))))

    return samples

def sample_inputs_max_min_binary(op_info, device, dtype, requires_grad, **kwargs):
    inputs = []
    args_for_binary_op = (
        ((S, S, S), (S, S, S),),
        ((S, S, S), (S,),),
        ((S,), (S, S, S),),
        ((S, 1, S), (S, S),),
        ((S, S), (S, S),),
        ((), (),),
        ((S, S, S), (),),
        ((), (S, S, S),),
    )
    inputs = list((SampleInput(make_tensor(input_tensor, device, dtype,
                                           low=None, high=None,
                                           requires_grad=requires_grad),
                               args=(make_tensor(other_tensor, device, dtype,
                                                 low=None, high=None,
                                                 requires_grad=requires_grad),),))
                  for input_tensor, other_tensor in args_for_binary_op)
    return inputs

def sample_inputs_max_min_reduction_with_dim(op_info, device, dtype, requires_grad, **kwargs):
    inputs = []
    args_for_reduction_with_dim = (
        ((S, S, S), (1,),),
        ((S, S, S), (1, True, ),),
        ((), (0,),),
        ((), (0, True,),),
    )
    inputs = list((SampleInput(make_tensor(input_tensor, device, dtype,
                                           low=None, high=None,
                                           requires_grad=requires_grad),
                               args=args,))
                  for input_tensor, args in args_for_reduction_with_dim)
    return inputs

def sample_inputs_max_min_reduction_no_dim(op_info, device, dtype, requires_grad, **kwargs):
    inputs = []
    inputs.append(SampleInput(make_tensor((S, S, S), device, dtype,
                                          low=None, high=None,
                                          requires_grad=requires_grad),))
    inputs.append(SampleInput(make_tensor((), device, dtype,
                                          low=None, high=None,
                                          requires_grad=requires_grad),))
    return inputs

# Generates input tensors for testing reduction ops
def _generate_reduction_inputs(device, dtype, requires_grad):
    yield make_tensor((), device, dtype, requires_grad=requires_grad)
    yield make_tensor((2,), device, dtype, requires_grad=requires_grad)
    yield make_tensor((2, 3), device, dtype, requires_grad=requires_grad, noncontiguous=True)
    yield make_tensor((3, 2, 1, 2, 2), device, dtype, requires_grad=requires_grad)

# Generates a subset of possible dim and keepdim kwargs for a tensor
# with ndim dims appropriate for testing. If supports_multiple_dims
# is True (default) then dim kwarg can be a list of dims.
def _generate_reduction_kwargs(ndim, supports_multiple_dims=True):
    for keepdim in [True, False]:
        # Always test reducing inner and outer most dimensions
        yield {'dim': 0, 'keepdim': keepdim}
        yield {'dim': -1, 'keepdim': keepdim}

        # Also reduce middle dimension
        if ndim > 2:
            yield {'dim': ndim // 2, 'keepdim': keepdim}

        if supports_multiple_dims:
            # Always test reducing all dims
            yield {'dim': tuple(range(ndim)), 'keepdim': keepdim}

            # Test reducing both first and last dimensions
            if ndim > 1:
                yield {'dim': (0, ndim - 1), 'keepdim': keepdim}

            # Test reducing every other dimension starting with the second
            if ndim > 3:
                yield {'dim': tuple(range(1, ndim, 2)), 'keepdim': keepdim}

# Wraps sample_inputs_reduction function to provide the additional supports_multiple_dims args
def sample_inputs_reduction_wrapper(supports_multiple_dims):
    # Generates sample inputs for reduction ops that contain the input tensor
    # and dim and keepdim kwargs. If a reduction op needs to test additional
    # args/kwargs then create a separate sample_inputs function
    def fn(op_info, device, dtype, requires_grad):
        inputs = []

        for t in _generate_reduction_inputs(device, dtype, requires_grad):
            # Add case without dim and keepdim kwargs
            inputs.append(SampleInput(t))
            for kwargs in _generate_reduction_kwargs(t.ndim, supports_multiple_dims):
                inputs.append(SampleInput(t, kwargs=kwargs))

        return inputs

    return fn

def sample_inputs_reduction_quantile(op_info, device, dtype, requires_grad):
    test_quantiles = (0.5, make_tensor((2,), device, dtype, low=0, high=1))
    test_interpolations = ['linear', 'midpoint']

    inputs = []
    for quantiles in test_quantiles:
        for t in _generate_reduction_inputs(device, dtype, requires_grad):
            # Add case without dim and keepdim kwargs
            inputs.append(SampleInput(t, args=(quantiles,)))
            for kwargs in _generate_reduction_kwargs(t.ndim, supports_multiple_dims=False):
                # Interpolation kwarg for now is only supported when providing both dim and keepdim
                for interpolation in test_interpolations:
                    kwargs['interpolation'] = interpolation
                    inputs.append(SampleInput(t, args=(quantiles,), kwargs=kwargs))

    return inputs

def sample_inputs_topk(op_info, device, dtype, requires_grad, **kwargs):
    def get_tensor_input(size):
        return make_tensor(size, device, dtype, requires_grad=requires_grad)

    inputs = []
    inputs.append(SampleInput(get_tensor_input((S, M, S)), args=(3,)))
    inputs.append(SampleInput(get_tensor_input((S, M, S)), args=(3, 1)))
    inputs.append(SampleInput(get_tensor_input((S, M, S)), args=(3, -2)))
    inputs.append(SampleInput(get_tensor_input((S, M, S)), args=(3, 1, True)))
    inputs.append(SampleInput(get_tensor_input((S, M, S)), args=(3, -2, True)))
    inputs.append(SampleInput(get_tensor_input((S, M, S)), args=(3, 1, True, True)))
    inputs.append(SampleInput(get_tensor_input((S, M, S)), args=(3, -2, True, True)))

    inputs.append(SampleInput(get_tensor_input(()), args=(1,)))
    inputs.append(SampleInput(get_tensor_input(()), args=(1, 0)))
    inputs.append(SampleInput(get_tensor_input(()), args=(1, -1)))
    inputs.append(SampleInput(get_tensor_input(()), args=(1, 0, True)))
    inputs.append(SampleInput(get_tensor_input(()), args=(1, -1, True)))
    inputs.append(SampleInput(get_tensor_input(()), args=(1, 0, True, True)))
    inputs.append(SampleInput(get_tensor_input(()), args=(1, -1, True, True)))

    return inputs

def sample_inputs_outer(op_info, device, dtype, requires_grad, **kwargs):
    inputs = []
    arg_a = make_tensor((S,), device, dtype, requires_grad=requires_grad)
    arg_b = make_tensor((M,), device, dtype, requires_grad=requires_grad)
    inputs.append(SampleInput(arg_a, args=(arg_b,)))
    return inputs

def sample_inputs_dist(op_info, device, dtype, requires_grad):
    make_arg = partial(make_tensor, device=device, dtype=dtype, requires_grad=requires_grad)
    sizes = ((S, S, S), (S,), (S, 1, S), (), (S, S))
    ps = (2, 4)

    def generate_samples():
        for size_x, size_y, p in product(sizes, sizes, ps):
            yield SampleInput(make_arg(size_x), args=(make_arg(size_y), p))

    return list(generate_samples())

# Missing to test the nondeterminism of the operation
# https://github.com/pytorch/pytorch/issues/53352
def sample_inputs_index_copy(op_info, device, dtype, requires_grad, **kwargs):
    def make_arg(shape, low=None, high=None, dtype=dtype):
        return make_tensor(shape, device=device, dtype=dtype,
                           low=low, high=high,
                           requires_grad=requires_grad)

    t = make_arg((S, S))
    s = make_arg((S, S))
    # non-contiguous input
    t01 = t.transpose(0, 1)
    # non-contiguous input
    s01 = s.transpose(0, 1)

    # idx is a permutation of 0...S-1 for this function to be deterministic
    idx = torch.randperm(S, device=device, dtype=torch.int64)
    # non-contiguous index
    idx_nonctg = torch.repeat_interleave(idx, 2, dim=-1)[::2]
    # index_copy_ does not support negative indices
    # idx_neg = -idx - 1
    samples = [SampleInput(tensor, args=(1, idx, source))
               for tensor, idx, source in product([t, t01], [idx, idx_nonctg], [s, s01])]

    # Add scalar cases
    scalar_sizes = [(), (1,)]
    ts = (make_arg(size) for size in scalar_sizes)
    idxs = (make_arg(size, dtype=torch.int64, low=0, high=1) for size in scalar_sizes)
    ss = (make_arg(size) for size in scalar_sizes)

    samples.extend(SampleInput(t, args=(0, idx, s)) for t, idx, s in product(ts, idxs, ss))
    return samples

def sample_inputs_mode(op_info, device, dtype, requires_grad):
    inputs = []
    args = (
        ((S, S, S), (),),
        ((S, S, S), (1, ),),
        ((S, S, S), (1, True, ),),
        ((), (),),
        ((), (0,),),
        ((), (0, True,),),
    )
    inputs = list((SampleInput(make_tensor(input_tensor, device, dtype,
                                           low=None, high=None,
                                           requires_grad=requires_grad),
                               args=args,))
                  for input_tensor, args in args)
    return inputs

# Missing to test the nondeterminism of the operation
# https://github.com/pytorch/pytorch/issues/53352
def sample_inputs_put(op_info, device, dtype, requires_grad):
    make_arg = partial(make_tensor, dtype=dtype, device=device, requires_grad=requires_grad)
    make_idx = partial(make_tensor, low=0, dtype=torch.int64, device=device, requires_grad=False)

    S = 3

    def gen_inputs():
        # Generic inputs
        tgt_gen = (make_arg((S, S), noncontiguous=not ctg) for ctg in (True, False))
        src_gen = (make_arg((S,), noncontiguous=not ctg) for ctg in (True, False))
        idx = torch.randperm(S * S, device=device, dtype=torch.int64)[:S]
        idx_nonctg = torch.repeat_interleave(idx, 2, dim=-1)[::2]
        idx_neg = -idx - 1
        idx_list = [idx, idx_nonctg, idx_neg]
        for tgt, idx, src, acc in product(tgt_gen, idx_list, src_gen, (True, False)):
            yield SampleInput(input=tgt, args=(idx, src, acc))

        # Scalar cases
        scalar_sizes = [(), (1,)]
        tgt_gen = (make_arg(size) for size in scalar_sizes)
        idx_gen = (make_idx(size, high=1) for size in scalar_sizes)
        src_gen = (make_arg(size) for size in scalar_sizes)
        for tgt, idx, src, acc in product(tgt_gen, idx_gen, src_gen, (True, False)):
            yield SampleInput(input=tgt, args=(idx, src, acc))

        # Empty cases
        tgt_sizes = [(0,), (), (1,), (3, 2)]
        tgt_gen = (make_arg(size) for size in tgt_sizes)
        idx = make_idx((0,), high=1)
        src = make_arg((0,))
        for tgt, acc in product(tgt, (True, False)):
            yield SampleInput(input=tgt, args=(idx, src, acc))

    return list(gen_inputs())

def sample_inputs_take(op_info, device, dtype, requires_grad):
    make_arg = partial(make_tensor, dtype=dtype, device=device, requires_grad=requires_grad)
    make_idx = partial(make_tensor, low=0, dtype=torch.int64, device=device, requires_grad=False)

    S = 3

    def gen_inputs():
        # Generic inputs: take S elements out of S * S
        src_gen = (make_arg((S, S), noncontiguous=not ctg) for ctg in (True, False))
        idx = make_idx((S,), high=S * S)
        idx_nonctg = make_idx((S,), high=S * S, noncontiguous=True)
        idx_neg = -idx - 1
        idx_list = [idx, idx_nonctg, idx_neg]
        for src, idx in product(src_gen, idx_list):
            yield SampleInput(input=src, args=(idx,))

        # Scalar cases
        scalar_sizes = [(), (1,)]
        src_gen = (make_arg(size) for size in scalar_sizes)
        idx_gen = (make_idx(size, high=1) for size in scalar_sizes)
        for src, idx in product(src_gen, idx_gen):
            yield SampleInput(input=src, args=(idx,))

        # Empty cases
        src_sizes = [(0,), (), (1,), (3, 2)]
        src_gen = (make_arg(size) for size in src_sizes)
        idx = make_idx((0,), high=1)
        for src in src_gen:
            yield SampleInput(input=src, args=(idx,))

    return list(gen_inputs())

def sample_movedim_moveaxis(op_info, device, dtype, requires_grad):
    return (
        SampleInput(
            make_tensor((4, 3, 2, 1), device, dtype, low=None, high=None, requires_grad=requires_grad),
            args=((0, 1, 2, 3), (3, 2, 1, 0))),
        SampleInput(
            make_tensor((4, 3, 2, 1), device, dtype, low=None, high=None, requires_grad=requires_grad),
            args=((0, -1, -2, -3), (-3, -2, -1, -0)))
    )


def sample_repeat_tile(op_info, device, dtype, requires_grad, **kwargs):
    rep_dims = ((), (0, ), (1, ), (0, 2), (1, 1), (2, 3), (2, 3, 2), (0, 2, 3), (2, 1, 1, 1),)
    shapes = ((), (0,), (2,), (3, 0), (3, 2), (3, 0, 1))

    if requires_grad:
        # Tests for variant_consistency_jit, grad, gradgrad
        # are slower. Use smaller bags of `rep_dims` and `shapes`
        # in this case.
        rep_dims = ((), (0, ), (0, 2), (1, 1), (2, 3), (1, 3, 2), (3, 1, 1))  # type: ignore[assignment]
        shapes = ((), (0,), (2,), (3, 2))  # type: ignore[assignment]

    tensors = [make_tensor(shape, device, dtype,
                           low=None, high=None,
                           requires_grad=requires_grad) for shape in shapes]

    samples = []
    for rep_dim, tensor in product(rep_dims, tensors):
        for t in (tensor, tensor.T):
            if op_info.name == 'repeat' and len(rep_dim) >= t.dim():
                # `torch.repeat` errors for `len(rep_dims) < t.dim()`,
                # so we filter such combinations.
                samples.append(SampleInput(t, args=(rep_dim,),))
            elif op_info.name == 'tile':
                samples.append(SampleInput(t, args=(rep_dim,),))

    return samples

def sample_unsqueeze(op_info, device, dtype, requires_grad, **kwargs):
    shapes_and_axes = [
        ((3, 4, 5), 0),
        ((3, 4, 5), 1),
        ((3, 4, 5), 3),
        ((3, 4, 5), -1),
        ((3, 4, 5), -3),
        ((), 0)
    ]

    samples = []
    for shape, axis in shapes_and_axes:
        tensor = make_tensor(shape, device, dtype, low=None, high=None,
                             requires_grad=requires_grad)
        samples.append(SampleInput(tensor, args=(axis,),))

    return samples

# TODO: reconcile with torch.linalg.det and torch.linalg.slogdet
# Creates matrices with a positive nonzero determinant
def sample_inputs_logdet(op_info, device, dtype, requires_grad, **kwargs):
    def make_nonzero_det(A, *, sign=1, min_singular_value=0.1, **kwargs):
        u, s, v = A.svd()
        s.clamp_(min=min_singular_value)
        A = torch.matmul(u, torch.matmul(torch.diag_embed(s), v.transpose(-2, -1)))
        det = A.det()
        if sign is not None:
            if A.dim() == 2:
                det = det.item()
                if (det < 0) ^ (sign < 0):
                    A[0, :].neg_()
            else:
                cond = ((det < 0) ^ (sign < 0)).nonzero()
                if cond.size(0) > 0:
                    for i in range(cond.size(0)):
                        A[list(cond[i])][0, :].neg_()
        return A

    samples = []

    # cases constructed using make_tensor()
    tensor_shapes = (
        (S, S),
        (1, 1),
        (3, 3, S, S),
        (3, 3, 1, 1)
    )

    for shape in tensor_shapes:
        t = make_tensor(shape, device=device, dtype=dtype)
        d = make_nonzero_det(t).requires_grad_(requires_grad)
        samples.append(SampleInput(d))

    # cases constructed using:
    #  1) make_symmetric_matrices
    #  2) make_symmetric_pd_matrices
    #  3) make_fullrank_matrices_with_distinct_singular_values
    symmetric_shapes = (
        (S, S),
        (3, S, S),
    )


    def _helper(constructor, *shape, **kwargs):
        t = constructor(*shape, device=device, dtype=dtype)
        d = make_nonzero_det(t, **kwargs).requires_grad_(requires_grad)
        samples.append(SampleInput(d))

    for shape in symmetric_shapes:
        _helper(make_symmetric_matrices, *shape)
        _helper(make_symmetric_pd_matrices, *shape)
        _helper(make_fullrank_matrices_with_distinct_singular_values, *shape, min_singular_value=0)

    return tuple(samples)

def np_unary_ufunc_integer_promotion_wrapper(fn):
    # Wrapper that passes PyTorch's default scalar
    #   type as an argument to the wrapped NumPy
    #   unary ufunc when given an integer input.
    #   This mimicks PyTorch's integer->floating point
    #   type promotion.
    #
    # This is necessary when NumPy promotes
    #   integer types to double, since PyTorch promotes
    #   integer types to the default scalar type.

    # Helper to determine if promotion is needed
    def is_integral(dtype):
        return dtype in [np.bool_, bool, np.uint8, np.int8, np.int16, np.int32, np.int64]

    # NOTE: Promotion in PyTorch is from integer types to the default dtype
    np_dtype = torch_to_numpy_dtype_dict[torch.get_default_dtype()]

    @wraps(fn)
    def wrapped_fn(x):
        if is_integral(x.dtype):
            return fn(x, dtype=np_dtype)
        return fn(x)

    return wrapped_fn


# Metadata class for Fast Fourier Transforms in torch.fft.
class SpectralFuncInfo(OpInfo):
    """Operator information for torch.fft transforms. """

    def __init__(self,
                 name,  # the string name of the function
                 *,
                 ref=None,  # Reference implementation (probably in np.fft namespace)
                 dtypes=floating_and_complex_types(),
                 ndimensional: bool,  # Whether dim argument can be a tuple
                 decorators=None,
                 **kwargs):
        decorators = list(decorators) if decorators is not None else []
        decorators += [
            skipCPUIfNoMkl,
            skipCUDAIfRocm,
            # gradgrad is quite slow
            DecorateInfo(slowTest, 'TestGradients', 'test_fn_gradgrad'),
        ]

        super().__init__(name=name,
                         dtypes=dtypes,
                         decorators=decorators,
                         **kwargs)
        self.ref = ref if ref is not None else _getattr_qual(np, name)
        self.ndimensional = ndimensional


    def sample_inputs(self, device, dtype, requires_grad=False, **kwargs):
        nd_tensor = make_tensor((S, S + 1, S + 2), device, dtype, low=None, high=None,
                                requires_grad=requires_grad)
        tensor = make_tensor((31,), device, dtype, low=None, high=None,
                             requires_grad=requires_grad)

        if self.ndimensional:
            return [
                SampleInput(nd_tensor, kwargs=dict(s=(3, 10), dim=(1, 2), norm='ortho')),
                SampleInput(nd_tensor, kwargs=dict(norm='ortho')),
                SampleInput(nd_tensor, kwargs=dict(s=(8,))),
                SampleInput(tensor),

                *(SampleInput(nd_tensor, kwargs=dict(dim=dim))
                  for dim in [-1, -2, -3, (0, -1)]),
            ]
        else:
            return [
                SampleInput(nd_tensor, kwargs=dict(n=10, dim=1, norm='ortho')),
                SampleInput(nd_tensor, kwargs=dict(norm='ortho')),
                SampleInput(nd_tensor, kwargs=dict(n=7)),
                SampleInput(tensor),

                *(SampleInput(nd_tensor, kwargs=dict(dim=dim))
                  for dim in [-1, -2, -3]),
            ]


class ShapeFuncInfo(OpInfo):
    """Early version of a specialized OpInfo for Shape manipulating operations like tile and roll"""
    def __init__(self,
                 name,  # the string name of the function
                 *,
                 ref,  # a reference function
                 dtypes=floating_types(),
                 dtypesIfCPU=None,
                 dtypesIfCUDA=None,
                 dtypesIfROCM=None,
                 sample_inputs_func=None,
                 **kwargs):
        super(ShapeFuncInfo, self).__init__(name,
                                            dtypes=dtypes,
                                            dtypesIfCPU=dtypesIfCPU,
                                            dtypesIfCUDA=dtypesIfCUDA,
                                            dtypesIfROCM=dtypesIfROCM,
                                            sample_inputs_func=sample_inputs_func,
                                            **kwargs)
        self.ref = ref

def sample_inputs_foreach(self, device, dtype, N):
    tensors = [make_tensor((N, N), device, dtype) for _ in range(N)]
    return tensors


def get_foreach_method_names(name):
    # get torch inplace reference function
    method_name = "_foreach_" + name
    method_name_inplace = "_foreach_" + name + "_"

    method = getattr(torch, method_name, None)
    method_inplace = getattr(torch, method_name_inplace, None)

    ref = getattr(torch.Tensor, name, None)

    return method, method_inplace, ref

class ForeachUnaryFuncInfo(OpInfo):
    """Early version of a specialized OpInfo for foreach unary functions"""
    def __init__(self,
                 name,
                 dtypes=floating_and_complex_types(),
                 dtypesIfCPU=all_types_and_complex(),
                 dtypesIfCUDA=floating_and_complex_types_and(torch.half),
                 dtypesIfROCM=None,
                 safe_casts_outputs=True,
                 sample_inputs_func=sample_inputs_foreach,
                 **kwargs):
        super(ForeachUnaryFuncInfo, self).__init__("_foreach_" + name,
                                                   dtypes=dtypes,
                                                   dtypesIfCPU=dtypesIfCPU,
                                                   dtypesIfCUDA=dtypesIfCUDA,
                                                   dtypesIfROCM=dtypesIfROCM,
                                                   safe_casts_outputs=safe_casts_outputs,
                                                   sample_inputs_func=sample_inputs_func,
                                                   **kwargs)

        foreach_method, foreach_method_inplace, torch_ref_method = get_foreach_method_names(name)
        self.method_variant = foreach_method
        self.inplace_variant = foreach_method_inplace
        self.ref = torch_ref_method


def sample_inputs_linalg_cholesky_inverse(op_info, device, dtype, requires_grad=False):
    # Generate Cholesky factors of positive-definite (non-singular) Hermitian (symmetric) matrices
    from torch.testing._internal.common_utils import random_hermitian_pd_matrix
    inputs = (
        torch.zeros(0, 0, dtype=dtype, device=device),  # 0x0 matrix
        torch.zeros(0, 2, 2, dtype=dtype, device=device),  # zero batch of matrices
        random_hermitian_pd_matrix(S, dtype=dtype, device=device),  # single matrix
        random_hermitian_pd_matrix(S, 2, dtype=dtype, device=device),  # batch of matrices
    )
    test_cases = (torch.linalg.cholesky(a) for a in inputs)
    out = []
    for a in test_cases:
        a.requires_grad = requires_grad
        out.append(SampleInput(a))
        out.append(SampleInput(a, kwargs=dict(upper=True)))
    return out

def sample_inputs_linalg_lstsq(op_info, device, dtype, requires_grad=False, **kwargs):
    from torch.testing._internal.common_utils import random_well_conditioned_matrix
    out = []
    for batch in ((), (3,), (3, 3)):
        shape = batch + (3, 3)
        # NOTE: inputs are not marked with `requires_grad` since
        # linalg_lstsq is not differentiable
        a = random_well_conditioned_matrix(*shape, dtype=dtype, device=device)
        b = make_tensor(shape, device, dtype, low=None, high=None)
        out.append(SampleInput(a, args=(b,)))
    return out

def sample_inputs_householder_product(op_info, device, dtype, requires_grad, **kwargs):
    """
    This function generates input for torch.linalg.householder_product (torch.orgqr).
    The first argument should be a square matrix or batch of square matrices, the second argument is a vector or batch of vectors.
    Empty, square, rectangular, batched square and batched rectangular input is generated.
    """
    # Each column of the matrix is getting multiplied many times leading to very large values for
    # the Jacobian matrix entries and making the finite-difference result of grad check less accurate.
    # That's why gradcheck with the default range [-9, 9] fails and [-2, 2] is used here.
    samples = (
        SampleInput(make_tensor((S, S), device, dtype, low=-2, high=2, requires_grad=requires_grad),
                    args=(make_tensor((S,), device, dtype, low=-2, high=2, requires_grad=requires_grad),)),

        SampleInput(make_tensor((S + 1, S), device, dtype, low=-2, high=2, requires_grad=requires_grad),
                    args=(make_tensor((S,), device, dtype, low=-2, high=2, requires_grad=requires_grad),)),

        SampleInput(make_tensor((2, 1, S, S), device, dtype, low=-2, high=2, requires_grad=requires_grad),
                    args=(make_tensor((2, 1, S,), device, dtype, low=-2, high=2, requires_grad=requires_grad),)),

        SampleInput(make_tensor((2, 1, S + 1, S), device, dtype, low=-2, high=2, requires_grad=requires_grad),
                    args=(make_tensor((2, 1, S,), device, dtype, low=-2, high=2, requires_grad=requires_grad),)),

        SampleInput(make_tensor((0, 0), device, dtype, low=None, high=None, requires_grad=requires_grad),
                    args=(make_tensor((0,), device, dtype, low=None, high=None, requires_grad=requires_grad),)),

        SampleInput(make_tensor((S, S), device, dtype, low=-2, high=2, requires_grad=requires_grad),
                    args=(make_tensor((0,), device, dtype, low=None, high=None, requires_grad=requires_grad),)),
    )

    return samples

def sample_inputs_linalg_cholesky(op_info, device, dtype, requires_grad=False, **kwargs):
    """
    This function generates always positive-definite input for torch.linalg.cholesky using
    random_hermitian_pd_matrix.
    The input is generated as the itertools.product of 'batches' and 'ns'.
    In total this function generates 8 SampleInputs
    'batches' cases include:
        () - single input,
        (0,) - zero batched dimension,
        (2,) - batch of two matrices,
        (1, 1) - 1x1 batch of matrices
    'ns' gives 0x0 and 5x5 matrices.
    Zeros in dimensions are edge cases in the implementation and important to test for in order to avoid unexpected crashes.
    """
    from torch.testing._internal.common_utils import random_hermitian_pd_matrix

    batches = [(), (0, ), (2, ), (1, 1)]
    ns = [5, 0]
    out = []
    for batch, n in product(batches, ns):
        a = random_hermitian_pd_matrix(n, *batch, dtype=dtype, device=device)
        a.requires_grad = requires_grad
        out.append(SampleInput(a))
    return out

def sample_inputs_symeig(op_info, device, dtype, requires_grad=False):
    out = sample_inputs_linalg_invertible(op_info, device, dtype, requires_grad)

    for o in out:
        o.kwargs = {"upper": bool(np.random.choice([True, False])),
                    "eigenvectors": True}
        # A gauge-invariant function
        o.output_process_fn_grad = lambda output: (output[0], abs(output[1]))
    return out


def sample_inputs_linalg_eigh(op_info, device, dtype, requires_grad=False, **kwargs):
    """
    This function generates input for torch.linalg.eigh with UPLO="U" or "L" keyword argument.
    """
    def out_fn(output):
        return output[0], abs(output[1])

    samples = sample_inputs_linalg_invertible(op_info, device, dtype, requires_grad)
    for sample in samples:
        sample.kwargs = {"UPLO": np.random.choice(["L", "U"])}
        sample.output_process_fn_grad = out_fn

    return samples


def sample_inputs_linalg_slogdet(op_info, device, dtype, requires_grad=False):
    def out_fn(output):
        return output[1]

    samples = sample_inputs_linalg_invertible(op_info, device, dtype, requires_grad)
    for sample in samples:
        sample.output_process_fn_grad = out_fn

    return samples


def sample_inputs_linalg_pinv_hermitian(op_info, device, dtype, requires_grad=False, **kwargs):
    """
    This function generates input for torch.linalg.pinv with hermitian=True keyword argument.
    """
    out = sample_inputs_linalg_invertible(op_info, device, dtype, requires_grad, **kwargs)
    for o in out:
        o.kwargs = {"hermitian": True}
    return out

def sample_inputs_linalg_solve(op_info, device, dtype, requires_grad=False, vector_rhs_allowed=True, **kwargs):
    """
    This function generates always solvable input for torch.linalg.solve
    Using random_fullrank_matrix_distinct_singular_value gives a non-singular (=invertible, =solvable) matrices 'a'.
    The first input to torch.linalg.solve is generated as the itertools.product of 'batches' and 'ns'.
    The second input is generated as the product of 'batches', 'ns' and 'nrhs'.
    In total this function generates 18 SampleInputs
    'batches' cases include:
        () - single input,
        (0,) - zero batched dimension,
        (2,) - batch of two matrices.
    'ns' gives 0x0 and 5x5 matrices.
    and 'nrhs' controls the number of vectors to solve for:
        () - using 1 as the number of vectors implicitly
        (1,) - same as () but explicit
        (3,) - solve for 3 vectors.
    Zeros in dimensions are edge cases in the implementation and important to test for in order to avoid unexpected crashes.
    'vector_rhs_allowed' controls whether to include nrhs = () to the list of SampleInputs.
    torch.solve / triangular_solve / cholesky_solve (opposed to torch.linalg.solve) do not allow
    1D tensors (vectors) as the right-hand-side.
    Once torch.solve / triangular_solve / cholesky_solve and its testing are removed,
    'vector_rhs_allowed' may be removed here as well.
    """
    from torch.testing._internal.common_utils import random_fullrank_matrix_distinct_singular_value

    batches = [(), (0, ), (2, )]
    ns = [5, 0]
    if vector_rhs_allowed:
        nrhs = [(), (1,), (3,)]
    else:
        nrhs = [(1,), (3,)]
    out = []
    for n, batch, rhs in product(ns, batches, nrhs):
        a = random_fullrank_matrix_distinct_singular_value(n, *batch, dtype=dtype, device=device)
        a.requires_grad = requires_grad
        b = torch.randn(*batch, n, *rhs, dtype=dtype, device=device)
        b.requires_grad = requires_grad
        out.append(SampleInput(a, args=(b,)))
    return out


def sample_inputs_legacy_solve(op_info, device, dtype, requires_grad=False, **kwargs):
    """
    This function generates always solvable input for legacy solve functions
    (the ones that are not in torch.linalg module).
    The difference from sample_inputs_linalg_solve is that here the right-hand-side of A x = b equation
    should have b.ndim >= 2, vectors are not allowed.
    Also the arguments order is swapped.
    """
    out = sample_inputs_linalg_solve(
        op_info, device, dtype, requires_grad=requires_grad, vector_rhs_allowed=False
    )

    # Reverses tensor order
    for sample in out:
        sample.input, sample.args = sample.args[0], (sample.input,)

    return out


def sample_inputs_lu(op_info, device, dtype, requires_grad=False, **kwargs):
    # not needed once OpInfo tests support Iterables
    def generate_samples():
        batch_shapes = ((), (3,), (3, 3))
        for batch_shape, get_infos in product(batch_shapes, (True, False)):
            shape = batch_shape + (S, S)
            input = make_tensor(shape, device, dtype, requires_grad=requires_grad, low=None, high=None)
            yield SampleInput(input, args=(True, get_infos))

    return list(generate_samples())


def sample_inputs_roll(op_info, device, dtype, requires_grad=False, **kwargs):
    make_arg = partial(make_tensor, device=device, dtype=dtype, requires_grad=requires_grad)

    args = ((0, 0), (1, 2), (0, 2), (2, 0), (-1, 0), (10000, 1), (2,), ((1, 2, -1), (0, 1, 2)))

    def generator():
        for arg in args:
            yield SampleInput(make_arg((S, S, S)), args=arg)

    return list(generator())


def sample_inputs_rot90(op_info, device, dtype, requires_grad=False, **kwargs):
    make_arg = partial(make_tensor, device=device, dtype=dtype, requires_grad=requires_grad)

    args = ((1, (0, 1),),
            (1, (1, 2),),
            (1, (1, -1),),
            ())

    def generator():
        for arg in args:
            yield SampleInput(make_arg((S, S, S)), args=arg)

    return list(generator())


def sample_inputs_std_var(op_info, device, dtype, requires_grad, **kwargs):
    tensor_nd = make_tensor((S, S, S), device=device, dtype=dtype,
                            low=None, high=None, requires_grad=requires_grad)
    tensor_1d = make_tensor((S,), device=device, dtype=dtype,
                            low=None, high=None, requires_grad=requires_grad)

    return [
        SampleInput(tensor_nd),
        SampleInput(tensor_nd, kwargs=dict(dim=1)),
        SampleInput(tensor_nd, kwargs=dict(dim=1, unbiased=True, keepdim=True)),
        SampleInput(tensor_1d, kwargs=dict(dim=0, unbiased=True, keepdim=True)),
        SampleInput(tensor_1d, kwargs=dict(dim=0, unbiased=False, keepdim=False)),

        SampleInput(tensor_nd, kwargs=dict(dim=(1,), correction=S // 2)),
        SampleInput(tensor_nd, kwargs=dict(correction=0, keepdim=True)),
    ]


def _sample_inputs_svd(op_info, device, dtype, requires_grad=False, is_linalg_svd=False):
    """
    This function generates input for torch.svd with distinct singular values so that autograd is always stable.
    Matrices of different size:
        square matrix - S x S size
        tall marix - S x (S-2)
        wide matrix - (S-2) x S
    and batched variants of above are generated.
    Each SampleInput has a function 'output_process_fn_grad' attached to it that is applied on the output of torch.svd
    It is needed for autograd checks, because backward of svd doesn't work for an arbitrary loss function.
    """
    from torch.testing._internal.common_utils import random_fullrank_matrix_distinct_singular_value

    # svd and linalg.svd returns V and V.conj().T, respectively. So we need to slice
    # along different dimensions when needed (this is used by
    # test_cases2:wide_all and wide_all_batched below)
    if is_linalg_svd:
        def slice_V(v):
            return v[..., :(S - 2), :]

        def uv_loss(usv):
            u00 = usv[0][0, 0]
            v00_conj = usv[2][0, 0]
            return u00 * v00_conj
    else:
        def slice_V(v):
            return v[..., :, :(S - 2)]

        def uv_loss(usv):
            u00 = usv[0][0, 0]
            v00_conj = usv[2][0, 0].conj()
            return u00 * v00_conj

    test_cases1 = (  # some=True (default)
        # loss functions for complex-valued svd have to be "gauge invariant",
        # i.e. loss functions shouldn't change when sigh of the singular vectors change.
        # the simplest choice to satisfy this requirement is to apply 'abs'.
        (random_fullrank_matrix_distinct_singular_value(S, dtype=dtype).to(device),
            lambda usv: usv[1]),  # 'check_grad_s'
        (random_fullrank_matrix_distinct_singular_value(S, dtype=dtype).to(device),
            lambda usv: abs(usv[0])),  # 'check_grad_u'
        (random_fullrank_matrix_distinct_singular_value(S, dtype=dtype).to(device),
            lambda usv: abs(usv[2])),  # 'check_grad_v'
        # this test is important as it checks the additional term that is non-zero only for complex-valued inputs
        # and when the loss function depends both on 'u' and 'v'
        (random_fullrank_matrix_distinct_singular_value(S, dtype=dtype).to(device),
            uv_loss),  # 'check_grad_uv'
        (random_fullrank_matrix_distinct_singular_value(S, dtype=dtype).to(device)[:(S - 2)],
            lambda usv: (abs(usv[0]), usv[1], abs(usv[2][..., :, :(S - 2)]))),  # 'wide'
        (random_fullrank_matrix_distinct_singular_value(S, dtype=dtype).to(device)[:, :(S - 2)],
            lambda usv: (abs(usv[0]), usv[1], abs(usv[2]))),  # 'tall'
        (random_fullrank_matrix_distinct_singular_value(S, 2, dtype=dtype).to(device),
            lambda usv: (abs(usv[0]), usv[1], abs(usv[2]))),  # 'batched'
        (random_fullrank_matrix_distinct_singular_value(S, 2, dtype=dtype).to(device)[..., :(S - 2), :],
            lambda usv: (abs(usv[0]), usv[1], abs(usv[2]))),  # 'wide_batched'
        (random_fullrank_matrix_distinct_singular_value(S, 2, dtype=dtype).to(device)[..., :, :(S - 2)],
            lambda usv: (abs(usv[0]), usv[1], abs(usv[2]))),  # 'tall_batched'
    )
    test_cases2 = (  # some=False
        (random_fullrank_matrix_distinct_singular_value(S, dtype=dtype).to(device)[:(S - 2)],
            lambda usv: (abs(usv[0]), usv[1], abs(slice_V(usv[2])))),  # 'wide_all'
        (random_fullrank_matrix_distinct_singular_value(S, dtype=dtype).to(device)[:, :(S - 2)],
            lambda usv: (abs(usv[0][:, :(S - 2)]), usv[1], abs(usv[2]))),  # 'tall_all'
        (random_fullrank_matrix_distinct_singular_value(S, 2, dtype=dtype).to(device)[..., :(S - 2), :],
            lambda usv: (abs(usv[0]), usv[1], abs(slice_V(usv[2])))),  # 'wide_all_batched'
        (random_fullrank_matrix_distinct_singular_value(S, 2, dtype=dtype).to(device)[..., :, :(S - 2)],
            lambda usv: (abs(usv[0][..., :, :(S - 2)]), usv[1], abs(usv[2]))),  # 'tall_all_batched'
    )

    out = []
    for a, out_fn in test_cases1:
        a.requires_grad = requires_grad
        if is_linalg_svd:
            kwargs = {'full_matrices': False}
        else:
            kwargs = {'some': True}
        out.append(SampleInput(a, kwargs=kwargs, output_process_fn_grad=out_fn))

    for a, out_fn in test_cases2:
        a.requires_grad = requires_grad
        if is_linalg_svd:
            kwargs = {'full_matrices': True}
        else:
            kwargs = {'some': False}
        out.append(SampleInput(a, kwargs=kwargs, output_process_fn_grad=out_fn))

    return out


def sample_inputs_permute(op_info, device, dtype, requires_grad, **kwargs):
    make_arg = partial(make_tensor, device=device, dtype=dtype, requires_grad=requires_grad)

    cases = [((1, 2, 3, 4), (0, 2, 3, 1)),
             ((1, 2, 3, 4), (0, -2, -1, 1)),
             ((), ()),
             ((1, 2, 3, 4), (2, 1, 3, 0))]

    def generator():
        for shape, args in cases:
            yield SampleInput(make_arg(shape), args=(args,))

    return list(generator())


# Based on erstwhile method_tests tests & some tensor_op_tests for pow
def sample_inputs_pow(op_info, device, dtype, requires_grad, **kwargs):
    samples = []

    if dtype in [torch.float16, torch.bfloat16, torch.float32, torch.float64]:
        test_cases = (
            ((2, 2), 0, 5, 1e-3, requires_grad, (2, 2), 0, 1, 0.1, requires_grad, False),
            ((2, 2), 0, 5, 1e-3, requires_grad, (1,), 0, 1, 0.1, requires_grad, False),
            ((), 1e-3, 1e-3 + 1, 0, True, (), 0.1, 1.1, 0, False, False),
            ((2, 2), 0, 5, 1e-3, requires_grad, (), 0.1, 1.1, 1, False, False),
        )
        tests_require_resizing = (
            ((1,), 0, 5, 1e-3, requires_grad, (2, 2), 0, 1, 0.1, requires_grad, True),
            ((2, 1, 2), 0, 5, 1e-3, requires_grad, (1, 2, 1), 0, 1, 0.1, requires_grad, True),
            ((), 1e-3, 1e-3 + 1, 0, True, (1, S, 1), 0, 1, 0.1, requires_grad, True),
        )
        cases = test_cases + tests_require_resizing
        samples = list(SampleInput(make_tensor(shape_b, low=low_b, high=high_b,
                                               requires_grad=b_grad, device=device,
                                               dtype=dtype) + additive_b,
                                   args=(make_tensor(shape_e, low=low_e, high=high_e,
                                                     requires_grad=e_grad, device=device,
                                                     dtype=dtype) + additive_e,),
                                   broadcasts_input=broadcasts_input)
                       for shape_b, low_b, high_b, additive_b, b_grad, shape_e, low_e,
                       high_e, additive_e, e_grad, broadcasts_input in cases)
        tensor_scalar_inputs = (
            ((2, 2), 0, 5, 1e-3, requires_grad, (3.14,)),
            ((), 1e-3, 1e-3 + 1, 0, True, (3.14,))
        )
        more_samples = list(SampleInput(make_tensor(shape, dtype=dtype, device=device,
                                                    high=high, low=low,
                                                    requires_grad=b_grad) + additive,
                                        args=exp)
                            for shape, low, high, additive, b_grad, exp in tensor_scalar_inputs)
        samples = [*samples, *more_samples]
    elif dtype in [torch.complex64, torch.complex128]:
        args_tuple = (
            ((2, 2), 0, 5, requires_grad, (3.14,)),
            ((), 0, 1, True, (3.14,)),
            ((), 0, 1, True, (3.14j,))
        )
        samples = list(SampleInput(make_tensor(shape, dtype=dtype, device=device,
                                               high=high, low=low,
                                               requires_grad=b_grad) + 1e-3 * (1 + 1j),
                                   args=arg)
                       for shape, low, high, b_grad, arg in args_tuple)
    elif dtype == torch.bool:
        arg_tuple = (0, 1, 1., 2.3)
        samples = list(SampleInput(make_tensor((2, 2), device=device, dtype=dtype,
                                               requires_grad=requires_grad),
                                   args=(arg,))
                       for arg in arg_tuple)
        dtypes_list = [torch.float64, torch.float32, torch.int64, torch.int32]
        more_samples = list(SampleInput(make_tensor((2, 2), device, dtype=torch.bool,
                                                    requires_grad=requires_grad),
                                        args=(make_tensor((2, 2), device, dtype=dtype,
                                                          requires_grad=requires_grad),))
                            for dtype in dtypes_list)
        samples = [*samples, *more_samples]
        samples.append(SampleInput(make_tensor((2, 2, 2), device, dtype=torch.bool,
                                               requires_grad=requires_grad),
                                   args=(make_tensor((2, 1), device, dtype=torch.float64,
                                                     requires_grad=requires_grad),)))
    else:
        exp_tuple = (1, 2, 3)
        samples = list(SampleInput(make_tensor((2, 2), device, dtype,
                                               requires_grad=requires_grad),
                                   args=(arg,))
                       for arg in exp_tuple)
        samples.append(SampleInput(make_tensor((2, 2), device, dtype,
                                               requires_grad=requires_grad),
                                   args=(make_tensor((2, 2), device, dtype,
                                                     requires_grad=requires_grad),)))
    return tuple(samples)

def sample_inputs_svd(op_info, device, dtype, requires_grad=False, **kwargs):
    return _sample_inputs_svd(op_info, device, dtype, requires_grad, is_linalg_svd=False)

def sample_inputs_linalg_svd(op_info, device, dtype, requires_grad=False, **kwargs):
    return _sample_inputs_svd(op_info, device, dtype, requires_grad, is_linalg_svd=True)

def sample_inputs_linalg_svdvals(op_info, device, dtype, requires_grad=False, **kwargs):
    batches = [(), (0, ), (2, ), (1, 1)]
    ns = [5, 2, 0]
    samples = []
    for batch, (m, n) in product(batches, product(ns, ns)):
        a = make_tensor((*batch, m, n), device, dtype, low=None, high=None, requires_grad=requires_grad)
        samples.append(SampleInput(a))
    return samples

def sample_inputs_eig(op_info, device, dtype, requires_grad=False, **kwargs):
    eigvecs = make_tensor((S, S), device=device, dtype=dtype,
                          low=None, high=None)
    eigvals = make_tensor((S,), device=device, dtype=dtype,
                          low=None, high=None)
    # we produce only diagonazible inputs which do not have
    # complex eigenvalues for real inputs, as there is no
    # backward implementation for real inputs with complex
    # eigenvalues yet.
    input = (eigvecs * eigvals.unsqueeze(-2)) @ eigvecs.inverse()
    input.requires_grad_(requires_grad)

    def process_output(eigpair):
        eigvals, eigvecs = eigpair
        if dtype.is_complex:
            # eig produces eigenvectors which are normalized to 1 norm.
            # Note that if v is an eigenvector, so is v * e^{i \phi},
            # and |v| = |v * e^{i \phi}| = 1.
            # This, however, makes the eigenvector backward computation process
            # rather unstable unless the objective function is gauge-invariant,
            # that is if f(z) == f(|z|), for example.
            # Hence for complex inputs we ignore the phases and return only
            # the absolute values.
            return eigvals, eigvecs.abs()
        else:
            return eigvals, eigvecs

    return [
        SampleInput(
            input,
            kwargs=dict(eigenvectors=True),
            output_process_fn_grad=process_output
        ),
    ]


def sample_inputs_einsum(op_info, device, dtype, requires_grad=False, **kwargs):
    x = make_tensor((3,), device, dtype, requires_grad=requires_grad)
    y = make_tensor((4,), device, dtype, requires_grad=requires_grad)
    A = make_tensor((2, 3,), device, dtype, requires_grad=requires_grad, noncontiguous=True)
    B = make_tensor((1, 3,), device, dtype, requires_grad=requires_grad)
    C = make_tensor((1, 2, 3,), device, dtype, requires_grad=requires_grad)
    D = make_tensor((1, 3, 4,), device, dtype, requires_grad=requires_grad, noncontiguous=True)
    E = make_tensor((4, 4,), device, dtype, requires_grad=requires_grad)
    H = make_tensor((3, 3,), device, dtype, requires_grad=requires_grad, noncontiguous=True)
    I = make_tensor((1, 3, 1,), device, dtype, requires_grad=requires_grad)

    inputs = []

    # Vector operations
    inputs.append(SampleInput([x], args=('i->',)))                      # sum
    inputs.append(SampleInput([x, y], args=('i,j->ij',)))               # outer

    # Matrix operations
    inputs.append(SampleInput([A], args=("ij->i",)))                    # col sum
    inputs.append(SampleInput([A, B], args=("ij,kj->ik",)))             # matmul
    inputs.append(SampleInput([A, E], args=("ij,Ab->ijAb",)))           # matrix outer product

    # Tensor operations
    inputs.append(SampleInput([C, D], args=("aij,ajk->aik",)))          # batch matmul
    inputs.append(SampleInput([D, E], args=("aij,jk->aik",)))           # tensor matrix contraction
    inputs.append(SampleInput([C, B], args=("ijk,ik->j",)))             # non contiguous

    # Test diagonals
    inputs.append(SampleInput([I], args=('iji->j',)))                   # non-contiguous trace

    # Test ellipsis
    inputs.append(SampleInput([H], args=("i...->...",)))
    inputs.append(SampleInput([C, x], args=('...ik, ...j -> ij',)))

    return inputs


def sample_inputs_linalg_qr(op_info, device, dtype, requires_grad=False, **kwargs):
    """
    This function generates input for torch.linalg.qr
    The input is generated as the itertools.product of 'batches' and 'ns'.
    """
    batches = [(), (0,), (2, ), (1, 1)]
    ns = [5, 2, 0]
    out = []
    for batch, (m, n) in product(batches, product(ns, ns)):
        a = torch.randn(*batch, m, n, dtype=dtype, device=device, requires_grad=requires_grad)
        out.append(SampleInput(a))
    return out

def sample_inputs_geqrf(op_info, device, dtype, requires_grad=False):
    batches = [(), (0, ), (2, ), (1, 1)]
    ns = [5, 2, 0]
    samples = []
    for batch, (m, n) in product(batches, product(ns, ns)):
        # TODO: CUDA path doesn't work with batched or empty inputs
        if torch.device(device).type == 'cuda' and (batch != () or m == 0 or n == 0):
            continue
        a = make_tensor((*batch, m, n), device, dtype, low=None, high=None, requires_grad=requires_grad)
        samples.append(SampleInput(a))
    return samples

def sample_inputs_flip(op_info, device, dtype, requires_grad, **kwargs):
    tensors = (
        make_tensor((S, M, S), device, dtype, low=None, high=None, requires_grad=requires_grad),
        make_tensor((S, 0, M), device, dtype, low=None, high=None, requires_grad=requires_grad)
    )

    dims = ((0, 1, 2), (0,), (0, 2), (-1,), ())

    samples = [SampleInput(tensor, kwargs={'dims': dim}) for tensor, dim in product(tensors, dims)]

    return samples

def sample_inputs_fliplr_flipud(op_info, device, dtype, requires_grad, **kwargs):
    tensors = (
        make_tensor((S, M, S), device, dtype, low=None, high=None, requires_grad=requires_grad),
        make_tensor((S, 0, M), device, dtype, low=None, high=None, requires_grad=requires_grad)
    )
    return [SampleInput(tensor) for tensor in tensors]

# TODO: clamp shares tensors among its sample inputs --- we should prohibit this!
def sample_inputs_clamp(op_info, device, dtype, requires_grad, **kwargs):
    x = make_tensor((S, M, S), device, dtype, low=None, high=None, requires_grad=requires_grad)
    lb = make_tensor((S, M, S), device, dtype, low=None, high=None, requires_grad=requires_grad)
    ub = make_tensor((S, M, S), device, dtype, low=None, high=None, requires_grad=requires_grad)

    def detach(tensor):
        return tensor.clone().detach_().requires_grad_(requires_grad)

    return [
        SampleInput(detach(x), args=(lb, ub)),
        SampleInput(detach(x), args=(detach(lb[0]), detach(ub[0]))),
        SampleInput(detach(x), args=(detach(lb[:, :1]),)),
    ]

def sample_inputs_clamp_scalar(op_info, device, dtype, requires_grad):
    tensors = (
        make_tensor((2, 3, 2), device, dtype, low=None, high=None, requires_grad=requires_grad),
        make_tensor((2, 0, 3), device, dtype, low=None, high=None, requires_grad=requires_grad),
    )
    if dtype is torch.uint8:
        min_max_vals = ((2, 5), (3, 7))
    else:
        min_max_vals = ((0, 1), (-1, 1))
    output = [SampleInput(tensor, args=vals) for tensor, vals in product(tensors, min_max_vals)]
    output += [SampleInput(tensors[0], args=(0.5, None)), SampleInput(tensors[0], args=(None, 0.5))]
    empty_tensor = make_tensor((), device=device, dtype=dtype, low=None, high=None, requires_grad=requires_grad)
    output += [SampleInput(empty_tensor, args=(0.0, 1.0)), ]
    return output

def sample_kwargs_clamp_scalar(device, dtype, input):
    if dtype is torch.uint8:
        min_val, max_val = (random.randint(1, 3), random.randint(4, 8))
    elif dtype.is_floating_point:
        min_val, max_val = (random.uniform(-8, 0), random.uniform(1, 8))  # type: ignore[assignment]
    else:
        min_val, max_val = (random.randint(-8, 0), random.randint(1, 8))
    return {'min': min_val, 'max': max_val}, {'a_min': min_val, 'a_max': max_val}

def sample_inputs_cumprod(op_info, device, dtype, requires_grad, **kwargs):
    def make_arg(shape):
        # shrink values to be in the interval [-1, +1] for better precision in gradgradcheck
        return make_tensor(shape, device, dtype, low=-1, high=+1, requires_grad=requires_grad)

    def prod_zeros(dim_select):
        assert len(dim_select) == 2
        result = make_arg(3 * (S,))
        with torch.no_grad():
            result.narrow(dim_select[0], 0, 1).narrow(dim_select[1], 1, 1).zero_()
            result.narrow(dim_select[0], 2, 1).narrow(dim_select[1], 3, 1).zero_()
            result.narrow(dim_select[0], 4, 1).narrow(dim_select[1], 3, 1).zero_()
        return result

    # will not be needed once OpInfo tests suport Iterables
    def sample_generator():
        for dim in range(3):
            yield SampleInput(make_arg((S, S, S)), args=(dim,))
        # Scalar tensors and empty tensor
        for size in [(), (1,), (0,)]:
            yield SampleInput(make_arg(size), args=(0,))

        yield SampleInput(prod_zeros([0, 1]), args=(1,))
        yield SampleInput(prod_zeros([0, 2]), args=(1,))
        yield SampleInput(prod_zeros([1, 2]), args=(1,))

        # test dtype kwarg
        yield SampleInput(prod_zeros([1, 2]), args=(1,), kwargs={'dtype': dtype})

    return list(sample_generator())

def sample_inputs_view_as_complex(op_info, device, dtype, requires_grad, **kwargs):
    return [SampleInput(make_tensor((S, 2), device, dtype, requires_grad=requires_grad),)]

def sample_inputs_view_as_real(op_info, device, dtype, requires_grad, **kwargs):
    tensors = (
        make_tensor((S, S), device, dtype, requires_grad=requires_grad),
        make_tensor((), device, dtype, requires_grad=requires_grad)
    )
    return [SampleInput(tensor) for tensor in tensors]

def sample_inputs_copysign(op_info, device, dtype, requires_grad, **kwargs):
    def _make_tensor(*shape, low=None, high=None):
        return make_tensor(shape, device, dtype, low=low, high=high, requires_grad=requires_grad)

    cases = [
        # no broadcast
        ((S, S, S), (S, S, S), False),
        # broadcast rhs
        ((S, S, S), (S, S), False),

        # scalar
        ((S, S), 3.14, False),
        # scalar positive zero
        ((S, S), 0.0, False),
        # scalar negative zero
        ((S, S), -0.0, False),
    ]

    # broadcast lhs
    cases.append(((S, S), (S, S, S), True))
    # broadcast all
    cases.append(((S, 1, S), (M, S), True))

    def generator():
        for input_shape, arg_val, broadcasts_input in cases:
            if isinstance(arg_val, tuple):
                arg = _make_tensor(*arg_val)
            else:
                # arg_val is scalar
                arg = arg_val

            yield SampleInput(_make_tensor(*input_shape), args=(arg, ), broadcasts_input=broadcasts_input)

    return list(generator())

def sample_inputs_prod(op_info, device, dtype, requires_grad):
    def make_arg(shape):
        # shrink values to be in the interval [-1, +1] for better precision in gradgradcheck
        return make_tensor(shape, device, dtype, low=-1, high=+1, requires_grad=requires_grad)

    def prod_single_zero():
        result = make_arg(2 * (S,))
        with torch.no_grad():
            result[0, 1] = 0
        return result

    # will not be needed once OpInfo tests support Iterables
    def sample_generator():
        for sample in sample_inputs_cumprod(op_info, device, dtype, requires_grad):
            yield SampleInput(sample.input)  # only Tensor, ignore other inputs
            yield sample
            sample.kwargs['keepdim'] = True
            yield sample
        yield SampleInput(prod_single_zero())
        yield SampleInput(make_arg((3, 3, 3)), args=(1,))
        yield SampleInput(make_arg((3, 3, 3)), args=(1,), kwargs={'keepdim': True})

        # test zero scalar tensor
        zero = make_arg(())
        with torch.no_grad():
            zero.zero_()
        yield SampleInput(zero)
        yield SampleInput(zero, args=(0,))
        yield SampleInput(zero, args=(0,), kwargs={'keepdim': True})

    return list(sample_generator())

def sample_inputs_diag(op_info, device, dtype, requires_grad, **kwargs):
    vec_sample = SampleInput(make_tensor((M, ), device, dtype, low=None, high=None, requires_grad=requires_grad))

    tensors = (
        make_tensor((M, M), device, dtype, low=None, high=None, requires_grad=requires_grad),
        make_tensor((3, 5), device, dtype, low=None, high=None, requires_grad=requires_grad),
        make_tensor((5, 3), device, dtype, low=None, high=None, requires_grad=requires_grad),
    )

    args = ((), (2,), (-2,), (1,), (2,))

    samples = []
    for tensor, arg in product(tensors, args):
        samples.append(SampleInput(tensor, args=arg))

    return samples + [vec_sample]

def sample_inputs_logit(op_info, device, dtype, requires_grad, **kwargs):
    low, high = op_info.domain

    # Note: Operator is very sensitive at points near the
    # start and end of domain and leads to NaN for float16
    # if domain_eps is 1e-5.
    domain_eps = op_info._domain_eps if dtype != torch.float16 else 3e-2

    low = low + domain_eps
    high = high - domain_eps

    samples = (
        SampleInput(make_tensor((S, S, S), device, dtype, low=low, high=high, requires_grad=requires_grad)),
        SampleInput(make_tensor((S, S, S), device, dtype, low=low,
                                high=high, requires_grad=requires_grad), args=(0.2,)),
        SampleInput(make_tensor((), device, dtype, low=low, high=high, requires_grad=requires_grad)),
        SampleInput(make_tensor((), device, dtype, low=low,
                                high=high, requires_grad=requires_grad), args=(0.2,)),
    )

    return samples

def sample_inputs_floor_divide(op_info, device, dtype, requires_grad, **kwargs):
    lhs = make_tensor((S, S, S), device, dtype, low=None, high=None, requires_grad=requires_grad)
    rhs = make_tensor((S, S, S), device, dtype, low=None, high=None, requires_grad=requires_grad)
    # Avoid integer divide by 0
    if not (dtype.is_floating_point or dtype.is_complex):
        rhs[rhs == 0] = 1

    return [
        SampleInput(lhs, args=(rhs,)),
        SampleInput(lhs, args=(rhs[0],)),
        SampleInput(lhs, args=(3.14,)),
    ]


def sample_inputs_masked_scatter(op_info, device, dtype, requires_grad, **kwargs):
    make_arg = partial(make_tensor, device=device, dtype=dtype, requires_grad=requires_grad)

    def samples_generator():
        yield SampleInput(make_arg((S, S)), args=(torch.randn(S, S, device=device) > 0, make_arg((S, S))))
        yield SampleInput(make_arg((S, S)), args=(torch.randn((S,), device=device) > 0, make_arg((S, S))))
        yield SampleInput(make_arg((S, S)), args=(bernoulli_scalar().to(device), make_arg((S, S))))
        yield SampleInput(make_arg((S,)),
                          args=(torch.randn(S, S, device=device) > 0, make_arg((S, S))),
                          broadcasts_input=True)

    samples = tuple(samples_generator())
    return samples


def sample_inputs_masked_fill(op_info, device, dtype, requires_grad, **kwargs):
    make_arg = partial(make_tensor, device=device, dtype=dtype, requires_grad=requires_grad)

    def sample_generator():
        yield SampleInput(make_arg((S, S)), args=(torch.randn(S, S, device=device) > 0, 10))
        yield SampleInput(make_arg((S, S)), args=(torch.randn(S, S, device=device) > 0, make_arg(())))
        yield SampleInput(make_arg((S, S)), args=(torch.randn(S, device=device) > 0, 10))
        yield SampleInput(make_arg(()), args=(torch.randn((), device=device) > 0, 10))
        yield SampleInput(make_arg(()), args=(torch.randn((), device=device) > 0, make_arg(())))
        yield SampleInput(make_arg((S, S)), args=(torch.randn((), device=device) > 0, 10))

        yield SampleInput(make_arg((S,)),
                          args=(torch.randn(S, S, device=device) > 0, make_arg(())),
                          broadcasts_input=True)
        yield SampleInput(make_arg((S,)),
                          args=(torch.randn(S, S, device=device) > 0, 10),
                          broadcasts_input=True)

    samples = tuple(sample_generator())
    return samples

def sample_inputs_masked_select(op_info, device, dtype, requires_grad, **kwargs):
    samples = (
        SampleInput(make_tensor((M, M), device, dtype, low=None, high=None, requires_grad=requires_grad),
                    args=(torch.randn(M, M, device=device) > 0,)),

        SampleInput(make_tensor((M, M), device, dtype, low=None, high=None, requires_grad=requires_grad),
                    args=(torch.randn((M,), device=device) > 0,)),

        SampleInput(make_tensor((M,), device, dtype, low=None, high=None, requires_grad=requires_grad),
                    args=(torch.randn((M, M), device=device) > 0,)),

        SampleInput(make_tensor((M, 1, M), device, dtype, low=None, high=None, requires_grad=requires_grad),
                    args=(torch.randn((M, M), device=device) > 0,)),

        SampleInput(make_tensor((), device, dtype, low=None, high=None, requires_grad=requires_grad),
                    args=(torch.tensor(1, device=device, dtype=torch.bool),)),

        SampleInput(make_tensor((M, M), device, dtype, low=None, high=None, requires_grad=requires_grad),
                    args=(torch.tensor(1, device=device, dtype=torch.bool),)),

        SampleInput(make_tensor((), device, dtype, low=None, high=None, requires_grad=requires_grad),
                    args=(torch.randn((M, M), device=device) > 0,)),
    )

    return samples

def sample_inputs_matrix_exp(op_info, device, dtype, requires_grad, **kwargs):
    samples = (
        SampleInput(make_tensor((S, S), device, dtype, requires_grad=requires_grad)),
        SampleInput(make_tensor((S, S, S), device, dtype, requires_grad=requires_grad)),
    )

    return samples

def sample_inputs_matmul(op_info, device, dtype, requires_grad):
    test_cases = (((L,), (L,)),
                  ((S, M), (M,)),
                  ((M,), (M, S)),
                  ((S, M), (M, S)),
                  ((S, S, M), (M,)),
                  ((S, S, M), (M, S)),
                  ((M,), (S, M, S)),
                  ((S, M), (S, M, S)),
                  ((S, S, M, M), (S, S, M, S)),
                  ((S, S, M, M), (M,)),
                  ((M,), (S, S, M, S)))
    sample_inputs = []
    for lhs_shape, rhs_shape in test_cases:
        lhs = make_tensor(lhs_shape, device, dtype, low=None, high=None, requires_grad=requires_grad)
        rhs = make_tensor(rhs_shape, device, dtype, low=None, high=None, requires_grad=requires_grad)
        sample_inputs.append(SampleInput(lhs, args=(rhs,)))
    return tuple(sample_inputs)


def sample_inputs_polar(op_info, device, dtype, requires_grad, **kwargs):
    def _make_tensor_helper(shape, low=None, high=None):
        return make_tensor(shape, device, dtype, low=low, high=high, requires_grad=requires_grad)

    samples = (
        SampleInput(_make_tensor_helper((S, S), low=0), args=(_make_tensor_helper((S, S)),)),
        SampleInput(_make_tensor_helper((), low=0), args=(_make_tensor_helper(()),)),
    )

    return samples

def sample_inputs_complex(op_info, device, dtype, requires_grad, **kwargs):
    def _make_tensor_helper(shape):
        return make_tensor(shape, device, dtype, requires_grad=requires_grad)

    samples = (
        SampleInput(_make_tensor_helper((S, S)), args=(_make_tensor_helper((S, S)),)),
        SampleInput(_make_tensor_helper(()), args=(_make_tensor_helper(()),)),
    )

    return samples


def sample_inputs_polygamma(op_info, device, dtype, requires_grad, **kwargs):
    make_arg = partial(make_tensor, device=device, dtype=dtype, requires_grad=requires_grad)
    tensor_shapes = ((S, S), ())
    ns = (1, 2, 3, 4, 5)

    def generator():
        for shape, n in product(tensor_shapes, ns):
            yield SampleInput(make_arg(shape), args=(n,))

    return list(generator())


def sample_inputs_mvlgamma(op_info, device, dtype, requires_grad, **kwargs):
    make_arg = partial(make_tensor, device=device, dtype=dtype, requires_grad=requires_grad)
    tensor_shapes = ((S, S), ())
    ns = (1, 2, 3, 4, 5)

    # Since the accepted lower bound for input
    # to mvlgamma depends on `p` argument,
    # the following function computes the lower bound
    # which we pass to `make_tensor`.
    def compute_min_val(p):
        return (p - 1.) / 2

    def generator():
        for shape, n in product(tensor_shapes, ns):
            min_val = compute_min_val(n)
            yield SampleInput(make_arg(shape, low=min_val), args=(n,))

    return list(generator())


# Since `mvlgamma` has multiple entries,
# there are multiple common skips for the additional
# entries. Following function is a helper to that end.
def skips_mvlgamma(skip_redundant=False):
    skips = (
        # outside domain values are hard error for mvlgamma op.
        SkipInfo('TestUnaryUfuncs', 'test_float_domains'),
    )
    if not skip_redundant:
        # Redundant tests
        skips = skips + (  # type: ignore[assignment]
            SkipInfo('TestGradients'),
            SkipInfo('TestOpInfo'),
            SkipInfo('TestCommon'),
        )
    return skips


# To test reference numerics against multiple values of argument `p`,
# we make multiple OpInfo entries with each entry corresponding to different value of p.
# We run the op tests from test_ops.py only for `p=1` to avoid redundancy in testing.
# Class `MvlGammaInfo` already contains the basic information related to the operator,
# it only takes arguments like `domain`, `skips` and `sample_kwargs`, which
# differ between the entries.
class MvlGammaInfo(UnaryUfuncInfo):
    def __init__(self, variant_test_name, domain, skips, sample_kwargs):
        super(MvlGammaInfo, self).__init__(
            'mvlgamma',
            ref=reference_mvlgamma if TEST_SCIPY else _NOTHING,
            variant_test_name=variant_test_name,
            domain=domain,
            decorators=(precisionOverride({torch.float16: 5e-2}),),
            dtypes=floating_types(),
            dtypesIfCPU=floating_types(),
            dtypesIfCUDA=floating_types_and(torch.half),
            sample_inputs_func=sample_inputs_mvlgamma,
            supports_out=False,
            skips=skips,
            sample_kwargs=sample_kwargs)


def sample_inputs_entr(op_info, device, dtype, requires_grad, **kwargs):
    low, _ = op_info.domain

    if requires_grad:
        low = 0 + op_info._domain_eps

    return (SampleInput(make_tensor((L,), device, dtype,
                                    low=low,
                                    requires_grad=requires_grad)),
            SampleInput(make_tensor((), device, dtype,
                                    low=low,
                                    requires_grad=requires_grad)))

def sample_inputs_rsub(op_info, device, dtype, requires_grad, variant='tensor', **kwargs):
    def _make_tensor_helper(shape, low=None, high=None):
        return make_tensor(shape, device, dtype, low=low, high=high, requires_grad=requires_grad)

    def _samples_with_alpha_helper(args, alphas, filter_fn=lambda arg_alpha: True):
        filtered_product = filter(filter_fn, product(args, alphas))  # type: ignore[var-annotated]
        return (SampleInput(input, args=(arg,), kwargs=dict(alpha=alpha))
                for (input, arg), alpha in filtered_product)

    int_alpha, float_alpha, complex_alpha = 2, 0.1, 1 + 0.6j

    if variant == 'tensor':
        samples = (
            SampleInput(_make_tensor_helper((S, S)), args=(_make_tensor_helper((S, S)),)),
            SampleInput(_make_tensor_helper((S, S)), args=(_make_tensor_helper((S,)),)),
            SampleInput(_make_tensor_helper((S,)), args=(_make_tensor_helper((S, S)),)),
            SampleInput(_make_tensor_helper(()), args=(_make_tensor_helper(()),)),
            SampleInput(_make_tensor_helper(()), args=(_make_tensor_helper((S,)),)),
            SampleInput(_make_tensor_helper((S,)), args=(_make_tensor_helper(()),)),
        )

        if dtype.is_complex:
            alphas = [int_alpha, float_alpha, complex_alpha]
        elif dtype.is_floating_point:
            alphas = [int_alpha, float_alpha]
        else:
            alphas = [int_alpha]

        args = ((_make_tensor_helper((S, S)), _make_tensor_helper((S, S))),
                (_make_tensor_helper((S, S)), _make_tensor_helper((S,))),
                (_make_tensor_helper(()), _make_tensor_helper(())))
        samples += tuple(_samples_with_alpha_helper(args, alphas))  # type: ignore[assignment]
    elif variant == 'scalar':
        # Scalar Other
        samples = (SampleInput(_make_tensor_helper((S, S)), args=(0.5,)),
                   SampleInput(_make_tensor_helper(()), args=(0.5,)),
                   SampleInput(_make_tensor_helper((S, S)), args=(1.5j,)),
                   SampleInput(_make_tensor_helper(()), args=(1.5j,)),
                   SampleInput(_make_tensor_helper((S, S)), args=(0.4 + 1.2j,)),
                   SampleInput(_make_tensor_helper(()), args=(1.2 + 1.76j,)))

        scalar_args = [(_make_tensor_helper((S, S)), 0.5), (_make_tensor_helper(()), 0.5),
                       (_make_tensor_helper((S, S)), 2.7j), (_make_tensor_helper(()), 2.7j),
                       (_make_tensor_helper((S, S)), 1 - 2.7j), (_make_tensor_helper(()), 1 + 2.7j)]

        alphas = [int_alpha, float_alpha, complex_alpha]

        def filter_fn(arg_alpha):
            arg, alpha = arg_alpha
            if isinstance(alpha, complex):
                if dtype.is_complex or isinstance(arg[1], complex):
                    return True
                else:
                    # complex alpha is valid only if either `self` or `other` is complex
                    return False

            # Non-Complex Alpha
            return True

        # Samples with alpha (scalar version) covers the following cases
        # self    | other   | alpha
        # -----------------------------------------
        # real    | real    | real (int and float)
        # real    | complex | real and complex
        # complex | real    | real and complex
        # complex | complex | real and complex
        #
        # It does not cover
        # real    | real    | complex
        # x = torch.randn(2, requires_grad=True, dtype=torch.float64)
        # torch.rsub(x, 1, alpha=1. + 1.6j)
        # RuntimeError: value cannot be converted to type double without overflow: (-1,-1.6)

        samples += tuple(_samples_with_alpha_helper(scalar_args, alphas, filter_fn=filter_fn))  # type: ignore[assignment]
    else:
        raise Exception("Invalid variant!")

    return samples

def sample_inputs_cumulative_ops(op_info, device, dtype, requires_grad, supports_dtype_kwargs=True, **kwargs):
    def _make_tensor_helper(shape, low=None, high=None):
        return make_tensor(shape, device, dtype, low=low, high=high, requires_grad=requires_grad)

    samples = [
        SampleInput(_make_tensor_helper((S, S, S)), args=(0,)),
        SampleInput(_make_tensor_helper((S, S, S)), args=(1,)),
        SampleInput(_make_tensor_helper(()), args=(0,)),
    ]

    if supports_dtype_kwargs:
        # NOTE: if `dtype` is not same as input, then inplace variants fail with
        # `provided dtype must match the dtype of self tensor in cumsum`
        samples.append(SampleInput(_make_tensor_helper((S, S, S)), args=(1,), kwargs={'dtype': dtype}))

    return samples


def sample_inputs_unfold(op_info, device, dtype, requires_grad, **kwargs):
    test_cases = (
        ((), (0, 1, 1)),
        ((S, S, S, S), (0, 3, 1)),
        ((S, S, S, S), (1, 3, 1)),
        ((S, S, S, S), (2, 3, 1)),
        ((S, S, S, S), (3, 3, 1)),
        ((S, S, S, S), (0, 3, 2)),
        ((S, S, S, S), (1, 3, 2)),
        ((S, S, S, S), (2, 3, 2)),
        ((S, S, S, S), (3, 3, 2)),
        ((S, S, S, S), (0, 4, 1)),
        ((S, S, S, S), (1, 4, 1)),
        ((S, S, S, S), (2, 4, 1)),
        ((S, S, S, S), (3, 4, 1)),
        ((M,), (0, 3, 1)),
        ((M,), (0, 3, 2)),
        ((M,), (0, 3, 3)),
        ((1000,), (0, 3, 11)),
        ((1000,), (0, 2, 27)),
        ((10, 10), (0, 1, 2)),
        ((10, 10), (1, 2, 3)),
        ((10, 10), (1, 2, 2)),
        ((S, S, S), (2, 3, 2)),
    )

    sample_inputs = []
    for shape, arguments in test_cases:
        sample_inputs += [SampleInput(make_tensor(shape, device, dtype,
                                      low=None, high=None,
                                      requires_grad=requires_grad),
                                      args=arguments)]
    return sample_inputs


def sample_inputs_atan2(op_info, device, dtype, requires_grad, **kwargs):
    make_arg = partial(make_tensor, device=device, dtype=dtype, requires_grad=requires_grad)
    cases = (
        ((S, S, S), (S, S, S)),
        ((), ()),
        ((S, S, S), (S,)),
        # Enable the cases below once gh-53014 is in
        # ((S,), (S, S, S)),
        # ((S, 1, S), (S, S)),
    )

    def generator():
        for x_shape, y_shape in cases:
            yield SampleInput(make_arg(x_shape), args=(make_arg(y_shape),))

    return list(generator())

def sample_inputs_msort(op_info, device, dtype, requires_grad):
    def apply_grad(t):
        if dtype in floating_types_and(torch.float16, torch.bfloat16):
            t.requires_grad_(requires_grad)

    def large_1d_unique(dtype, device):
        res = torch.randperm(L * L * L, dtype=torch.int64, device=device)
        res = res.to(dtype)
        apply_grad(res)
        return res

    samples = []
    # Test case for large tensor.
    largesample = SampleInput(large_1d_unique(dtype, device))

    sample = SampleInput(make_tensor((S, M, S), device, dtype,
                                     low=None, high=None,
                                     requires_grad=requires_grad))

    return [largesample, sample]

def sample_inputs_lerp(op_info, device, dtype, requires_grad, **kwargs):
    make_arg = partial(make_tensor, dtype=dtype, device=device, requires_grad=requires_grad)

    samples = (
        # no broadcast
        SampleInput(make_arg((S, S)), args=(make_arg((S, S)), 0.4)),
        # broadcast rhs
        SampleInput(make_arg((S, S)), args=(make_arg((S,)), 0.4)),
        # scalar tensor
        SampleInput(make_arg(()), args=(make_arg(()), 0.4)),
        # broadcast rhs scalar-tensor
        SampleInput(make_arg((S, S)), args=(make_arg(()), 0.4)),
        # broadcast rhs with weight tensor
        SampleInput(make_arg((S, S)), args=(make_arg((S,)), make_arg((S, S)))),
        # broadcast rhs and weight tensor
        SampleInput(make_arg((S, S)), args=(make_arg((S, 1)), make_arg((S,)))),
        # broadcast_lhs
        SampleInput(make_arg((S,)), args=(make_arg((S, S)), 0.4), broadcasts_input=True),
        # scalar broadcast_lhs
        SampleInput(make_arg(()), args=(make_arg((S, S)), 0.4), broadcasts_input=True),
        # broadcast all
        SampleInput(make_arg((S, 1)), args=(make_arg((S, S)), 0.4), broadcasts_input=True),
        # tensor broadcast all
        SampleInput(make_arg((S, 1)), args=(make_arg((S, S)), make_arg((S, 1))),
                    broadcasts_input=True),
    )

    if dtype.is_complex:
        samples = samples + (  # type: ignore[assignment]
            # no broadcast
            SampleInput(make_arg((S, S)), args=(make_arg((S, S)), 0.4j)),
            SampleInput(make_arg((S, S)), args=(make_arg((S, S)), 1.2 + 0.1j)),
            # broadcast rhs
            SampleInput(make_arg((S, S)), args=(make_arg((S,)), 0.4j)),
            SampleInput(make_arg((S, S)), args=(make_arg((S, S)), 5.4 + 9j)),
            # scalar tensor
            SampleInput(make_arg(()), args=(make_arg(()), 0.4j)),
            SampleInput(make_arg(()), args=(make_arg(()), 6.1 + 0.004j)),
            # broadcast rhs scalar-tensor
            SampleInput(make_arg((S, S)), args=(make_arg(()), 0.4j)),
            SampleInput(make_arg((S, S)), args=(make_arg(()), 1 + 2j)),
        )

    return samples

def sample_inputs_tensordot(self, device, dtype, requires_grad, **kwargs):
    cases = (
        ((2, 2, 2), (2, 2, 2), (2)),
        ((2, 2, 1), (2, 1, 2), ([0, 1], [2, 0])),
    )
    samples = []
    for first_shape, second_shape, dims in cases:
        samples.append(SampleInput(make_tensor(first_shape, device, dtype,
                                   requires_grad=requires_grad),
                       args=(make_tensor(second_shape, device, dtype,
                             requires_grad=requires_grad),),
                       kwargs=dict(dims=dims,)))
    return tuple(samples)

def sample_inputs_kron(op_info, device, dtype, requires_grad):
    test_cases = (
        ((S, S), (M, L)),
    )

    sample_inputs = []
    for input_shape, other_shape in test_cases:
        input = make_tensor(input_shape, device, dtype, low=None, high=None, requires_grad=requires_grad)
        other = make_tensor(other_shape, device, dtype, low=None, high=None, requires_grad=requires_grad)
        sample = SampleInput(input, args=(other,))
        sample_inputs.append(sample)
    return tuple(sample_inputs)

def sample_inputs_inner(self, device, dtype, requires_grad, **kwargs):
    return (
        SampleInput(
            make_tensor((S, ), device, dtype, requires_grad=requires_grad),
            args=(
                make_tensor((S, ), device, dtype, requires_grad=requires_grad),
            )
        ),
        SampleInput(
            make_tensor((), device, dtype, requires_grad=requires_grad),
            args=(
                make_tensor((S, S), device, dtype, requires_grad=requires_grad),
            )
        ),
    )

# Tests for scatter when passing the reduce argument are missing
# Reference: https://github.com/pytorch/pytorch/issues/56464
def sample_inputs_scatter(op_info, device, dtype, requires_grad):
    def _tensor(shape, dtype=dtype, low=None, high=None):
        return make_tensor(shape, device, dtype, low=low, high=high, requires_grad=requires_grad)

    def _gather(shape, index_dim, max_indices):
        return gather_variable(shape, index_dim, max_indices, device=device)

    zero = torch.tensor(0, dtype=torch.long, device=device)
    test_cases = (
        (_tensor((M, S)), (0, _gather((S, S), 1, M), _tensor((S, S)))),
        (_tensor((M, S)), (1, _gather((S, S), 0, S), _tensor((S, S)))),
        (_tensor((M, S)), (-1, _gather((S, S), 0, S), _tensor((S, S)))),
        (_tensor((M, S)), (0, _gather((M, S // 2), 1, M), _tensor((M, S // 2)))),
        (_tensor((M, S)), (1, _gather((M, S // 2), 0, S), _tensor((M, S // 2)))),
        (_tensor((M, S)), (-1, _gather((M, S // 2), 0, S), _tensor((M, S // 2)))),
        (_tensor(()), (0, zero.clone().detach(), _tensor(()))),
        (_tensor(()), (0, zero.clone().detach(), 2.5)),
    )

    return [SampleInput(tensor, args=args) for tensor, args in test_cases]

def sample_inputs_scatter_add(op_info, device, dtype, requires_grad):
    def _tensor(shape, dtype=dtype, low=None, high=None):
        return make_tensor(shape, device, dtype, low=low, high=high, requires_grad=requires_grad)

    def _gather(shape, index_dim, max_indices):
        return gather_variable(shape, index_dim, max_indices, device=device)

    zero = torch.tensor(0, dtype=torch.long, device=device)
    test_cases = (
        (_tensor((M, S)), (0, _gather((S, S), 1, M), _tensor((S, S)))),
        (_tensor((M, S)), (1, _gather((S, S), 0, S), _tensor((S, S)))),
        (_tensor((M, S)), (-1, _gather((S, S), 0, S), _tensor((S, S)))),
        (_tensor((M, S)), (0, _gather((M, S // 2), 1, M), _tensor((M, S // 2)))),
        (_tensor((M, S)), (1, _gather((M, S // 2), 0, S), _tensor((M, S // 2)))),
        (_tensor((M, S)), (-1, _gather((M, S // 2), 0, S), _tensor((M, S // 2)))),
        (_tensor(()), (0, zero.clone().detach(), _tensor(()))),
    )

    return [SampleInput(tensor, args=args) for tensor, args in test_cases]


def sample_inputs_ravel(op_info, device, dtype, requires_grad, **kwargs):
    samples = (SampleInput(make_tensor((S, S, S), device, dtype,
                                       low=None, high=None,
                                       requires_grad=requires_grad)),
               SampleInput(make_tensor((), device, dtype,
                                       low=None, high=None,
                                       requires_grad=requires_grad)),)

    return samples


def sample_inputs_view(op_info, device, dtype, requires_grad, **kwargs):
    make_arg = partial(make_tensor, dtype=dtype, device=device, requires_grad=requires_grad)

    cases = (((S, S, S), (S * S, S)),
             ((S * S, S), (S, S, S)),
             ((S,), (S,)),
             ((), ()),
             ((), (1,)))

    def generator():
        for case in cases:
            shape, args = case
            yield(SampleInput(make_arg(shape), args=(args, )))

    return list(generator())


def sample_inputs_view_as(op_info, device, dtype, requires_grad, **kwargs):
    make_arg = partial(make_tensor, dtype=dtype, device=device)

    cases = (((S, S, S), (S * S, S)),
             ((), ()),
             ((), (1, 1)),
             )

    def generator():
        for case in cases:
            shape, shape_other = case
            yield(SampleInput(make_arg(shape, requires_grad=requires_grad),
                              args=(make_arg(shape_other, requires_grad=False), )))

    return list(generator())


def sample_inputs_rbinops(op_info, device, dtype, requires_grad, supports_dtype_kwargs=True, **kwargs):
    def _make_tensor_helper(shape, low=None, high=None):
        return make_tensor(shape, device, dtype, low=low, high=high, requires_grad=requires_grad)

    scalar: Union[int, float, complex] = 3

    if dtype.is_floating_point:
        scalar = 3.14
    elif dtype.is_complex:
        scalar = 3.14j

    samples = [
        SampleInput(_make_tensor_helper((S, S, S)), args=(scalar,)),
        SampleInput(_make_tensor_helper(()), args=(scalar,)),
    ]

    return samples

foreach_unary_op_db: List[OpInfo] = [
    ForeachUnaryFuncInfo('exp'),
    ForeachUnaryFuncInfo('acos'),
    ForeachUnaryFuncInfo('asin'),
    ForeachUnaryFuncInfo('atan'),
    ForeachUnaryFuncInfo('cos'),
    ForeachUnaryFuncInfo('cosh'),
    ForeachUnaryFuncInfo('log'),
    ForeachUnaryFuncInfo('log10'),
    ForeachUnaryFuncInfo('log2'),
    ForeachUnaryFuncInfo('tan'),
    ForeachUnaryFuncInfo('tanh'),
    ForeachUnaryFuncInfo('sin'),
    ForeachUnaryFuncInfo('sinh'),

    ForeachUnaryFuncInfo('neg',
                         dtypes=all_types_and_complex(),
                         dtypesIfCPU=all_types_and_complex(),
                         dtypesIfCUDA=all_types_and_complex(),
                         sample_inputs_func=sample_inputs_foreach,
                         safe_casts_outputs=False),

    ForeachUnaryFuncInfo('sqrt',
                         dtypes=floating_types(),
                         dtypesIfCPU=floating_and_complex_types_and(torch.bfloat16),
                         dtypesIfCUDA=floating_and_complex_types_and(torch.half)),

    ForeachUnaryFuncInfo('ceil',
                         dtypes=floating_types(),
                         dtypesIfCPU=floating_types_and(torch.bfloat16),
                         dtypesIfCUDA=floating_types_and(torch.half)),

    ForeachUnaryFuncInfo('erf',
                         dtypes=floating_types(),
                         dtypesIfCPU=floating_types_and(torch.bfloat16),
                         dtypesIfCUDA=floating_types_and(torch.half)),

    ForeachUnaryFuncInfo('erfc',
                         dtypes=floating_types(),
                         dtypesIfCPU=floating_types_and(torch.bfloat16),
                         dtypesIfCUDA=floating_types_and(torch.half)),

    ForeachUnaryFuncInfo('expm1',
                         dtypes=floating_types(),
                         dtypesIfCPU=floating_types_and(torch.bfloat16),
                         dtypesIfCUDA=floating_types_and(torch.half)),

    ForeachUnaryFuncInfo('floor',
                         dtypes=floating_types(),
                         dtypesIfCPU=floating_types_and(torch.bfloat16),
                         dtypesIfCUDA=floating_types_and(torch.half)),

    ForeachUnaryFuncInfo('log1p',
                         dtypes=floating_types(),
                         dtypesIfCPU=floating_types_and(torch.bfloat16),
                         dtypesIfCUDA=floating_types_and(torch.half)),

    ForeachUnaryFuncInfo('round',
                         dtypes=floating_types(),
                         dtypesIfCPU=floating_types_and(torch.bfloat16),
                         dtypesIfCUDA=floating_types_and(torch.half)),

    ForeachUnaryFuncInfo('frac',
                         dtypes=floating_types(),
                         dtypesIfCPU=floating_types_and(torch.bfloat16),
                         dtypesIfCUDA=floating_types_and(torch.half)),

    ForeachUnaryFuncInfo('reciprocal',
                         dtypes=floating_types(),
                         dtypesIfCPU=floating_types_and(torch.bfloat16),
                         dtypesIfCUDA=floating_types_and(torch.half)),

    ForeachUnaryFuncInfo('sigmoid',
                         dtypes=floating_types(),
                         dtypesIfCPU=floating_types_and(torch.bfloat16),
                         dtypesIfCUDA=floating_types_and(torch.half)),

    ForeachUnaryFuncInfo('trunc',
                         dtypes=floating_types(),
                         dtypesIfCPU=floating_types_and(torch.bfloat16),
                         dtypesIfCUDA=floating_types_and(torch.half)),

    ForeachUnaryFuncInfo('abs',
                         dtypes=all_types_and_complex_and(torch.bfloat16, torch.half, torch.bool),
                         dtypesIfCPU=all_types_and_complex_and(torch.bfloat16, torch.half),
                         dtypesIfCUDA=all_types_and_complex_and(torch.bfloat16, torch.half, torch.bool),
                         safe_casts_outputs=False)
]

def reference_sign(x):
    if x.dtype == np.bool_:
        # `np.sign` doesn't support `bool`.
        # >>> np.sign(True)
        # ufunc 'sign' did not contain a loop
        # with signature matching types dtype('bool') -> dtype('bool')
        return np.sign(x, dtype=np.uint8).astype(np.bool_)
    return np.sign(x)


def reference_sgn(x):
    # NumPy doesn't have an equivalent to `torch.sgn` when the dtype is complex.
    # For complex inputs, `np.sign` returns sign(x.real) + 0j if x.real != 0 else sign(x.imag) + 0j.
    # while `torch.sgn` returns, 0 if abs(input) == 0 else input/abs(input)
    if x.dtype not in [np.complex64, np.complex128]:
        return reference_sign(x)

    out = (x / np.abs(x))
    if out.ndim == 0:
        # Handle x == 0 case
        if (x == 0):
            # Can't assign to np.complex object
            # So make a new one.
            return np.array(complex(0, 0), dtype=x.dtype)
        return out

    # Handle x == 0 case
    mask = (x == 0)
    out[mask] = complex(0, 0)
    return out


def reference_sigmoid(x):
    # 'scipy.special.expit' not supported for the input types
    if x.dtype in [np.complex64, np.complex128]:
        return (1 / (1 + np.exp(-x)))
    return scipy.special.expit(x)


def reference_lgamma(x):
    # scipy.special.gammaln returns `-inf` when input is `-inf`.
    # While Pytorch, C and C++, all return `inf` when input is `-inf`.
    # Reference:
    # https://en.cppreference.com/w/cpp/numeric/math/lgamma
    # https://en.cppreference.com/w/c/numeric/math/lgamma

    # To handle the above discrepancy,
    # we replace -inf with inf so values
    # that were originally -inf map to inf as expected
    if x.dtype.kind == 'f':
        x = np.where(x == float('-inf'), np.array(float('inf'), dtype=x.dtype), x)

    out = scipy.special.gammaln(x)

    if x.dtype == np.float16:
        # `scipy.special.gammaln` returns output of float32 when input is float16,
        # while `torch.lgamma` preserves `float16`. But due to smaller range of float16,
        # Pytorch version outputs `inf` while SciPy returns finite values.
        out = out.astype(np.float16)

    return out

def reference_polygamma(x, n):
    # WEIRD `scipy.special.polygamma` behavior
    # >>> scipy.special.polygamma(0, np.array(501, dtype=np.float32)).dtype
    # dtype('float64')
    # >>> scipy.special.polygamma(0, np.array([501], dtype=np.float32)).dtype
    # dtype('float32')
    #
    # Thus we cast output to the default torch dtype.
    np_dtype = torch_to_numpy_dtype_dict[torch.get_default_dtype()]
    return scipy.special.polygamma(n, x).astype(np_dtype)


def reference_mvlgamma(x, d):
    if x.dtype == np.float16:
        return scipy.special.multigammaln(x, d).astype(np.float16)

    return scipy.special.multigammaln(x, d)


def gradcheck_wrapper_hermitian_input(op, input, *args, **kwargs):
    """Gradcheck wrapper for functions that take Hermitian matrices as input.

    They require a modified function because the finite-difference algorithm
    for calculating derivatives does not preserve the Hermitian property of the input.
    """
    return op(input + input.conj().transpose(-2, -1), *args, **kwargs)


def gradcheck_wrapper_triangular_input(op, input, *args, upper=False, **kwargs):
    """Gradcheck wrpper for functions that take lower or upper triangular matrices as input.

    They require a modified function because the finite-difference algorithm
    for calculating derivatives does not preserve the triangular property of the input.
    """
    return op(input.triu() if upper else input.tril(), upper)


# Operator database (sorted alphabetically)
op_db: List[OpInfo] = [
    UnaryUfuncInfo('abs',
                   aliases=('absolute', ),
                   ref=np.abs,
                   dtypes=all_types_and_complex_and(torch.half, torch.bfloat16),
                   dtypesIfCPU=all_types_and_complex_and(torch.half, torch.bfloat16),
                   dtypesIfCUDA=all_types_and_complex_and(torch.bool, torch.half, torch.bfloat16),
                   skips=(
                       SkipInfo('TestUnaryUfuncs', 'test_reference_numerics_extremal',
                                device_type='cpu', dtypes=[torch.cfloat, torch.cdouble]),
                       SkipInfo('TestUnaryUfuncs', 'test_reference_numerics_hard',
                                device_type='cpu', dtypes=[torch.cfloat]),
                       # Reference: https://github.com/pytorch/pytorch/issues/49224
                       SkipInfo('TestUnaryUfuncs', 'test_reference_numerics_normal',
                                dtypes=[torch.int8], active_if=TEST_WITH_ASAN),
                       # TODO: Fix test_out_arg_all_dtypes as torch.empty_like(expected_output) where expected_output=op(input)
                       # We can break the logic of the loop over all possible types but it is OK.
                       # https://github.com/pytorch/pytorch/blob/master/test/test_unary_ufuncs.py#L440-L449
                       SkipInfo('TestUnaryUfuncs', 'test_out_arg_all_dtypes',
                                dtypes=[torch.cfloat, torch.cdouble]),
                   ),
                   supports_inplace_autograd=False,
                   assert_autodiffed=True),
    # NOTE: CPU complex acos produces incorrect outputs (https://github.com/pytorch/pytorch/issues/42952)
    UnaryUfuncInfo('acos',
                   aliases=('arccos', ),
                   ref=np.arccos,
                   domain=(-1, 1),
                   handles_complex_extremals=False,
                   dtypes=all_types_and_complex_and(torch.bool),
                   dtypesIfCPU=all_types_and_complex_and(torch.bool, torch.bfloat16),
                   dtypesIfCUDA=all_types_and_complex_and(torch.bool, torch.half),
                   # "rsqrt_cpu" not implemented for 'BFloat16'
                   backward_dtypesIfCPU=all_types_and_complex_and(torch.bool),
                   assert_autodiffed=True,
                   decorators=(precisionOverride({torch.float16: 1e-2,
                                                  torch.bfloat16: 1e-1,
                                                  torch.complex64: 1e-2}),),
                   safe_casts_outputs=True,
                   skips=(
                       SkipInfo('TestUnaryUfuncs', 'test_reference_numerics_hard',
                                device_type='cpu', dtypes=[torch.cfloat, torch.cdouble]),
                       SkipInfo('TestGradients', 'test_fn_grad',
                                dtypes=[torch.cdouble], active_if=IS_WINDOWS),
                       SkipInfo('TestGradients', 'test_method_grad',
                                dtypes=[torch.cdouble], active_if=IS_WINDOWS),
                       SkipInfo('TestGradients', 'test_inplace_grad',
                                dtypes=[torch.cdouble], active_if=IS_WINDOWS),
                   )),
    # NOTE: the derivative for inplace acosh is not implemented
    UnaryUfuncInfo('acosh',
                   aliases=('arccosh', ),
                   ref=np.arccosh,
                   domain=(1, float('inf')),
                   dtypes=all_types_and_complex_and(torch.bool),
                   dtypesIfCPU=all_types_and_complex_and(torch.bool),
                   dtypesIfCUDA=all_types_and_complex_and(torch.bool, torch.half, torch.bfloat16),
                   # "rsqrt_cuda" not implemented for 'BFloat16'
                   backward_dtypesIfCUDA=all_types_and_complex_and(torch.bool, torch.half),
                   safe_casts_outputs=True,
                   decorators=(precisionOverride({torch.bfloat16: 5e-2}),),
                   supports_inplace_autograd=False,
                   skips=(
                       SkipInfo('TestUnaryUfuncs', 'test_reference_numerics_extremal',
                                device_type='cpu', dtypes=[torch.cfloat, torch.cdouble]),
                       SkipInfo('TestUnaryUfuncs', 'test_reference_numerics_hard',
                                device_type='cpu', dtypes=[torch.cfloat, torch.cdouble]),
                       SkipInfo('TestUnaryUfuncs', 'test_reference_numerics_extremal',
                                device_type='cuda', dtypes=[torch.cdouble],
                                active_if=IS_WINDOWS),
                       SkipInfo('TestUnaryUfuncs', 'test_reference_numerics_hard',
                                device_type='cuda', dtypes=[torch.cdouble],
                                active_if=IS_WINDOWS),
                       SkipInfo('TestUnaryUfuncs', 'test_reference_numerics_normal',
                                device_type='cuda', dtypes=[torch.cdouble],
                                active_if=IS_WINDOWS),
                       # Reference: https://github.com/pytorch/pytorch/issues/50692
                       SkipInfo('TestGradients', 'test_fn_grad',
                                device_type='cuda', dtypes=[torch.cdouble], active_if=IS_WINDOWS),
                       SkipInfo('TestGradients', 'test_method_grad',
                                device_type='cuda', dtypes=[torch.cdouble], active_if=IS_WINDOWS),
                   )),
    OpInfo('add',
           dtypes=all_types_and_complex_and(torch.bool, torch.bfloat16, torch.float16),
           assert_autodiffed=True,
           sample_inputs_func=partial(sample_inputs_binary_pwise, alpha=2),
           supports_inplace_autograd=False),
    OpInfo('mul',
           aliases=('multiply',),
           dtypes=all_types_and_complex_and(torch.float16, torch.bfloat16, torch.bool),
           assert_autodiffed=True,
           sample_inputs_func=sample_inputs_binary_pwise),
    OpInfo('sub',
           aliases=('subtract',),
           dtypes=all_types_and_complex_and(torch.bfloat16, torch.float16),
           assert_autodiffed=True,
           sample_inputs_func=partial(sample_inputs_binary_pwise, alpha=2),
           supports_inplace_autograd=False),
    OpInfo('addmm',
           # This addmm OpInfo is for when alpha and beta are not both equal to 1.
           # alpha=beta=1 is tested in the following opinfo, because that special case will
           # trigger addmm being decomposed by a jit pass.
           dtypes=floating_and_complex_types_and(torch.float16),
           dtypesIfCPU=all_types_and_complex_and(torch.float16, torch.bfloat16),
           dtypesIfROCM=floating_and_complex_types_and(torch.float16, torch.bfloat16),
           dtypesIfCUDA=floating_and_complex_types_and(torch.float16, *[torch.bfloat16] if CUDA11OrLater else []),
           assert_autodiffed=True,
           supports_inplace_autograd=False,
           gradcheck_nondet_tol=GRADCHECK_NONDET_TOL,
           sample_inputs_func=sample_inputs_addmm),
    OpInfo('addmm',
           # When alpha=beta=1 as compile-time constants, JIT will decompose addmm into mm and add.
           variant_test_name='decomposed',
           dtypes=floating_and_complex_types_and(torch.float16),
           dtypesIfCPU=all_types_and_complex_and(torch.float16, torch.bfloat16),
           dtypesIfROCM=floating_and_complex_types_and(torch.float16, torch.bfloat16),
           dtypesIfCUDA=floating_and_complex_types_and(torch.float16, *[torch.bfloat16] if CUDA11OrLater else []),
           assert_autodiffed=True,
           supports_inplace_autograd=False,
           gradcheck_nondet_tol=GRADCHECK_NONDET_TOL,
           autodiff_nonfusible_nodes=['aten::add', 'aten::mm'],
           sample_inputs_func=partial(sample_inputs_addmm, alpha=1, beta=1)),
    OpInfo('addmv',
           dtypes=floating_types(),
           dtypesIfCPU=all_types_and_complex_and(torch.bfloat16),
           dtypesIfCUDA=floating_types_and(torch.float16, torch.complex64, torch.complex128,
                                           *[torch.bfloat16] if CUDA11OrLater else []),
           dtypesIfROCM=floating_types_and(torch.half),
           supports_inplace_autograd=False,
           skips=(
               # issue may fix: https://github.com/pytorch/pytorch/issues/55589
               # AssertionError: UserWarning not triggered : Resized a non-empty tensor but did not warn about it.
               SkipInfo('TestCommon', 'test_out', dtypes=(torch.float32,)),
               # Reference: https://github.com/pytorch/pytorch/issues/55589
               SkipInfo('TestCommon', 'test_variant_consistency_eager'),
           ),
           sample_inputs_func=sample_inputs_addmv),
    OpInfo('addbmm',
           dtypes=floating_types(),
           dtypesIfCPU=all_types_and_complex_and(torch.float16, torch.bfloat16),
           dtypesIfCUDA=floating_and_complex_types_and(torch.float16, *[torch.bfloat16] if CUDA11OrLater else []),
           dtypesIfROCM=floating_types_and(torch.half),
           skips=(
               # addbmm does not correctly warn when resizing out= inputs
               SkipInfo('TestCommon', 'test_out'),
               # cuda gradchecks are slow
               # see discussion https://github.com/pytorch/pytorch/pull/47761#issuecomment-747316775
               SkipInfo('TestGradients', 'test_fn_gradgrad', device_type='cuda'),
               # https://github.com/pytorch/pytorch/issues/55907
               SkipInfo('TestCommon', 'test_variant_consistency_eager'),
               SkipInfo('TestOpInfo', 'test_supported_backward', dtypes=(torch.bfloat16, ),
                        device_type='cuda', active_if=not SM53OrLater)),
           sample_inputs_func=sample_inputs_addbmm),
    OpInfo('baddbmm',
           dtypes=floating_types_and(torch.half),
           dtypesIfCPU=all_types_and_complex_and(torch.float16, torch.bfloat16),
           dtypesIfCUDA=floating_types_and(torch.float16, torch.complex64, torch.complex128,
                                           *[torch.bfloat16] if CUDA11OrLater else []),
           skips=(
               # baddbmm does not correctly warn when resizing out= inputs
               SkipInfo('TestCommon', 'test_out'),
               # cuda gradchecks are slow
               # see discussion https://github.com/pytorch/pytorch/pull/47761#issuecomment-747316775
               SkipInfo('TestGradients', 'test_fn_gradgrad', device_type='cuda'),
               SkipInfo('TestOpInfo', 'test_supported_backward', dtypes=(torch.bfloat16, ),
                        device_type='cuda', active_if=not SM53OrLater)),
           sample_inputs_func=sample_inputs_baddbmm),
    OpInfo('dot',
           dtypes=all_types_and_complex_and(torch.float16),
           dtypesIfCUDA=floating_and_complex_types_and(torch.float16),
           assert_autodiffed=True,
           sample_inputs_func=sample_inputs_dot_vdot),
    OpInfo('vdot',
           dtypes=all_types_and_complex_and(torch.float16),
           dtypesIfCUDA=floating_and_complex_types_and(torch.float16),
           sample_inputs_func=sample_inputs_dot_vdot),
    OpInfo('bmm',
           dtypes=all_types_and_complex_and(torch.bfloat16, torch.float16),
           dtypesIfCUDA=floating_and_complex_types_and(torch.float16, *[torch.bfloat16] if CUDA11OrLater else []),
           assert_autodiffed=True,
           skips=(
               # bmm does not correctly warn when resizing out= inputs
               SkipInfo('TestCommon', 'test_out'),
               # cuda gradchecks are slow
               # see discussion https://github.com/pytorch/pytorch/pull/47761#issuecomment-747316775
               SkipInfo('TestGradients', 'test_fn_gradgrad', device_type='cuda'),
               SkipInfo('TestOpInfo', 'test_supported_backward', dtypes=(torch.bfloat16, ),
                        device_type='cuda', active_if=not SM53OrLater)),
           sample_inputs_func=sample_inputs_bmm),
    OpInfo('mv',
           dtypes=all_types_and_complex_and(torch.float16, torch.bfloat16),
           dtypesIfCUDA=floating_and_complex_types_and(torch.float16, *[torch.bfloat16] if CUDA11OrLater else []),
           skips=(
               # bmm does not correctly warn when resizing out= inputs
               SkipInfo('TestCommon', 'test_out'),
               SkipInfo('TestOpInfo', 'test_supported_backward', dtypes=(torch.float16,)),
               # mv calls into addmv which doesn't fully support float16
               # RuntimeError: "addmv_impl_cpu" not implemented for 'Half'
               SkipInfo('TestOpInfo', 'test_supported_dtypes', dtypes=(torch.float16,)),),
           assert_autodiffed=True,
           sample_inputs_func=sample_inputs_mv),
    OpInfo('addr',
           dtypes=all_types_and_complex_and(torch.bool, torch.bfloat16, torch.float16),
           backward_dtypes=all_types_and_complex_and(torch.bool, torch.bfloat16),
           backward_dtypesIfCUDA=all_types_and_complex_and(torch.bool),
           # Reference: https://github.com/pytorch/pytorch/issues/50747
           supports_inplace_autograd=False,
           skips=(
               # Reference: https://github.com/pytorch/pytorch/issues/50747
               SkipInfo('TestCommon', 'test_variant_consistency_eager',
                        dtypes=all_types_and_complex_and(torch.bool, torch.bfloat16, torch.float16)),),
           sample_inputs_func=sample_inputs_addr,
           gradcheck_nondet_tol=GRADCHECK_NONDET_TOL),
    OpInfo('addcmul',
           dtypes=all_types_and_complex(),
           dtypesIfCUDA=all_types_and_complex_and(torch.float16, torch.bfloat16),
           assert_autodiffed=True,
           supports_inplace_autograd=False,
           skips=(
               # TODO: update sample inputs with for_inplace_variant kwarg to support this test
               SkipInfo('TestCommon', 'test_variant_consistency_eager'),),
           sample_inputs_func=sample_inputs_addcmul_addcdiv),
    OpInfo('addcdiv',
           dtypes=floating_and_complex_types(),
           dtypesIfCUDA=floating_and_complex_types_and(torch.float16, torch.bfloat16),
           supports_inplace_autograd=False,
           skips=(
               # TODO: update sample inputs with for_inplace_variant kwarg to support this test
               SkipInfo('TestCommon', 'test_variant_consistency_eager'),),
           sample_inputs_func=sample_inputs_addcmul_addcdiv),
    OpInfo('amax',
           dtypes=all_types_and(torch.float16, torch.bfloat16, torch.bool),
           sample_inputs_func=sample_inputs_amax_amin,),
    OpInfo('amin',
           dtypes=all_types_and(torch.float16, torch.bfloat16, torch.bool),
           sample_inputs_func=sample_inputs_amax_amin),
    OpInfo('argmax',
           dtypes=all_types_and(torch.float16, torch.bfloat16),
           supports_autograd=False,
           sample_inputs_func=sample_inputs_argmax_argmin,),
    OpInfo('argmin',
           dtypes=all_types_and(torch.float16, torch.bfloat16),
           supports_autograd=False,
           sample_inputs_func=sample_inputs_argmax_argmin,),
    UnaryUfuncInfo('asin',
                   aliases=('arcsin', ),
                   ref=np.arcsin,
                   domain=(-1, 1),
                   supports_sparse=True,
                   decorators=(precisionOverride({torch.bfloat16: 1e-2}),),
                   safe_casts_outputs=True,
                   dtypes=all_types_and_complex_and(torch.bool),
                   dtypesIfCPU=all_types_and_complex_and(torch.bool, torch.bfloat16),
                   dtypesIfCUDA=all_types_and_complex_and(torch.bool, torch.half),
                   # "rsqrt_cpu" not implemented for 'BFloat16'
                   backward_dtypesIfCPU=all_types_and_complex_and(torch.bool),
                   assert_autodiffed=True,
                   skips=(
                       SkipInfo('TestUnaryUfuncs', 'test_reference_numerics_extremal',
                                device_type='cpu', dtypes=[torch.cfloat, torch.cdouble]),
                       SkipInfo('TestUnaryUfuncs', 'test_reference_numerics_hard',
                                device_type='cpu', dtypes=[torch.cfloat, torch.cdouble]),
                       SkipInfo('TestUnaryUfuncs', 'test_reference_numerics_extremal',
                                device_type='cuda', dtypes=[torch.cdouble],
                                active_if=IS_WINDOWS),
                       SkipInfo('TestUnaryUfuncs', 'test_reference_numerics_hard',
                                device_type='cuda', dtypes=[torch.cdouble],
                                active_if=IS_WINDOWS)
                   )),
    # NOTE: derivative for inplace asinh is not implemented
    UnaryUfuncInfo('asinh',
                   aliases=('arcsinh', ),
                   ref=np.arcsinh,
                   dtypes=all_types_and_complex_and(torch.bool),
                   dtypesIfCPU=all_types_and_complex_and(torch.bool),
                   dtypesIfCUDA=all_types_and_complex_and(torch.bool, torch.half, torch.bfloat16),
                   # "rsqrt_cuda" not implemented for 'BFloat16'
                   backward_dtypesIfCUDA=all_types_and_complex_and(torch.bool, torch.half),
                   safe_casts_outputs=True,
                   decorators=(precisionOverride({torch.bfloat16: 5e-2}),),
                   supports_inplace_autograd=False,
                   skips=(
                       SkipInfo('TestUnaryUfuncs', 'test_reference_numerics_extremal',
                                device_type='cpu', dtypes=[torch.cfloat, torch.cdouble]),
                       SkipInfo('TestUnaryUfuncs', 'test_reference_numerics_hard',
                                device_type='cpu', dtypes=[torch.cfloat, torch.cdouble]),
                       SkipInfo('TestUnaryUfuncs', 'test_reference_numerics_normal',
                                device_type='cpu', dtypes=[torch.cfloat, torch.cdouble]),
                       SkipInfo('TestUnaryUfuncs', 'test_reference_numerics_extremal',
                                device_type='cuda', dtypes=[torch.cdouble],
                                active_if=IS_WINDOWS),
                       SkipInfo('TestUnaryUfuncs', 'test_reference_numerics_hard',
                                device_type='cuda', dtypes=[torch.cdouble],
                                active_if=IS_WINDOWS),
                   )),
    UnaryUfuncInfo('atan',
                   aliases=('arctan', ),
                   ref=np.arctan,
                   dtypes=all_types_and_complex_and(torch.bool),
                   dtypesIfCPU=all_types_and_complex_and(torch.bool, torch.bfloat16),
                   dtypesIfCUDA=all_types_and_complex_and(torch.bool, torch.half),
                   assert_autodiffed=True,
                   decorators=(precisionOverride({torch.bfloat16: 1e-2}),),
                   safe_casts_outputs=True,
                   skips=(
                       SkipInfo('TestUnaryUfuncs', 'test_reference_numerics_extremal',
                                device_type='cpu', dtypes=[torch.cfloat, torch.cdouble]),
                       SkipInfo('TestUnaryUfuncs', 'test_reference_numerics_hard',
                                device_type='cpu', dtypes=[torch.cfloat, torch.cdouble]),
                       SkipInfo('TestUnaryUfuncs', 'test_reference_numerics_normal',
                                device_type='cpu', dtypes=[torch.cfloat, torch.cdouble]),
                       SkipInfo('TestUnaryUfuncs', 'test_reference_numerics_extremal',
                                device_type='cuda', dtypes=[torch.cfloat, torch.cdouble],
                                active_if=IS_WINDOWS),
                       SkipInfo('TestUnaryUfuncs', 'test_reference_numerics_hard',
                                device_type='cuda', dtypes=[torch.cfloat, torch.cdouble],
                                active_if=IS_WINDOWS),
                       SkipInfo('TestUnaryUfuncs', 'test_reference_numerics_normal',
                                device_type='cuda', dtypes=[torch.cfloat, torch.cdouble],
                                active_if=IS_WINDOWS),
                   )),
    OpInfo('atan2',
           dtypes=all_types_and(torch.bool),
           dtypesIfCPU=all_types_and(torch.bool),
           dtypesIfCUDA=all_types_and(torch.bool, torch.half),
           sample_inputs_func=sample_inputs_atan2,
           ),
    UnaryUfuncInfo('atanh',
                   aliases=('arctanh', ),
                   ref=np.arctanh,
                   domain=(-1, 1),
                   dtypes=all_types_and_complex_and(torch.bool),
                   dtypesIfCPU=all_types_and_complex_and(torch.bool),
                   dtypesIfCUDA=all_types_and_complex_and(torch.bool, torch.half, torch.bfloat16),
                   safe_casts_outputs=True,
                   decorators=(precisionOverride({torch.bfloat16: 1e-2}),),
                   supports_inplace_autograd=False,
                   skips=(
                       SkipInfo('TestUnaryUfuncs', 'test_reference_numerics_extremal',
                                device_type='cpu', dtypes=[torch.cfloat, torch.cdouble]),
                       SkipInfo('TestUnaryUfuncs', 'test_reference_numerics_normal',
                                device_type='cpu', dtypes=[torch.cfloat, torch.cdouble]),
                       SkipInfo('TestUnaryUfuncs', 'test_reference_numerics_extremal',
                                device_type='cuda', dtypes=[torch.cfloat, torch.cdouble],
                                active_if=IS_WINDOWS),
                       SkipInfo('TestUnaryUfuncs', 'test_reference_numerics_hard',
                                device_type='cuda', dtypes=[torch.cfloat],
                                active_if=IS_WINDOWS),
                   )),
    OpInfo('broadcast_to',
           dtypes=all_types_and_complex_and(torch.bool, torch.float16, torch.bfloat16),
           supports_out=False,
           sample_inputs_func=sample_inputs_broadcast_to),
    UnaryUfuncInfo('bitwise_not',
                   ref=np.bitwise_not,
                   dtypes=integral_types_and(torch.bool),
                   dtypesIfCPU=None,
                   dtypesIfCUDA=None,
                   dtypesIfROCM=None,
                   supports_autograd=False),
    OpInfo('cdist',
           dtypes=floating_types(),
           supports_out=False,
           supports_gradgrad=False,
           sample_inputs_func=sample_inputs_cdist),
    UnaryUfuncInfo('ceil',
                   ref=np.ceil,
                   dtypes=floating_types_and(torch.half),
                   dtypesIfCPU=floating_types_and(torch.bfloat16),
                   dtypesIfCUDA=floating_types_and(torch.half),
                   assert_autodiffed=True),
    OpInfo('cholesky',
           dtypes=floating_and_complex_types(),
           check_batched_gradgrad=False,
           sample_inputs_func=sample_inputs_linalg_cholesky,
           gradcheck_wrapper=gradcheck_wrapper_hermitian_input,
           decorators=[skipCUDAIfNoMagma, skipCUDAIfRocm, skipCPUIfNoLapack],
           skips=(
               # cuda gradchecks are slow
               # see discussion https://github.com/pytorch/pytorch/pull/47761#issuecomment-747316775
               SkipInfo('TestGradients', 'test_fn_gradgrad', device_type='cuda'),)),
    OpInfo('cholesky_inverse',
           dtypes=floating_and_complex_types(),
           backward_dtypes=floating_types(),
           # TODO: RuntimeError: cholesky_inverse does not support automatic differentiation for outputs
           # with complex dtype.
           check_batched_gradgrad=False,
           sample_inputs_func=sample_inputs_linalg_cholesky_inverse,
           gradcheck_wrapper=gradcheck_wrapper_triangular_input,
           decorators=[skipCUDAIfNoMagma, skipCPUIfNoLapack],
           skips=(
               # cholesky_inverse does not correctly warn when resizing out= inputs
               SkipInfo('TestCommon', 'test_out'),)),
    OpInfo('symeig',
           dtypes=floating_and_complex_types(),
           check_batched_gradgrad=False,
           sample_inputs_func=sample_inputs_symeig,
           gradcheck_wrapper=gradcheck_wrapper_hermitian_input,
           decorators=[skipCUDAIfNoMagma, skipCUDAIfRocm, skipCPUIfNoLapack],
           skips=(
               # cuda gradchecks are slow
               # see discussion https://github.com/pytorch/pytorch/pull/47761#issuecomment-747316775
               SkipInfo('TestGradients', 'test_fn_gradgrad', device_type='cuda'),)
           ),
    # NOTE: clamp has seperate opinfos for scalar min/max (unary op) vs. tensors
    OpInfo('clamp',
           aliases=('clip',),
           dtypes=all_types_and(torch.half, torch.bfloat16),
           dtypesIfCPU=all_types_and(torch.bfloat16),
           dtypesIfCUDA=all_types_and(torch.half, torch.bfloat16),
           assert_autodiffed=True,
           sample_inputs_func=sample_inputs_clamp),
    UnaryUfuncInfo('clamp',
                   variant_test_name='scalar',
                   aliases=('clip', ),
                   decorators=(precisionOverride({torch.bfloat16: 7e-2, torch.float16: 1e-2}),),
                   ref=np.clip,
                   dtypes=all_types_and(torch.half, torch.bfloat16),
                   dtypesIfCPU=all_types_and(torch.bfloat16),
                   dtypesIfCUDA=all_types_and(torch.half, torch.bfloat16),
                   assert_autodiffed=True,
                   skips=(
                       # Reference: https://github.com/pytorch/pytorch/issues/54841
                       SkipInfo('TestUnaryUfuncs', 'test_reference_numerics_extremal',
                                device_type='cpu', dtypes=[torch.bfloat16]),
                   ),
                   sample_kwargs=sample_kwargs_clamp_scalar,
                   sample_inputs_func=sample_inputs_clamp_scalar),
    UnaryUfuncInfo('positive',
                   ref=np.positive,
                   dtypes=all_types_and_complex_and(torch.half, torch.bfloat16),
                   dtypesIfCPU=all_types_and_complex_and(torch.half, torch.bfloat16),
                   dtypesIfCUDA=all_types_and_complex_and(torch.half, torch.bfloat16),
                   supports_out=False,
                   ),
    UnaryUfuncInfo('conj',
                   ref=np.conj,
                   dtypes=all_types_and_complex_and(torch.bool,
                                                    torch.bfloat16, torch.half),
                   dtypesIfCPU=None,
                   dtypesIfCUDA=None,
                   dtypesIfROCM=None,
                   skips=(
                       # File "test_unary_ufuncs.py", line 289, in test_reference_numerics
                       #  if not torch.can_cast(numpy_to_torch_dtype_dict[expected.dtype.type], dtype):
                       # KeyError: <class 'numpy.intc'>
                       # Following error in Windows CI
                       SkipInfo('TestUnaryUfuncs', 'test_reference_numerics_normal',
                                dtypes=[torch.int],
                                active_if=IS_WINDOWS),
                       SkipInfo('TestUnaryUfuncs', 'test_reference_numerics_hard',
                                dtypes=[torch.int],
                                active_if=IS_WINDOWS),
                   )),
    OpInfo('view_as_real',
           dtypes=complex_types(),
           sample_inputs_func=sample_inputs_view_as_real,
           ),
    OpInfo('view_as_complex',
           dtypes=floating_types_and(torch.half),
           supports_out=False,
           skips=(
               # "sum_cpu/sum_cuda" not implemented for 'ComplexHalf'
               SkipInfo('TestOpInfo', 'test_supported_backward', dtypes=(torch.half,)),
           ),
           sample_inputs_func=sample_inputs_view_as_complex),
    OpInfo('complex',
           dtypes=floating_types(),
           sample_inputs_func=sample_inputs_complex,
           ),
    OpInfo('copysign',
           dtypes=all_types_and(torch.bool, torch.half, torch.bfloat16),
           sample_inputs_func=sample_inputs_copysign,
           supports_inplace_autograd=False,
           ),
    UnaryUfuncInfo('cos',
                   ref=np.cos,
                   dtypes=all_types_and_complex_and(torch.bool, torch.bfloat16),
                   dtypesIfCPU=all_types_and_complex_and(torch.bool, torch.bfloat16),
                   dtypesIfCUDA=all_types_and_complex_and(torch.bool, torch.half, torch.bfloat16),
                   # "sin_cuda" not implemented for 'BFloat16'
                   backward_dtypesIfCUDA=all_types_and_complex_and(torch.bool, torch.half),
                   assert_autodiffed=True,
                   handles_large_floats=False,
                   safe_casts_outputs=True,
                   decorators=(precisionOverride({torch.bfloat16: 1e-2}),),
                   skips=(
                       SkipInfo('TestUnaryUfuncs', 'test_reference_numerics_extremal',
                                dtypes=[torch.cfloat, torch.cdouble], active_if=IS_WINDOWS),
                       SkipInfo('TestUnaryUfuncs', 'test_reference_numerics_extremal', device_type='cpu',
                                dtypes=[torch.cfloat, torch.cdouble], active_if=IS_MACOS),
                   )),
    UnaryUfuncInfo('cosh',
                   ref=np_unary_ufunc_integer_promotion_wrapper(np.cosh),
                   dtypesIfCPU=all_types_and_complex_and(torch.bool),
                   dtypesIfCUDA=all_types_and_complex_and(torch.bool, torch.half),
                   safe_casts_outputs=True,
                   assert_autodiffed=True,
                   skips=(
                       # Reference: https://github.com/pytorch/pytorch/issues/48641
                       SkipInfo('TestUnaryUfuncs', 'test_reference_numerics_hard',
                                device_type='cpu', dtypes=[torch.int8]),
                       SkipInfo('TestUnaryUfuncs', 'test_reference_numerics_extremal',
                                dtypes=[torch.cfloat, torch.cdouble], active_if=IS_WINDOWS),
                       SkipInfo('TestUnaryUfuncs', 'test_reference_numerics_hard',
                                dtypes=[torch.cfloat, torch.cdouble], active_if=IS_WINDOWS),
                       SkipInfo('TestUnaryUfuncs', 'test_reference_numerics_extremal', device_type='cpu',
                                dtypes=[torch.cfloat, torch.cdouble], active_if=IS_MACOS),
                       SkipInfo('TestUnaryUfuncs', 'test_reference_numerics_hard', device_type='cpu',
                                dtypes=[torch.cfloat, torch.cdouble], active_if=IS_MACOS),
                   )),
    OpInfo('cumsum',
           dtypesIfCPU=all_types_and_complex_and(torch.bool),
           dtypesIfCUDA=all_types_and_complex_and(torch.bool, torch.half),
           skips=(
               # "cumsum_out_{cpu,cuda}" not implemented for 'Bool'
               SkipInfo('TestOpInfo', 'test_supported_dtypes',
                        dtypes=(torch.bool,)),
               # cumsum does not handle correctly out= dtypes
               SkipInfo('TestCommon', 'test_out'),
           ),
           sample_inputs_func=sample_inputs_cumulative_ops),
    OpInfo('cumprod',
           dtypes=all_types_and_complex_and(torch.bool),
           dtypesIfCUDA=all_types_and_complex_and(torch.bool, torch.float16),
           skips=(
               # "cumprod_out_{cpu, cuda}" not implemented for 'Bool'
               SkipInfo('TestOpInfo', 'test_supported_dtypes',
                        dtypes=(torch.bool,)),
               # cumprod does not handle correctly out= dtypes
               SkipInfo('TestCommon', 'test_out',
                        dtypes=[torch.float32]),
           ),
           # gradgradcheck fails in fast_mode=True: #56275
           sample_inputs_func=sample_inputs_cumprod,
           gradcheck_fast_mode=False),
    OpInfo('cummax',
           dtypesIfCPU=all_types_and(torch.bool),
           dtypesIfCUDA=all_types_and(torch.bool, torch.half),
           sample_inputs_func=partial(sample_inputs_cumulative_ops, supports_dtype_kwargs=False),
           gradcheck_nondet_tol=GRADCHECK_NONDET_TOL),
    OpInfo('cummin',
           dtypesIfCPU=all_types_and(torch.bool),
           dtypesIfCUDA=all_types_and(torch.bool, torch.half),
           sample_inputs_func=partial(sample_inputs_cumulative_ops, supports_dtype_kwargs=False),
           gradcheck_nondet_tol=GRADCHECK_NONDET_TOL),
    UnaryUfuncInfo('deg2rad',
                   ref=np.radians,
                   decorators=(precisionOverride({torch.bfloat16: 7e-1,
                                                  torch.float16: 7e-1}),),
                   dtypes=all_types_and(torch.bool, torch.half, torch.bfloat16),
                   dtypesIfCPU=all_types_and(torch.bool, torch.half, torch.bfloat16),
                   dtypesIfCUDA=all_types_and(torch.bool, torch.half, torch.bfloat16),
                   skips=(
                       # Reference: https://github.com/pytorch/pytorch/pull/51283#issuecomment-770614273
                       SkipInfo('TestUnaryUfuncs', 'test_reference_numerics_hard',
                                dtypes=[torch.bfloat16]),
                   ),
                   safe_casts_outputs=True),
    OpInfo('diff',
           op=torch.diff,
           dtypes=all_types_and_complex_and(torch.bool, torch.float16, torch.bfloat16),
           sample_inputs_func=sample_inputs_diff),
    OpInfo('div',
           variant_test_name='no_rounding_mode',
           dtypes=all_types_and_complex_and(torch.bool, torch.half, torch.bfloat16),
           sample_inputs_func=sample_inputs_div,
           skips=(SkipInfo('TestOpInfo', 'test_duplicate_method_tests'),),
           assert_autodiffed=True),
    OpInfo('div',
           variant_test_name='true_rounding',
           dtypes=all_types_and_complex_and(torch.bool, torch.half, torch.bfloat16),
           sample_inputs_func=partial(sample_inputs_div, rounding_mode=None),
           skips=(SkipInfo('TestOpInfo', 'test_duplicate_method_tests'),),
           assert_autodiffed=True),
    OpInfo('div',
           variant_test_name='trunc_rounding',
           dtypes=all_types_and(torch.half, torch.bfloat16),
           sample_inputs_func=partial(sample_inputs_div, rounding_mode='trunc'),
           skips=(SkipInfo('TestOpInfo', 'test_duplicate_method_tests'),),
           assert_autodiffed=True),
    OpInfo('div',
           variant_test_name='floor_rounding',
           dtypes=all_types_and(torch.half, torch.bfloat16),
           sample_inputs_func=partial(sample_inputs_div, rounding_mode='floor'),
           skips=(SkipInfo('TestOpInfo', 'test_duplicate_method_tests'),),
           assert_autodiffed=True),
    UnaryUfuncInfo('exp',
                   ref=np_unary_ufunc_integer_promotion_wrapper(np.exp),
                   dtypes=all_types_and_complex_and(torch.bool, torch.half),
                   dtypesIfCPU=all_types_and_complex_and(torch.bool, torch.bfloat16),
                   dtypesIfCUDA=all_types_and_complex_and(torch.bool, torch.half, torch.bfloat16),
                   skips=(
                       # Reference: https://github.com/pytorch/pytorch/pull/50093#pullrequestreview-561791547
                       SkipInfo('TestUnaryUfuncs', 'test_reference_numerics_extremal', dtypes=[torch.bfloat16]),
                       SkipInfo('TestUnaryUfuncs', 'test_reference_numerics_hard', dtypes=[torch.bfloat16]),
                       SkipInfo('TestUnaryUfuncs', 'test_reference_numerics_normal', dtypes=[torch.bfloat16]),
                       # Reference: https://github.com/pytorch/pytorch/issues/48010
                       SkipInfo('TestUnaryUfuncs', 'test_reference_numerics_extremal',
                                device_type='cpu', dtypes=[torch.cfloat, torch.cdouble]),
                       SkipInfo('TestUnaryUfuncs', 'test_reference_numerics_hard',
                                device_type='cpu', dtypes=[torch.cfloat, torch.cdouble]),
                   ),
                   assert_autodiffed=True,
                   safe_casts_outputs=True),
    OpInfo('diag',
           dtypes=all_types_and_complex_and(torch.bool),
           dtypesIfCPU=all_types_and_complex_and(torch.bool),
           dtypesIfCUDA=all_types_and_complex_and(torch.bool, torch.half),
           sample_inputs_func=sample_inputs_diag),
    OpInfo('eq',
           dtypes=all_types_and_complex_and(torch.bool, torch.bfloat16, torch.float16),
           supports_autograd=False,
           sample_inputs_func=sample_inputs_comparison_ops),
    OpInfo('fmax',
           op=torch.fmax,
           dtypes=all_types_and(torch.float16, torch.bfloat16, torch.bool),
           sample_inputs_func=sample_inputs_max_min_binary,),
    OpInfo('fmin',
           op=torch.fmin,
           dtypes=all_types_and(torch.float16, torch.bfloat16, torch.bool),
           sample_inputs_func=sample_inputs_max_min_binary,),
    UnaryUfuncInfo('frac',
                   ref=lambda x: np.modf(x)[0],
                   dtypes=floating_types_and(torch.bfloat16, torch.float16),
                   dtypesIfCPU=floating_types_and(torch.bfloat16, torch.float16),
                   dtypesIfCUDA=floating_types_and(torch.float16),
                   assert_autodiffed=True,
                   # Reference for disabling extremals
                   # https://github.com/pytorch/pytorch/issues/51948
                   handles_extremals=False),
    SpectralFuncInfo('fft.fft',
                     aten_name='fft_fft',
                     ref=np.fft.fft,
                     ndimensional=False,
                     dtypes=all_types_and_complex_and(torch.bool),
                     default_test_dtypes=floating_and_complex_types()),
    SpectralFuncInfo('fft.fftn',
                     aten_name='fft_fftn',
                     ref=np.fft.fftn,
                     ndimensional=True,
                     dtypes=all_types_and_complex_and(torch.bool),
                     default_test_dtypes=floating_and_complex_types(),
                     decorators=[precisionOverride(
                         {torch.float: 1e-4, torch.cfloat: 1e-4})],),
    SpectralFuncInfo('fft.hfft',
                     aten_name='fft_hfft',
                     ref=np.fft.hfft,
                     ndimensional=False,
                     dtypes=all_types_and_complex_and(torch.bool),
                     default_test_dtypes=floating_and_complex_types(),
                     check_batched_gradgrad=False),
    SpectralFuncInfo('fft.rfft',
                     aten_name='fft_rfft',
                     ref=np.fft.rfft,
                     ndimensional=False,
                     dtypes=all_types_and(torch.bool),
                     default_test_dtypes=floating_and_complex_types(),
                     check_batched_grad=False,
                     check_batched_gradgrad=False),
    SpectralFuncInfo('fft.rfftn',
                     aten_name='fft_rfftn',
                     ref=np.fft.rfftn,
                     ndimensional=True,
                     dtypes=all_types_and(torch.bool),
                     default_test_dtypes=floating_and_complex_types(),
                     check_batched_grad=False,
                     check_batched_gradgrad=False,
                     decorators=[precisionOverride({torch.float: 1e-4})],),
    SpectralFuncInfo('fft.ifft',
                     aten_name='fft_ifft',
                     ref=np.fft.ifft,
                     ndimensional=False,
                     dtypes=all_types_and_complex_and(torch.bool),
                     default_test_dtypes=floating_and_complex_types()),
    SpectralFuncInfo('fft.ifftn',
                     aten_name='fft_ifftn',
                     ref=np.fft.ifftn,
                     ndimensional=True,
                     dtypes=all_types_and_complex_and(torch.bool),
                     default_test_dtypes=floating_and_complex_types()),
    SpectralFuncInfo('fft.ihfft',
                     aten_name='fft_ihfft',
                     ref=np.fft.ihfft,
                     ndimensional=False,
                     dtypes=all_types_and(torch.bool),
                     default_test_dtypes=floating_types(),
                     check_batched_grad=False),
    SpectralFuncInfo('fft.irfft',
                     aten_name='fft_irfft',
                     ref=np.fft.irfft,
                     ndimensional=False,
                     dtypes=all_types_and_complex_and(torch.bool),
                     default_test_dtypes=floating_and_complex_types(),
                     check_batched_gradgrad=False),
    SpectralFuncInfo('fft.irfftn',
                     aten_name='fft_irfftn',
                     ref=np.fft.irfftn,
                     ndimensional=True,
                     dtypes=all_types_and_complex_and(torch.bool),
                     default_test_dtypes=floating_and_complex_types(),
                     check_batched_gradgrad=False),
    UnaryUfuncInfo('floor',
                   ref=np.floor,
                   dtypes=floating_types_and(torch.half),
                   dtypesIfCPU=floating_types_and(torch.bfloat16),
                   dtypesIfCUDA=floating_types_and(torch.half),
                   assert_autodiffed=True),
    OpInfo('flip',
           op=torch.flip,
           dtypes=all_types_and_complex_and(torch.bool, torch.half, torch.bfloat16),
           sample_inputs_func=sample_inputs_flip,
           supports_out=False),
    OpInfo('fliplr',
           op=torch.fliplr,
           dtypes=all_types_and_complex_and(torch.bool, torch.half, torch.bfloat16),
           sample_inputs_func=sample_inputs_fliplr_flipud,
           supports_out=False),
    OpInfo('flipud',
           op=torch.flipud,
           dtypes=all_types_and_complex_and(torch.bool, torch.half, torch.bfloat16),
           sample_inputs_func=sample_inputs_fliplr_flipud,
           supports_out=False),
    UnaryUfuncInfo('i0',
                   ref=np.i0,
                   decorators=(precisionOverride({torch.bfloat16: 3e-1,
                                                  torch.float16: 5e-1}),),
                   dtypes=floating_types_and(torch.bfloat16),
                   dtypesIfCPU=floating_types_and(torch.bfloat16),
                   dtypesIfCUDA=floating_types_and(torch.half, torch.bfloat16),
                   supports_autograd=False),
    UnaryUfuncInfo('special.i0e',
                   aten_name='special_i0e',
                   ref=scipy.special.i0e if TEST_SCIPY else _NOTHING,
                   decorators=(precisionOverride({torch.bfloat16: 3e-1,
                                                  torch.float16: 3e-1}),),
                   dtypes=all_types_and(torch.bool, torch.bfloat16),
                   dtypesIfCPU=all_types_and(torch.bool, torch.bfloat16),
                   dtypesIfCUDA=all_types_and(torch.bool, torch.half, torch.bfloat16),
                   supports_autograd=False,
                   safe_casts_outputs=True),
    OpInfo('floor_divide',
           dtypes=all_types_and(torch.half, torch.bfloat16),
           sample_inputs_func=sample_inputs_floor_divide,
           decorators=[_wrap_warn_once("floor_divide is deprecated, and will be removed")],
           skips=(
               # `test_duplicate_method_tests` doesn't raise any warning, as it doesn't actually
               # call the operator.
               SkipInfo('TestOpInfo', 'test_duplicate_method_tests'),),
           supports_autograd=False,
           ),
    UnaryUfuncInfo('frexp',
                   op=torch.frexp,
                   ref=np.frexp,
                   dtypesIfCPU=floating_types_and(torch.half),
                   dtypesIfCUDA=floating_types_and(torch.half),
                   # skip testing torch.frexp as it is not supported by ROCm platform yet
                   decorators=[skipCUDAIfRocm],
                   supports_out=False,
                   skips=(
                       # skips below tests as torch.frexp returns tuple-like (mantissa, exponent) as outputs,
                       # while theses tests currently requires output to a single tensor.
                       SkipInfo('TestUnaryUfuncs', 'test_batch_vs_slicing'),
                       SkipInfo('TestUnaryUfuncs', 'test_contig_vs_every_other'),
                       SkipInfo('TestUnaryUfuncs', 'test_contig_vs_transposed'),
                       SkipInfo('TestUnaryUfuncs', 'test_non_contig_expand'),
                       SkipInfo('TestUnaryUfuncs', 'test_variant_consistency'),

                       # skips test_reference_numerics due to error in Windows CI.
                       # The np.frexp returns exponent as np.intc dtype on Windows platform,
                       # and np.intc does not have the correspond torch dtype
                       SkipInfo('TestUnaryUfuncs', 'test_reference_numerics_normal',
                                active_if=IS_WINDOWS),
                       SkipInfo('TestUnaryUfuncs', 'test_reference_numerics_hard',
                                active_if=IS_WINDOWS),
                       SkipInfo('TestUnaryUfuncs', 'test_reference_numerics_extremal',
                                active_if=IS_WINDOWS),
                   )),
    OpInfo('ge',
           aliases=('greater_equal',),
           dtypes=all_types_and(torch.bool, torch.bfloat16, torch.float16),
           supports_autograd=False,
           sample_inputs_func=sample_inputs_comparison_ops),
    OpInfo('geqrf',
           dtypes=floating_and_complex_types(),
           dtypesIfCPU=floating_and_complex_types(),
           supports_autograd=False,
           sample_inputs_func=sample_inputs_geqrf,
           decorators=[skipCUDAIfNoMagma, skipCUDAIfRocm, skipCPUIfNoLapack],),
    OpInfo('gt',
           aliases=('greater',),
           dtypes=all_types_and(torch.bool, torch.bfloat16, torch.float16),
           supports_autograd=False,
           sample_inputs_func=sample_inputs_comparison_ops),
    UnaryUfuncInfo('imag',
                   ref=np.imag,
                   dtypes=complex_types(),
                   dtypesIfCPU=complex_types(),
                   dtypesIfCUDA=complex_types(),
                   dtypesIfROCM=complex_types(),
                   supports_out=False,
                   supports_autograd=False,
                   skips=(
                       # Skip since real and imag don't have out variants.
                       SkipInfo('TestUnaryUfuncs', 'test_out_arg_all_dtypes'),
                   )),
    OpInfo('inverse',
           op=torch.inverse,
           dtypes=floating_and_complex_types(),
           check_batched_gradgrad=False,
           gradcheck_nondet_tol=GRADCHECK_NONDET_TOL,
           sample_inputs_func=sample_inputs_linalg_invertible,
           decorators=[skipCUDAIfNoMagmaAndNoCusolver, skipCUDAIfRocm, skipCPUIfNoLapack],
           skips=(
               # cuda gradchecks are slow
               # see discussion https://github.com/pytorch/pytorch/pull/47761#issuecomment-747316775
               SkipInfo('TestGradients', 'test_fn_gradgrad', device_type='cuda'),)),
    OpInfo('le',
           aliases=('less_equal',),
           dtypes=all_types_and(torch.bool, torch.bfloat16, torch.float16),
           supports_autograd=False,
           sample_inputs_func=sample_inputs_comparison_ops),
    OpInfo('linalg.det',
           op=torch.linalg.det,
           aliases=('det', ),
           dtypes=floating_and_complex_types(),
           # det doesn't support complex autograd, https://github.com/pytorch/pytorch/issues/57358
           backward_dtypes=floating_types(),
           aten_name='linalg_det',
           sample_inputs_func=sample_inputs_linalg_det,
           decorators=[skipCUDAIfNoMagma, skipCPUIfNoLapack],
           supports_inplace_autograd=False,
           skips=(
               # The following tests fail only on ROCm. This is probably
               # related to the fact that the current linalg.det backward is
               # unstable if the matrix has repeated singular values, see
               # https://github.com/pytorch/pytorch/issues/53364
               SkipInfo('TestGradients', 'test_fn_grad', device_type='cuda',
                        dtypes=(torch.float64,), active_if=TEST_WITH_ROCM),
               SkipInfo('TestGradients', 'test_fn_gradgrad', device_type='cuda',
                        dtypes=(torch.float64,), active_if=TEST_WITH_ROCM),
               SkipInfo('TestCommon', 'test_variant_consistency_jit', device_type='cuda',
                        dtypes=(torch.float64, torch.float32), active_if=TEST_WITH_ROCM),
           )),
    OpInfo('linalg.cholesky',
           aten_name='linalg_cholesky',
           dtypes=floating_and_complex_types(),
           # TODO: RuntimeError: While computing batched gradients,
           # got: vmap: Calling Tensor.as_strided is not supported
           # unless the batch dims being vmapped over are at the front of the tensor (in memory layout).
           check_batched_gradgrad=False,
           sample_inputs_func=sample_inputs_linalg_cholesky,
           gradcheck_wrapper=gradcheck_wrapper_hermitian_input,
           decorators=[skipCUDAIfNoMagmaAndNoCusolver, skipCUDAIfRocm, skipCPUIfNoLapack],
           skips=(
               # cuda gradchecks are slow
               # see discussion https://github.com/pytorch/pytorch/pull/47761#issuecomment-747316775
               SkipInfo('TestGradients', 'test_fn_gradgrad', device_type='cuda'),)
           ),
    OpInfo('linalg.cholesky_ex',
           aten_name='linalg_cholesky_ex',
           dtypes=floating_and_complex_types(),
           check_batched_gradgrad=False,
           sample_inputs_func=sample_inputs_linalg_cholesky,
           gradcheck_wrapper=gradcheck_wrapper_hermitian_input,
           decorators=[skipCUDAIfNoMagmaAndNoCusolver, skipCUDAIfRocm, skipCPUIfNoLapack],
           skips=(
               # cuda gradchecks are slow
               # see discussion https://github.com/pytorch/pytorch/pull/47761#issuecomment-747316775
               SkipInfo('TestGradients', 'test_fn_gradgrad', device_type='cuda'),)
           ),
    OpInfo('linalg.eig',
           aten_name='linalg_eig',
           op=torch.linalg.eig,
           dtypes=floating_and_complex_types(),
           supports_autograd=False,
           sample_inputs_func=sample_inputs_linalg_invertible,
           decorators=[skipCUDAIfNoMagma, skipCUDAIfRocm, skipCPUIfNoLapack]),
    OpInfo('linalg.eigvals',
           aten_name='linalg_eigvals',
           op=torch.linalg.eigvals,
           dtypes=floating_and_complex_types(),
           supports_autograd=False,
           sample_inputs_func=sample_inputs_linalg_invertible,
           decorators=[skipCUDAIfNoMagma, skipCUDAIfRocm, skipCPUIfNoLapack]),
    OpInfo('linalg.eigh',
           aten_name='linalg_eigh',
           dtypes=floating_and_complex_types(),
           check_batched_gradgrad=False,
           sample_inputs_func=sample_inputs_linalg_eigh,
           gradcheck_wrapper=gradcheck_wrapper_hermitian_input,
           decorators=[skipCUDAIfNoMagma, skipCUDAIfRocm, skipCPUIfNoLapack],
           skips=(
               # cuda gradchecks are slow
               # see discussion https://github.com/pytorch/pytorch/pull/47761#issuecomment-747316775
               SkipInfo('TestGradients', 'test_fn_gradgrad', device_type='cuda'),)
           ),
    OpInfo('linalg.householder_product',
           aten_name='linalg_householder_product',
           op=torch.linalg.householder_product,
           aliases=('orgqr', ),
           dtypes=floating_and_complex_types(),
           # TODO: backward uses in-place operations that vmap doesn't like
           check_batched_grad=False,
           check_batched_gradgrad=False,
           sample_inputs_func=sample_inputs_householder_product,
           decorators=[skipCUDAIfNoCusolver, skipCUDAIfRocm, skipCPUIfNoLapack,
                       # gradgrad checks are slow
                       DecorateInfo(slowTest, 'TestGradients', 'test_fn_gradgrad'), ]),
    OpInfo('linalg.lstsq',
           aten_name='linalg_lstsq',
           op=torch.linalg.lstsq,
           dtypes=floating_and_complex_types(),
           supports_out=True,
           sample_inputs_func=sample_inputs_linalg_lstsq,
           check_batched_grad=False,
           check_batched_gradgrad=False,
           decorators=[skipCUDAIfNoMagma, skipCPUIfNoLapack],
           skips=(
               # skip because `linalg_lstsq` is not differentiable
               SkipInfo('TestGradients', 'test_fn_grad'),
               SkipInfo('TestCommon', 'test_variant_consistency_jit'),
           )),
    OpInfo('linalg.matrix_power',
           aliases=('matrix_power',),
           aten_name='linalg_matrix_power',
           dtypes=floating_and_complex_types(),
           supports_inplace_autograd=False,
           decorators=[skipCUDAIfNoMagmaAndNoCusolver, skipCPUIfNoLapack, skipCUDAIfRocm],
           sample_inputs_func=sample_inputs_linalg_matrix_power,
           gradcheck_nondet_tol=GRADCHECK_NONDET_TOL),
    OpInfo('linalg.multi_dot',
           # Need this lambda because gradcheck does not work with TensorList inputs
           aten_name='linalg_multi_dot',
           dtypes=floating_and_complex_types_and(torch.half),
           dtypesIfCPU=all_types_and_complex_and(torch.half, torch.bfloat16),
           dtypesIfCUDA=floating_and_complex_types_and(torch.half, *[torch.bfloat16] if CUDA11OrLater else []),
           supports_inplace_autograd=False,
           # Batched grad checks fail for empty input tensors (see https://github.com/pytorch/pytorch/issues/53407)
           check_batched_grad=False,
           check_batched_gradgrad=False,
           sample_inputs_func=sample_inputs_linalg_multi_dot,
           gradcheck_nondet_tol=GRADCHECK_NONDET_TOL),
    OpInfo('linalg.norm',
           op=torch.linalg.norm,
           dtypes=floating_and_complex_types_and(torch.float16, torch.bfloat16),
           decorators=[skipCUDAIfNoMagma, skipCPUIfNoLapack],
           sample_inputs_func=sample_inputs_linalg_norm,
           aten_name='linalg_norm',
           skips=(
               # linalg.norm does not correctly warn when resizing out= inputs
               SkipInfo('TestCommon', 'test_out'),
           )),
    OpInfo('linalg.qr',
           aten_name='linalg_qr',
           op=torch.linalg.qr,
           dtypes=floating_and_complex_types(),
           # batched gradients do not work for empty inputs
           # https://github.com/pytorch/pytorch/issues/50743#issuecomment-767376085
           check_batched_gradgrad=False,
           sample_inputs_func=sample_inputs_linalg_qr,
           decorators=[skipCUDAIfNoMagma, skipCUDAIfRocm, skipCPUIfNoLapack],
           skips=(
               # cuda gradchecks are slow
               # see discussion https://github.com/pytorch/pytorch/pull/47761#issuecomment-747316775
               SkipInfo('TestGradients', 'test_fn_gradgrad', device_type='cuda'),)),
    OpInfo('linalg.slogdet',
           aten_name='linalg_slogdet',
           op=torch.linalg.slogdet,
           dtypes=floating_and_complex_types(),
           sample_inputs_func=sample_inputs_linalg_slogdet,
           decorators=[skipCUDAIfNoMagma, skipCUDAIfRocm, skipCPUIfNoLapack]),
    OpInfo('linalg.vector_norm',
           op=torch.linalg.vector_norm,
           dtypes=floating_and_complex_types_and(torch.float16, torch.bfloat16),
           decorators=[skipCUDAIfNoMagma, skipCPUIfNoLapack],
           sample_inputs_func=sample_inputs_linalg_vector_norm,
           aten_name='linalg_vector_norm',
           skips=(
               # linalg.vector_norm does not correctly warn when resizing out= inputs
               SkipInfo('TestCommon', 'test_out'),
           )),
    UnaryUfuncInfo('log',
                   ref=np.log,
                   domain=(0, float('inf')),
                   dtypes=all_types_and_complex_and(torch.bool, torch.bfloat16),
                   dtypesIfCPU=all_types_and_complex_and(torch.bool, torch.bfloat16),
                   dtypesIfCUDA=all_types_and_complex_and(torch.bool, torch.half, torch.bfloat16),
                   assert_autodiffed=True,
                   safe_casts_outputs=True,
                   decorators=(precisionOverride({torch.bfloat16: 5e-2}),),
                   skips=(
                       SkipInfo('TestUnaryUfuncs', 'test_reference_numerics_extremal',
                                device_type='cpu', dtypes=[torch.cfloat, torch.cdouble],
                                active_if=IS_WINDOWS),
                   )),
    UnaryUfuncInfo('log10',
                   ref=np.log10,
                   domain=(0, float('inf')),
                   decorators=(precisionOverride({torch.bfloat16: 5e-2}),),
                   dtypes=all_types_and_complex_and(torch.bool, torch.bfloat16),
                   dtypesIfCPU=all_types_and_complex_and(torch.bool, torch.bfloat16),
                   assert_autodiffed=True,
                   dtypesIfCUDA=all_types_and_complex_and(torch.bool, torch.half, torch.bfloat16),
                   safe_casts_outputs=True,
                   skips=(
                       SkipInfo('TestUnaryUfuncs', 'test_reference_numerics_extremal',
                                device_type='cpu', dtypes=[torch.cfloat, torch.cdouble],
                                active_if=IS_WINDOWS),
                   )),
    UnaryUfuncInfo('log1p',
                   ref=np.log1p,
                   domain=(-1, float('inf')),
                   dtypesIfCPU=all_types_and(torch.bool, torch.bfloat16),
                   dtypesIfCUDA=all_types_and(torch.bool, torch.half, torch.bfloat16),
                   decorators=(precisionOverride({torch.bfloat16: 1e-1}),),
                   safe_casts_outputs=True,
                   assert_autodiffed=True),
    UnaryUfuncInfo('log2',
                   ref=np.log2,
                   domain=(0, float('inf')),
                   dtypes=all_types_and_complex_and(torch.bool, torch.bfloat16),
                   dtypesIfCPU=all_types_and_complex_and(torch.bool, torch.bfloat16),
                   dtypesIfCUDA=all_types_and_complex_and(torch.bool, torch.half, torch.bfloat16),
                   assert_autodiffed=True,
                   safe_casts_outputs=True,
                   decorators=(precisionOverride({torch.bfloat16: 1e-1}),),
                   skips=(
                       SkipInfo('TestUnaryUfuncs', 'test_reference_numerics_extremal',
                                dtypes=[torch.cfloat, torch.cdouble]),
                       SkipInfo('TestUnaryUfuncs', 'test_reference_numerics_normal',
                                dtypes=[torch.cfloat, torch.cdouble]),
                   )),
    OpInfo('logaddexp',
           dtypes=floating_types(),
           sample_inputs_func=lambda op_info, device, dtype, requires_grad=False, **kwargs:
           (SampleInput(make_tensor((S, S), device, dtype, requires_grad=requires_grad),
                        args=(make_tensor((S, S), device, dtype, requires_grad=requires_grad),)),)),
    OpInfo('logaddexp2',
           dtypes=floating_types(),
           sample_inputs_func=lambda op_info, device, dtype, requires_grad=False, **kwargs:
           (SampleInput(make_tensor((S, S), device, dtype, requires_grad=requires_grad),
                        args=(make_tensor((S, S), device, dtype, requires_grad=requires_grad),)),)),
    UnaryUfuncInfo('logical_not',
                   ref=np.logical_not,
                   decorators=(precisionOverride({torch.bfloat16: 7e-1,
                                                  torch.float16: 5e-1}),),
                   dtypes=all_types_and_complex_and(torch.bool, torch.half, torch.bfloat16),
                   dtypesIfCPU=all_types_and_complex_and(torch.bool, torch.half, torch.bfloat16),
                   dtypesIfCUDA=all_types_and_complex_and(torch.bool, torch.half, torch.bfloat16),
                   safe_casts_outputs=True,
                   supports_autograd=False,
                   skips=(
                       # The function variant always returns BoolTensor
                       # while the inplace variant preserves the input dtype.
                       # >>> t = torch.randn(3)
                       # >>> torch.logical_not(t)
                       # tensor([False, False, False])
                       # >>> torch.logical_not(t).dtype
                       # torch.bool
                       # >>> t.logical_not_().dtype
                       # torch.float32
                       SkipInfo('TestUnaryUfuncs', 'test_variant_consistency',
                                dtypes=all_types_and_complex_and(torch.half, torch.bfloat16)),
                       SkipInfo('TestCommon', 'test_variant_consistency_eager',
                                dtypes=all_types_and_complex_and(torch.half, torch.bfloat16)),
                   )),
    OpInfo('lt',
           aliases=('less',),
           dtypes=all_types_and(torch.bool, torch.bfloat16, torch.float16),
           supports_autograd=False,
           sample_inputs_func=sample_inputs_comparison_ops),
    OpInfo('lu',
           op=torch.lu,
           dtypes=floating_and_complex_types(),
           supports_inplace_autograd=False,
           check_batched_gradgrad=False,
           supports_out=False,
           sample_inputs_func=sample_inputs_lu,
           decorators=[skipCUDAIfNoMagmaAndNoCusolver, skipCUDAIfRocm, skipCPUIfNoLapack],
           skips=(
               # cuda gradchecks are slow
               # see discussion https://github.com/pytorch/pytorch/pull/47761#issuecomment-747316775
               SkipInfo('TestGradients', 'test_fn_gradgrad', device_type='cuda'),
               # we skip jit tests because lu_backward is impelemented as autograd.Function,
               # which does not support autograd with scripting
               SkipInfo('TestCommon', 'test_variant_consistency_jit'),
               # Skip operator schema test because this is a functional and not an operator
               SkipInfo('TestOperatorSignatures', 'test_get_torch_func_signature_exhaustive'),
           )),
    OpInfo('masked_fill',
           dtypes=all_types_and_complex_and(torch.bool, torch.half, torch.bfloat16),
           sample_inputs_func=sample_inputs_masked_fill,
           supports_out=False),
    OpInfo('masked_scatter',
           dtypes=all_types_and_complex_and(torch.bool, torch.half, torch.bfloat16),
           sample_inputs_func=sample_inputs_masked_scatter,
           supports_out=False),
    OpInfo('masked_select',
           dtypes=all_types_and_complex_and(torch.bool, torch.half, torch.bfloat16),
           sample_inputs_func=sample_inputs_masked_select),
    OpInfo('matrix_exp',
           dtypesIfCPU=floating_and_complex_types_and(torch.bfloat16),
           dtypesIfCUDA=floating_and_complex_types_and(torch.float16),
           sample_inputs_func=sample_inputs_matrix_exp,
           supports_out=False),
    OpInfo('matmul',
           dtypes=floating_types(),
           dtypesIfCPU=all_types_and_complex(),
           dtypesIfCUDA=floating_types_and(torch.float16, torch.complex64, torch.complex128),
           dtypesIfROCM=floating_types_and(torch.half),
           assert_autodiffed=True,
           sample_inputs_func=sample_inputs_matmul,
           skips=(
               # matmul does not correctly warn when resizing out= inputs
               SkipInfo('TestCommon', 'test_out'),
               # https://github.com/pytorch/pytorch/issues/55754
               SkipInfo('TestGradients', 'test_fn_grad',
                        device_type='cpu', dtypes=(torch.complex128,)),
               # https://github.com/pytorch/pytorch/issues/55755
               SkipInfo('TestOpInfo', 'test_unsupported_dtypes',
                        device_type='cpu', dtypes=(torch.float16,)),)),
    OpInfo('max',
           op=torch.max,
           variant_test_name='binary',
           dtypes=all_types_and(torch.float16, torch.bfloat16, torch.bool),
           sample_inputs_func=sample_inputs_max_min_binary,
           assert_autodiffed=True,),
    OpInfo('max',
           op=torch.max,
           variant_test_name='reduction_with_dim',
           dtypes=all_types_and(torch.float16, torch.bfloat16, torch.bool),
           sample_inputs_func=sample_inputs_max_min_reduction_with_dim,
           skips=(
               # max does not correctly warn when resizing out= inputs
               SkipInfo('TestCommon', 'test_out'),)),
    OpInfo('max',
           op=torch.max,
           variant_test_name='reduction_no_dim',
           dtypes=all_types_and(torch.float16, torch.bfloat16, torch.bool),
           supports_out=False,
           sample_inputs_func=sample_inputs_max_min_reduction_no_dim,),
    OpInfo('min',
           op=torch.min,
           variant_test_name='binary',
           dtypes=all_types_and(torch.float16, torch.bfloat16, torch.bool),
           sample_inputs_func=sample_inputs_max_min_binary,
           assert_autodiffed=True,),
    OpInfo('min',
           op=torch.min,
           variant_test_name='reduction_with_dim',
           dtypes=all_types_and(torch.float16, torch.bfloat16, torch.bool),
           sample_inputs_func=sample_inputs_max_min_reduction_with_dim,
           skips=(
               # min does not correctly warn when resizing out= inputs
               SkipInfo('TestCommon', 'test_out'),
           )),
    OpInfo('min',
           op=torch.min,
           variant_test_name='reduction_no_dim',
           dtypes=all_types_and(torch.float16, torch.bfloat16, torch.bool),
           supports_out=False,
           sample_inputs_func=sample_inputs_max_min_reduction_no_dim,),
    OpInfo('sum',
           dtypes=all_types_and_complex_and(torch.float16, torch.bfloat16, torch.bool),
           supports_out=False,
           sample_inputs_func=sample_inputs_reduction_wrapper(supports_multiple_dims=True)),
    OpInfo('nansum',
           dtypes=all_types_and(torch.float16, torch.bfloat16, torch.bool),
           dtypesIfCPU=all_types_and(torch.float16, torch.bool),
           supports_out=False,
           sample_inputs_func=sample_inputs_reduction_wrapper(supports_multiple_dims=True)),
    # TODO(@heitorschueroff) Add test for dtype kwarg
    OpInfo('mean',
           dtypes=floating_and_complex_types_and(torch.float16, torch.bfloat16),
           assert_autodiffed=True,
           sample_inputs_func=sample_inputs_reduction_wrapper(supports_multiple_dims=True),
           # Need to skip out test because one of the overload for mean does not support it
           # TODO(@heitorschueroff) fix this when implementing ReductionInfo
           skips=(SkipInfo('TestCommon', 'test_out'),)),
    OpInfo('quantile',
           dtypes=floating_types(),
           sample_inputs_func=sample_inputs_reduction_quantile),
    OpInfo('nanquantile',
           dtypes=floating_types(),
           sample_inputs_func=sample_inputs_reduction_quantile),
    OpInfo('maximum',
           op=torch.maximum,
           dtypes=all_types_and(torch.float16, torch.bfloat16, torch.bool),
           sample_inputs_func=sample_inputs_max_min_binary,),
    OpInfo('minimum',
           op=torch.minimum,
           dtypes=all_types_and(torch.float16, torch.bfloat16, torch.bool),
           sample_inputs_func=sample_inputs_max_min_binary,),
    OpInfo('topk',
           dtypes=all_types(),
           dtypesIfCUDA=all_types_and(torch.bfloat16, torch.float16),
           sample_inputs_func=sample_inputs_topk,
           skips=(
               # Topk is not raising a warning when the out is resized
               SkipInfo('TestCommon', 'test_out'),
           )),
    OpInfo('mm',
           dtypes=floating_and_complex_types_and(torch.half),
           dtypesIfCPU=all_types_and_complex_and(torch.float16, torch.bfloat16),
           dtypesIfCUDA=floating_and_complex_types_and(torch.float16, *[torch.bfloat16] if CUDA11OrLater else []),
           assert_autodiffed=True,
           sample_inputs_func=sample_inputs_mm,
           skips=(
               # mm does not correctly warn when resizing out= inputs
               SkipInfo('TestCommon', 'test_out'),
           )),
    OpInfo('mode',
           op=torch.mode,
           dtypes=all_types_and(torch.float16, torch.bfloat16, torch.bool),
           sample_inputs_func=sample_inputs_mode,),
    MvlGammaInfo(variant_test_name='mvlgamma_p_1',
                 domain=(1e-4, float('inf')),
                 skips=skips_mvlgamma(),
                 sample_kwargs=lambda device, dtype, input: ({'p': 1}, {'d': 1})),
    MvlGammaInfo(variant_test_name='mvlgamma_p_3',
                 domain=(1.1, float('inf')),
                 skips=skips_mvlgamma(skip_redundant=True) + (
                     SkipInfo('TestUnaryUfuncs', 'test_reference_numerics_hard', dtypes=(torch.float16,)),
                 ),
                 sample_kwargs=lambda device, dtype, input: ({'p': 3}, {'d': 3})),
    MvlGammaInfo(variant_test_name='mvlgamma_p_5',
                 domain=(2.1, float('inf')),
                 skips=skips_mvlgamma(skip_redundant=True) + (
                     SkipInfo('TestUnaryUfuncs', 'test_reference_numerics_hard', dtypes=(torch.float16,)),
                 ),
                 sample_kwargs=lambda device, dtype, input: ({'p': 5}, {'d': 5})),
    OpInfo('ne',
           aliases=('not_equal',),
           dtypes=all_types_and_complex_and(torch.bool, torch.bfloat16, torch.float16),
           supports_autograd=False,
           sample_inputs_func=sample_inputs_comparison_ops),
    UnaryUfuncInfo('neg',
                   aliases=('negative', ),
                   ref=np.negative,
                   dtypes=all_types_and_complex_and(torch.half, torch.bfloat16),
                   dtypesIfCPU=all_types_and_complex_and(torch.half, torch.bfloat16),
                   dtypesIfCUDA=all_types_and_complex_and(torch.half, torch.bfloat16),
                   assert_autodiffed=True,),
    OpInfo('dist',
           op=torch.dist,
           dtypes=floating_and_complex_types_and(torch.half, torch.bfloat16),
           # "pow" not implemented for 'BFloat16' or 'half'
           backward_dtypes=floating_and_complex_types(),
           sample_inputs_func=sample_inputs_dist,
           skips=(
               # dist does not correctly warn when resizing out= inputs
               SkipInfo('TestCommon', 'test_out'),
           )),
    OpInfo('outer',
           op=torch.outer,
           aliases=('ger', ),
           dtypes=all_types_and_complex_and(torch.bool, torch.float16, torch.bfloat16),
           sample_inputs_func=sample_inputs_outer,),
    OpInfo('permute',
           dtypes=all_types_and_complex_and(torch.bool, torch.float16, torch.bfloat16),
           dtypesIfCUDA=all_types_and_complex_and(torch.bool, torch.float16, torch.bfloat16),
           supports_out=False,
           assert_autodiffed=True,
           sample_inputs_func=sample_inputs_permute),
    OpInfo('pow',
           dtypes=all_types_and_complex_and(torch.half, torch.bfloat16, torch.bool),
           # Due to AVX2 curently not being fully supported for Float16, log_vml_cpu can't be enabled
           # for Float16, causing this test to fail. pow's autograd for Float16 is thus currently
           # unsupported on CPU.
           backward_dtypes=all_types_and_complex_and(torch.bfloat16, torch.bool),
           sample_inputs_func=sample_inputs_pow,
           supports_inplace_autograd=False,
           assert_autodiffed=True),
    OpInfo('prod',
           dtypes=all_types_and_complex_and(torch.bool),
           dtypesIfCUDA=all_types_and_complex_and(torch.bool, torch.float16, torch.bfloat16),
           # "cumprod_cuda" not implemented for 'BFloat16'
           backward_dtypesIfCUDA=all_types_and_complex_and(torch.bool, torch.float16),
           skips=(
               # prod does not support the (Tensor, *, out) overload
               SkipInfo('TestCommon', 'test_out',
                        dtypes=[torch.float32]),
           ),
           sample_inputs_func=sample_inputs_prod,
           gradcheck_nondet_tol=GRADCHECK_NONDET_TOL),
    OpInfo('qr',
           op=torch.qr,
           dtypes=floating_and_complex_types(),
           sample_inputs_func=sample_inputs_linalg_qr,
           # batched gradients do not work for empty inputs
           # https://github.com/pytorch/pytorch/issues/50743#issuecomment-767376085
           check_batched_gradgrad=False,
           decorators=[skipCUDAIfNoMagma, skipCUDAIfRocm, skipCPUIfNoLapack],
           skips=(
               # cuda gradchecks are slow
               # see discussion https://github.com/pytorch/pytorch/pull/47761#issuecomment-747316775
               SkipInfo('TestGradients', 'test_fn_gradgrad', device_type='cuda'),)),
    UnaryUfuncInfo('rad2deg',
                   ref=np.degrees,
                   decorators=(precisionOverride({torch.bfloat16: 7e-1,
                                                  torch.float16: 7e-1}),),
                   dtypes=all_types_and(torch.bool, torch.half, torch.bfloat16),
                   dtypesIfCPU=all_types_and(torch.bool, torch.half, torch.bfloat16),
                   dtypesIfCUDA=all_types_and(torch.bool, torch.half, torch.bfloat16),
                   skips=(
                       # Reference: https://github.com/pytorch/pytorch/pull/51283#issuecomment-770614273
                       SkipInfo('TestUnaryUfuncs', 'test_reference_numerics_normal',
                                dtypes=[torch.bfloat16]),
                       SkipInfo('TestUnaryUfuncs', 'test_reference_numerics_hard',
                                dtypes=[torch.bfloat16]),
                       SkipInfo('TestUnaryUfuncs', 'test_reference_numerics_extremal',
                                dtypes=[torch.bfloat16]),
                   ),
                   safe_casts_outputs=True),
    UnaryUfuncInfo('real',
                   ref=np.real,
                   dtypes=complex_types(),
                   dtypesIfCPU=complex_types(),
                   dtypesIfCUDA=complex_types(),
                   dtypesIfROCM=complex_types(),
                   supports_out=False,
                   supports_autograd=False,
                   skips=(
                       # Skip since real and imag don't have out variants.
                       SkipInfo('TestUnaryUfuncs', 'test_out_arg_all_dtypes'),
                   )),
    OpInfo('roll',
           dtypes=all_types_and_complex_and(torch.bool, torch.bfloat16, torch.half),
           dtypesIfCUDA=all_types_and_complex_and(torch.bool, torch.half),
           dtypesIfROCM=all_types_and_complex_and(torch.bool, torch.half),
           supports_out=False,
           sample_inputs_func=sample_inputs_roll),
    OpInfo('rot90',
           dtypes=all_types_and_complex_and(torch.bool, torch.bfloat16, torch.half),
           supports_out=False,
           sample_inputs_func=sample_inputs_rot90),
    UnaryUfuncInfo('round',
                   ref=np.round,
                   dtypes=floating_types_and(torch.half),
                   dtypesIfCPU=floating_types_and(torch.bfloat16),
                   dtypesIfCUDA=floating_types_and(torch.half),
                   assert_autodiffed=True,),
    UnaryUfuncInfo('sin',
                   ref=np.sin,
                   dtypes=all_types_and_complex_and(torch.bool, torch.bfloat16),
                   dtypesIfCPU=all_types_and_complex_and(torch.bool, torch.bfloat16),
                   dtypesIfCUDA=all_types_and_complex_and(torch.bool, torch.half),
                   assert_autodiffed=True,
                   handles_large_floats=False,
                   handles_complex_extremals=False,
                   safe_casts_outputs=True,
                   decorators=(precisionOverride({torch.bfloat16: 1e-2}),)),
    UnaryUfuncInfo('sinc',
                   ref=np_sinc_with_fp16_as_fp32,
                   dtypes=all_types_and_complex_and(torch.bool, torch.bfloat16),
                   dtypesIfCPU=all_types_and_complex_and(torch.bool, torch.bfloat16),
                   dtypesIfCUDA=all_types_and_complex_and(torch.bool, torch.half),
                   handles_large_floats=False,
                   handles_complex_extremals=False,
                   safe_casts_outputs=True,
                   decorators=(precisionOverride({torch.bfloat16: 1e-2,
                                                  torch.float16: 1e-2}),),
                   skips=(
                       # Reference: https://github.com/pytorch/pytorch/issues/49133
                       SkipInfo('TestUnaryUfuncs', 'test_reference_numerics_normal',
                                dtypes=[torch.cfloat]),
                   )),
    UnaryUfuncInfo('sinh',
                   ref=np_unary_ufunc_integer_promotion_wrapper(np.sinh),
                   dtypesIfCPU=all_types_and_complex_and(torch.bool),
                   dtypesIfCUDA=all_types_and_complex_and(torch.bool, torch.half),
                   safe_casts_outputs=True,
                   assert_autodiffed=True,
                   decorators=(precisionOverride({torch.float16: 1e-2}),),
                   skips=(
                       SkipInfo('TestUnaryUfuncs', 'test_reference_numerics_extremal',
                                device_type='cpu', dtypes=[torch.cfloat, torch.cdouble],
                                active_if=(IS_MACOS or IS_WINDOWS)),
                       SkipInfo('TestUnaryUfuncs', 'test_reference_numerics_hard',
                                device_type='cpu', dtypes=[torch.cfloat, torch.cdouble],
                                active_if=(IS_MACOS or IS_WINDOWS)),
                       # Reference: https://github.com/pytorch/pytorch/issues/48641
                       SkipInfo('TestUnaryUfuncs', 'test_reference_numerics_hard',
                                device_type='cpu', dtypes=[torch.int8]),
                   )),
    UnaryUfuncInfo('sign',
                   ref=reference_sign,
                   dtypes=all_types_and(torch.bfloat16, torch.half),
                   dtypesIfCPU=all_types_and(torch.bool, torch.bfloat16, torch.half),
                   dtypesIfCUDA=all_types_and(torch.bool, torch.bfloat16, torch.half),
                   skips=(
                       # Reference: https://github.com/pytorch/pytorch/issues/41245
                       SkipInfo('TestUnaryUfuncs', 'test_reference_numerics_extremal',
                                dtypes=[torch.bfloat16, torch.float16, torch.float32, torch.float64]),
                   )),
    UnaryUfuncInfo('sgn',
                   ref=reference_sgn,
                   dtypes=all_types_and_complex_and(torch.bool, torch.bfloat16, torch.half),
                   dtypesIfCPU=all_types_and_complex_and(torch.bool, torch.bfloat16, torch.half),
                   dtypesIfCUDA=all_types_and_complex_and(torch.bool, torch.bfloat16, torch.half),
                   skips=(
                       # Reference: https://github.com/pytorch/pytorch/issues/41245
                       SkipInfo('TestUnaryUfuncs', 'test_reference_numerics_extremal',
                                dtypes=[torch.bfloat16, torch.float16, torch.float32, torch.float64]),
                       # Reference: https://github.com/pytorch/pytorch/issues/53958
                       # Test fails in comparison on Nan as the `equal_nan` is True for
                       # comparing the CPU tensors.
                       SkipInfo('TestUnaryUfuncs', 'test_reference_numerics_extremal',
                                device_type='cpu', dtypes=[torch.complex64, torch.complex128]),
                       # Reference: https://github.com/pytorch/pytorch/issues/48486
                       SkipInfo('TestUnaryUfuncs', 'test_reference_numerics_hard',
                                device_type='cpu', dtypes=[torch.complex64])
                   )),
    OpInfo('__radd__',
           op=torch.Tensor.__radd__,
           dtypes=all_types_and_complex_and(torch.bfloat16, torch.half, torch.bool),
           sample_inputs_func=sample_inputs_rbinops,
           supports_out=False,
           skips=(SkipInfo('TestCommon', 'test_variant_consistency_jit',),),
           assert_autodiffed=True,
           autodiff_nonfusible_nodes=['aten::add'],),
    OpInfo('__rdiv__',
           op=torch.Tensor.__rdiv__,
           dtypes=all_types_and_complex_and(torch.bfloat16, torch.half, torch.bool),
           sample_inputs_func=sample_inputs_rbinops,
           supports_out=False,
           skips=(SkipInfo('TestCommon', 'test_variant_consistency_jit',),),
           assert_autodiffed=True,
           autodiff_nonfusible_nodes=['aten::mul', 'aten::reciprocal'],),
    OpInfo('__rmul__',
           op=torch.Tensor.__rmul__,
           dtypes=all_types_and_complex_and(torch.bfloat16, torch.half, torch.bool),
           sample_inputs_func=sample_inputs_rbinops,
           supports_out=False,
           skips=(SkipInfo('TestCommon', 'test_variant_consistency_jit',),),
           assert_autodiffed=True,
           autodiff_nonfusible_nodes=['aten::mul'],),
    OpInfo('__rpow__',
           op=torch.Tensor.__rpow__,
           dtypes=all_types_and_complex_and(torch.bfloat16, torch.half, torch.bool),
           sample_inputs_func=sample_inputs_rbinops,
           supports_out=False,
           skips=(
               # Reference: https://github.com/pytorch/pytorch/issues/54774
               # "log2" "_vml_cpu" not implemented for Half
               SkipInfo('TestOpInfo', 'test_supported_backward', device_type='cpu',
                        dtypes=(torch.float16,)),

               SkipInfo('TestCommon', 'test_variant_consistency_jit',),),
           assert_autodiffed=True,
           autodiff_nonfusible_nodes=['aten::pow'],),
    OpInfo('__rsub__',
           op=torch.Tensor.__rsub__,
           dtypes=all_types_and_complex_and(torch.bfloat16, torch.half),
           sample_inputs_func=sample_inputs_rbinops,
           supports_out=False,
           skips=(SkipInfo('TestCommon', 'test_variant_consistency_jit',),),
           assert_autodiffed=True,
           autodiff_nonfusible_nodes=['aten::rsub'],),
    OpInfo('rsub',
           dtypes=all_types_and_complex_and(torch.bfloat16, torch.half),
           variant_test_name='rsub_tensor',
           supports_out=False,
           supports_inplace_autograd=False,
           skips=(
               # Reference: https://github.com/pytorch/pytorch/issues/53797
               # JIT doesn't understand complex literals
               SkipInfo('TestCommon', 'test_variant_consistency_jit',
                        dtypes=[torch.cfloat, torch.cdouble]),
           ),
           sample_inputs_func=partial(sample_inputs_rsub, variant='tensor'),),
    OpInfo('rsub',
           dtypes=all_types_and_complex_and(torch.bfloat16, torch.half),
           variant_test_name='rsub_scalar',
           supports_out=False,
           supports_inplace_autograd=False,
           sample_inputs_func=partial(sample_inputs_rsub, variant='scalar'),
           skips=(
               # Reference: https://github.com/pytorch/pytorch/issues/53797
               # JIT doesn't understand complex literals
               SkipInfo('TestCommon', 'test_variant_consistency_jit',
                        dtypes=all_types_and_complex_and(torch.bfloat16, torch.half)),),
           assert_autodiffed=True,),
    UnaryUfuncInfo('signbit',
                   ref=np.signbit,
                   dtypes=all_types_and(torch.bfloat16, torch.half),
                   dtypesIfCPU=all_types_and(torch.bool, torch.bfloat16, torch.half),
                   dtypesIfCUDA=all_types_and(torch.bool, torch.bfloat16, torch.half),
                   supports_autograd=False,),
    OpInfo('solve',
           op=torch.solve,
           dtypes=floating_and_complex_types(),
           sample_inputs_func=sample_inputs_legacy_solve,
           check_batched_gradgrad=False,
           decorators=[skipCUDAIfNoMagma, skipCUDAIfRocm, skipCPUIfNoLapack],
           # cuda gradchecks are slow
           # see discussion https://github.com/pytorch/pytorch/pull/47761#issuecomment-747316775
           skips=(SkipInfo('TestGradients', 'test_fn_gradgrad', device_type='cuda'),)),
    OpInfo('std',
           dtypes=floating_and_complex_types_and(torch.half),
           dtypesIfCUDA=floating_and_complex_types_and(torch.half, torch.bfloat16),
           # std doesn't support complex autograd, https://github.com/pytorch/pytorch/issues/57358
           backward_dtypesIfCUDA=floating_types_and(torch.half, torch.bfloat16),
           sample_inputs_func=sample_inputs_std_var,
           # TODO: std does support out in some signatures
           supports_out=False,
<<<<<<< HEAD
           supports_complex_autograd=False,
=======
           # std has only partial support for complex and half (#51127)
           skips=(SkipInfo('TestOpInfo', 'test_unsupported_dtypes',
                           dtypes=[torch.half, torch.complex64, torch.complex128]),),
>>>>>>> 74a4868d
           assert_autodiffed=True,
           ),
    UnaryUfuncInfo('tan',
                   ref=np.tan,
                   dtypes=all_types_and_complex_and(torch.bool, torch.bfloat16),
                   dtypesIfCPU=all_types_and_complex_and(torch.bool, torch.bfloat16),
                   dtypesIfCUDA=all_types_and_complex_and(torch.bool, torch.half),
                   assert_autodiffed=True,
                   safe_casts_outputs=True,
                   skips=(
                       SkipInfo('TestUnaryUfuncs', 'test_reference_numerics_extremal',
                                device_type='cpu', dtypes=[torch.bfloat16]),
                       SkipInfo('TestUnaryUfuncs', 'test_reference_numerics_hard',
                                device_type='cpu', dtypes=[torch.bfloat16]),
                       SkipInfo('TestUnaryUfuncs', 'test_reference_numerics_normal',
                                device_type='cpu', dtypes=[torch.bfloat16]),
                       SkipInfo('TestUnaryUfuncs', 'test_reference_numerics_extremal',
                                device_type='cpu', dtypes=[torch.cfloat, torch.cdouble],
                                active_if=(IS_MACOS or IS_WINDOWS)),
                       SkipInfo('TestUnaryUfuncs', 'test_reference_numerics_hard',
                                device_type='cpu', dtypes=[torch.cfloat, torch.cdouble],
                                active_if=(IS_MACOS or IS_WINDOWS)),
                       SkipInfo('TestUnaryUfuncs', 'test_reference_numerics_normal',
                                device_type='cpu', dtypes=[torch.cfloat, torch.cdouble],
                                active_if=(IS_MACOS or IS_WINDOWS)),
                       SkipInfo('TestUnaryUfuncs', 'test_reference_numerics_hard',
                                device_type='cuda', dtypes=[torch.float64],
                                active_if=TEST_WITH_ROCM),
                   )),
    UnaryUfuncInfo('tanh',
                   ref=np.tanh,
                   decorators=(precisionOverride({torch.bfloat16: 1e-2}),),
                   dtypes=all_types_and_complex_and(torch.bool),
                   dtypesIfCPU=all_types_and_complex_and(torch.bool, torch.bfloat16),
                   dtypesIfCUDA=all_types_and_complex_and(torch.bool, torch.half, torch.bfloat16),
                   # "tanh_backward_cpu" not implemented for 'BFloat16'
                   backward_dtypesIfCPU=all_types_and_complex_and(torch.bool),
                   assert_autodiffed=True,
                   safe_casts_outputs=True,
                   skips=(
                       SkipInfo('TestUnaryUfuncs', 'test_reference_numerics_extremal',
                                device_type='cpu', dtypes=[torch.cfloat, torch.cdouble],
                                active_if=(IS_MACOS or IS_WINDOWS)),
                       SkipInfo('TestUnaryUfuncs', 'test_reference_numerics_hard',
                                device_type='cpu', dtypes=[torch.cfloat, torch.cdouble],
                                active_if=(IS_MACOS or IS_WINDOWS)),
                       SkipInfo('TestUnaryUfuncs', 'test_reference_numerics_normal',
                                device_type='cpu', dtypes=[torch.cfloat, torch.cdouble],
                                active_if=(IS_MACOS or IS_WINDOWS)),
                   )),
    OpInfo('tensor_split',
           dtypes=all_types_and_complex_and(torch.bool),
           dtypesIfCPU=all_types_and_complex_and(torch.bool, torch.bfloat16, torch.float16),
           dtypesIfCUDA=all_types_and_complex_and(torch.bool, torch.bfloat16, torch.float16),
           supports_out=False,
           skips=(SkipInfo('TestOpInfo', 'test_duplicate_method_tests'),),
           sample_inputs_func=sample_inputs_tensor_split,),
    OpInfo('hsplit',
           dtypes=all_types_and_complex_and(torch.bool, torch.bfloat16, torch.float16),
           supports_out=False,
           sample_inputs_func=sample_inputs_hsplit,),
    OpInfo('vsplit',
           dtypes=all_types_and_complex_and(torch.bool, torch.bfloat16, torch.float16),
           supports_out=False,
           sample_inputs_func=sample_inputs_vsplit,),
    OpInfo('dsplit',
           dtypes=all_types_and_complex_and(torch.bool, torch.bfloat16, torch.float16),
           supports_out=False,
           sample_inputs_func=sample_inputs_dsplit,),
    OpInfo('triangular_solve',
           op=torch.triangular_solve,
           dtypes=floating_and_complex_types(),
           supports_out=False,
           sample_inputs_func=sample_inputs_legacy_solve,
           check_batched_gradgrad=False,
           decorators=[skipCUDAIfNoMagma, skipCUDAIfRocm, skipCPUIfNoLapack],
           # CUDA gradchecks are slow and triangular solve backward is a composite operation
           # see discussion https://github.com/pytorch/pytorch/pull/47761#issuecomment-747316775
           skips=(SkipInfo('TestGradients', 'test_fn_gradgrad', device_type='cuda'),)),
    UnaryUfuncInfo('trunc',
                   aliases=('fix', ),
                   ref=np.trunc,
                   dtypes=floating_types_and(torch.bfloat16),
                   dtypesIfCPU=floating_types_and(torch.bfloat16),
                   dtypesIfCUDA=floating_types_and(torch.float16),
                   assert_autodiffed=True),
    UnaryUfuncInfo('exp2',
                   aliases=('special.exp2', ),
                   ref=np_unary_ufunc_integer_promotion_wrapper(np.exp2),
                   dtypes=all_types_and(torch.bool, torch.half),
                   dtypesIfCPU=all_types_and(torch.bool, torch.half),
                   dtypesIfCUDA=all_types_and(torch.bool, torch.half),
                   safe_casts_outputs=True),
    UnaryUfuncInfo('expm1',
                   aliases=('special.expm1', ),
                   ref=np_unary_ufunc_integer_promotion_wrapper(np.expm1),
                   dtypes=all_types_and(torch.bool, torch.half),
                   dtypesIfCPU=all_types_and(torch.bool, torch.bfloat16),
                   dtypesIfCUDA=all_types_and(torch.bool, torch.half),
                   safe_casts_outputs=True,
                   assert_autodiffed=True,
                   skips=(
                       # Reference: https://github.com/pytorch/pytorch/pull/48926#issuecomment-739734774
                       SkipInfo('TestUnaryUfuncs', 'test_reference_numerics_extremal',
                                device_type='cpu', dtypes=[torch.bfloat16]),
                       SkipInfo('TestUnaryUfuncs', 'test_reference_numerics_hard',
                                device_type='cpu', dtypes=[torch.bfloat16]),
                       SkipInfo('TestUnaryUfuncs', 'test_reference_numerics_normal',
                                device_type='cpu', dtypes=[torch.bfloat16]),
                   )),
    UnaryUfuncInfo('nan_to_num',
                   ref=np.nan_to_num,
                   dtypes=all_types_and(torch.half, torch.bool),
                   dtypesIfCPU=None,
                   dtypesIfCUDA=None),
    UnaryUfuncInfo('reciprocal',
                   ref=np_unary_ufunc_integer_promotion_wrapper(np.reciprocal),
                   dtypes=all_types_and_complex_and(torch.bool, torch.half, torch.bfloat16),
                   dtypesIfCPU=None,
                   dtypesIfCUDA=None,
                   assert_autodiffed=True,
                   safe_casts_outputs=True,
                   skips=(
                       # Reference: https://github.com/pytorch/pytorch/issues/45690
                       SkipInfo('TestUnaryUfuncs', 'test_reference_numerics_extremal',
                                dtypes=[torch.cfloat, torch.cdouble]),
                       # Reference: https://github.com/pytorch/pytorch/pull/49102#issuecomment-744604601
                       SkipInfo('TestUnaryUfuncs', 'test_reference_numerics_extremal',
                                dtypes=[torch.bfloat16]),
                       SkipInfo('TestUnaryUfuncs', 'test_reference_numerics_hard',
                                dtypes=[torch.bfloat16]),
                       SkipInfo('TestUnaryUfuncs', 'test_reference_numerics_normal',
                                dtypes=[torch.bfloat16]),
                   )),
    UnaryUfuncInfo('rsqrt',
                   ref=lambda x: np.reciprocal(np.sqrt(x)),
                   domain=(0, float('inf')),
                   dtypes=all_types_and_complex_and(torch.bool),
                   dtypesIfCPU=all_types_and_complex_and(torch.bool),
                   dtypesIfCUDA=all_types_and_complex_and(torch.bool, torch.half),
                   decorators=(precisionOverride({torch.half: 5e-2}),),
                   safe_casts_outputs=True,
                   assert_autodiffed=True,
                   handles_complex_extremals=False),
    UnaryUfuncInfo('sqrt',
                   ref=np.sqrt,
                   supports_sparse=True,
                   domain=(0, float('inf')),
                   dtypes=all_types_and_complex_and(torch.bool, torch.bfloat16),
                   dtypesIfCPU=all_types_and_complex_and(torch.bool, torch.bfloat16),
                   dtypesIfCUDA=all_types_and_complex_and(torch.bool, torch.half, torch.bfloat16),
                   assert_autodiffed=True,
                   decorators=(precisionOverride({torch.bfloat16: 7e-2}),),
                   skips=(
                       # Reference: https://github.com/pytorch/pytorch/issues/47358
                       SkipInfo('TestUnaryUfuncs', 'test_reference_numerics_hard',
                                device_type='cpu', dtypes=[torch.cfloat, torch.cdouble],
                                active_if=IS_MACOS),
                       # Reference: https://github.com/pytorch/pytorch/pull/47293#issuecomment-721774436
                       SkipInfo('TestUnaryUfuncs', 'test_reference_numerics_hard',
                                dtypes=[torch.bfloat16])),
                   safe_casts_outputs=True,
                   handles_complex_extremals=False),
    UnaryUfuncInfo('square',
                   ref=np.square,
                   dtypes=all_types_and_complex_and(torch.bool, torch.float16, torch.bfloat16),
                   dtypesIfCPU=all_types_and_complex_and(torch.bool, torch.float16, torch.bfloat16),
                   dtypesIfCUDA=all_types_and_complex_and(torch.bool, torch.half, torch.bfloat16),
                   decorators=(precisionOverride({torch.complex64: 3e-4, torch.bfloat16: 3e-1}),),
                   skips=(
                       # Reference: https://github.com/pytorch/pytorch/issues/52549
                       SkipInfo('TestUnaryUfuncs', 'test_reference_numerics_hard',
                                dtypes=[torch.cfloat, torch.cdouble]),
                       # >>> t = torch.tensor(complex(-0.01, float("inf")))
                       # >>> np.square(t.numpy())
                       # (-inf-infj)
                       # >>> t.square()
                       # tensor(-inf-infj)
                       # >>> t.cuda().square()
                       # tensor(inf+nanj, device='cuda:0')
                       SkipInfo('TestUnaryUfuncs', 'test_reference_numerics_extremal',
                                device_type='cuda', dtypes=[torch.cfloat, torch.cdouble]),
                       # Reference: https://github.com/pytorch/pytorch/pull/52551#issuecomment-782596181
                       SkipInfo('TestUnaryUfuncs', 'test_reference_numerics_hard',
                                dtypes=[torch.bfloat16]),
                   ),),
    OpInfo('lerp',
           dtypes=floating_and_complex_types(),
           dtypesIfCUDA=floating_and_complex_types_and(torch.half),
           dtypesIfROCM=floating_and_complex_types_and(torch.half),
           sample_inputs_func=sample_inputs_lerp,
           assert_autodiffed=True),
    OpInfo('linalg.inv',
           aten_name='linalg_inv',
           op=torch.linalg.inv,
           dtypes=floating_and_complex_types(),
           sample_inputs_func=sample_inputs_linalg_invertible,
           check_batched_gradgrad=False,
           gradcheck_nondet_tol=GRADCHECK_NONDET_TOL,
           decorators=[skipCUDAIfNoMagmaAndNoCusolver, skipCUDAIfRocm, skipCPUIfNoLapack],
           skips=(
               # linalg_inv does not correctly warn when resizing out= inputs
               SkipInfo('TestCommon', 'test_out'),
           )),
    UnaryUfuncInfo('angle',
                   ref=np.angle,
                   dtypes=all_types_and_complex_and(torch.bool),
                   dtypesIfCPU=all_types_and_complex_and(torch.bool, torch.bfloat16, torch.float16),
                   dtypesIfCUDA=all_types_and_complex_and(torch.bool),
                   dtypesIfROCM=all_types_and_complex_and(torch.bool),
                   decorators=(precisionOverride({torch.float16: 1e-2,
                                                  torch.bfloat16: 1e-2}),),
                   safe_casts_outputs=True,
                   supports_complex_to_float=True),
    OpInfo('linalg.solve',
           aten_name='linalg_solve',
           op=torch.linalg.solve,
           dtypes=floating_and_complex_types(),
           sample_inputs_func=sample_inputs_linalg_solve,
           check_batched_gradgrad=False,
           decorators=[skipCUDAIfNoMagma, skipCUDAIfRocm, skipCPUIfNoLapack],
           skips=(SkipInfo('TestGradients', 'test_fn_gradgrad', device_type='cuda'),)),
    OpInfo('linalg.matrix_rank',
           aten_name='linalg_matrix_rank',
           dtypes=floating_and_complex_types(),
           supports_autograd=False,
           sample_inputs_func=sample_inputs_linalg_invertible,
           decorators=[skipCUDAIfNoMagma, skipCUDAIfRocm, skipCPUIfNoLapack]),
    OpInfo('linalg.matrix_rank',
           aten_name='linalg_matrix_rank',
           variant_test_name='hermitian',
           dtypes=floating_and_complex_types(),
           supports_autograd=False,
           sample_inputs_func=sample_inputs_linalg_pinv_hermitian,
           decorators=[skipCUDAIfNoMagma, skipCUDAIfRocm, skipCPUIfNoLapack]),
    OpInfo('linalg.pinv',
           aten_name='linalg_pinv',
           op=torch.linalg.pinv,
           dtypes=floating_and_complex_types(),
           check_batched_grad=False,
           check_batched_gradgrad=False,
           sample_inputs_func=sample_inputs_linalg_invertible,
           decorators=[skipCUDAIfNoMagmaAndNoCusolver, skipCUDAIfRocm, skipCPUIfNoLapack],
           skips=(
               # cuda gradchecks are slow
               # see discussion https://github.com/pytorch/pytorch/pull/47761#issuecomment-747316775
               SkipInfo('TestGradients', 'test_fn_gradgrad', device_type='cuda'),)),
    OpInfo('linalg.pinv',
           aten_name='linalg_pinv',
           variant_test_name='hermitian',
           dtypes=floating_and_complex_types(),
           check_batched_grad=False,
           check_batched_gradgrad=False,
           sample_inputs_func=sample_inputs_linalg_pinv_hermitian,
           gradcheck_wrapper=gradcheck_wrapper_hermitian_input,
           decorators=[skipCUDAIfNoMagma, skipCUDAIfRocm, skipCPUIfNoLapack],
           skips=(
               # cuda gradchecks are slow
               # see discussion https://github.com/pytorch/pytorch/pull/47761#issuecomment-747316775
               SkipInfo('TestGradients', 'test_fn_gradgrad', device_type='cuda'),)),
    OpInfo('eig',
           op=torch.eig,
           dtypes=floating_and_complex_types(),
           sample_inputs_func=sample_inputs_eig,
           decorators=[
               skipCUDAIfNoMagma,
               skipCPUIfNoLapack,
               skipCUDAIfRocm
           ],),
    OpInfo('einsum',
           # we need this lambda because SampleInput expects tensor input as the first argument
           # TODO(@heitorschueroff) update SampleInput to handle such cases
           op=lambda tensors, equation: torch.einsum(equation, tensors),
           dtypes=all_types_and_complex_and(torch.half, torch.bfloat16),
           dtypesIfCUDA=floating_and_complex_types_and(torch.half),
           supports_out=False,
           sample_inputs_func=sample_inputs_einsum,
           skips=(
               # test does not work with passing lambda for op
               # there's a test `test_einsum` in `test_jit.py` to handle this case
               SkipInfo('TestCommon', 'test_variant_consistency_jit'),
               # The following dtypes are only supported for some inputs, ideally we should have
               # checked this in the einsum code but to keep BC we'll just skip the tests for now.
               SkipInfo('TestOpInfo', 'test_unsupported_dtypes',
                        dtypes=[torch.bool]),
               SkipInfo('TestOpInfo', 'test_unsupported_dtypes',
                        device_type='cuda', dtypes=integral_types_and(torch.bfloat16)))),
    OpInfo('svd',
           op=torch.svd,
           dtypes=floating_and_complex_types(),
           sample_inputs_func=sample_inputs_svd,
           decorators=[
               skipCUDAIfNoMagmaAndNoCusolver,
               skipCUDAIfRocm,
               skipCPUIfNoLapack,
               # gradgrad checks are slow
               DecorateInfo(slowTest, 'TestGradients', 'test_fn_gradgrad'),
           ],
           skips=(
               # cuda gradchecks are very slow
               # see discussion https://github.com/pytorch/pytorch/pull/47761#issuecomment-747316775
               SkipInfo('TestGradients', 'test_fn_gradgrad', device_type='cuda'),)),
    OpInfo('linalg.svd',
           op=torch.linalg.svd,
           aten_name='linalg_svd',
           dtypes=floating_and_complex_types(),
           sample_inputs_func=sample_inputs_linalg_svd,
           decorators=[
               skipCUDAIfNoMagmaAndNoCusolver,
               skipCUDAIfRocm,
               skipCPUIfNoLapack,
               # gradgrad checks are slow
               DecorateInfo(slowTest, 'TestGradients', 'test_fn_gradgrad'),
           ],
           skips=(
               # cuda gradchecks are very slow
               # see discussion https://github.com/pytorch/pytorch/pull/47761#issuecomment-747316775
               SkipInfo('TestGradients', 'test_fn_gradgrad', device_type='cuda'),)),
    OpInfo('linalg.svdvals',
           op=torch.linalg.svdvals,
           aten_name='linalg_svdvals',
           dtypes=floating_and_complex_types(),
           sample_inputs_func=sample_inputs_linalg_svdvals,
           supports_autograd=False,
           decorators=[
               skipCUDAIfNoMagmaAndNoCusolver,
               skipCPUIfNoLapack]),
    OpInfo('polar',
           dtypes=floating_types(),
           sample_inputs_func=sample_inputs_polar),
    # TODO(@kshitij12345): Refactor similar to `mvlgamma` entries.
    # To test reference numerics against multiple values of argument `n`,
    # we make multiple OpInfo entries with each entry corresponding to different value of n (currently 0 to 4).
    # We run the op tests from test_ops.py only for `n=0` to avoid redundancy in testing.
    UnaryUfuncInfo('polygamma',
                   op=lambda x, n, **kwargs: torch.polygamma(n, x, **kwargs),
                   variant_test_name='polygamma_n_0',
                   ref=reference_polygamma if TEST_SCIPY else _NOTHING,
                   dtypes=floating_types(),
                   dtypesIfCPU=floating_types(),
                   dtypesIfCUDA=floating_types_and(torch.half),
                   sample_inputs_func=sample_inputs_polygamma,
                   skips=(
                       # Probably related to the way the function is
                       # scripted for JIT tests (or maybe not).
                       # RuntimeError:
                       # Arguments for call are not valid.
                       # The following variants are available:
                       #   aten::polygamma(int n, Tensor self) -> (Tensor):
                       #   Expected a value of type 'Tensor' for argument 'self' but instead found type 'int'.
                       #   aten::polygamma.out(int n, Tensor self, *, Tensor(a!) out) -> (Tensor(a!)):
                       #   Expected a value of type 'Tensor' for argument 'self' but instead found type 'int'.
                       # The original call is:
                       #   File "<string>", line 3
                       # def the_method(i0):
                       #     return torch.polygamma(i0, 1)
                       #            ~~~~~~~~~~~~~~~ <--- HERE
                       SkipInfo('TestCommon', 'test_variant_consistency_jit'),),
                   sample_kwargs=lambda device, dtype, input: ({'n': 0}, {'n': 0})),
    UnaryUfuncInfo('polygamma',
                   op=lambda x, n, **kwargs: torch.polygamma(n, x, **kwargs),
                   variant_test_name='polygamma_n_1',
                   ref=reference_polygamma if TEST_SCIPY else _NOTHING,
                   dtypes=floating_types(),
                   dtypesIfCPU=floating_types(),
                   dtypesIfCUDA=floating_types_and(torch.half),
                   sample_inputs_func=sample_inputs_polygamma,
                   skips=(
                       # Redundant tests
                       SkipInfo('TestGradients'),
                       SkipInfo('TestOpInfo'),
                       SkipInfo('TestCommon'),
                       # Mismatch: https://github.com/pytorch/pytorch/issues/55357
                       SkipInfo('TestUnaryUfuncs', 'test_reference_numerics_extremal'),
                       SkipInfo('TestUnaryUfuncs', 'test_reference_numerics_hard'),
                       SkipInfo('TestUnaryUfuncs', 'test_reference_numerics_normal'),
                   ),
                   sample_kwargs=lambda device, dtype, input: ({'n': 1}, {'n': 1})),
    UnaryUfuncInfo('polygamma',
                   op=lambda x, n, **kwargs: torch.polygamma(n, x, **kwargs),
                   variant_test_name='polygamma_n_2',
                   ref=reference_polygamma if TEST_SCIPY else _NOTHING,
                   dtypes=floating_types(),
                   dtypesIfCPU=floating_types(),
                   dtypesIfCUDA=floating_types_and(torch.half),
                   sample_inputs_func=sample_inputs_polygamma,
                   skips=(
                       # Redundant tests
                       SkipInfo('TestGradients'),
                       SkipInfo('TestOpInfo'),
                       SkipInfo('TestCommon'),
                       # Mismatch: https://github.com/pytorch/pytorch/issues/55357
                       SkipInfo('TestUnaryUfuncs', 'test_reference_numerics_extremal'),
                       SkipInfo('TestUnaryUfuncs', 'test_reference_numerics_hard',
                                active_if=TEST_WITH_ROCM),
                       SkipInfo('TestUnaryUfuncs', 'test_reference_numerics_normal',
                                active_if=TEST_WITH_ROCM),),
                   sample_kwargs=lambda device, dtype, input: ({'n': 2}, {'n': 2})),
    UnaryUfuncInfo('polygamma',
                   op=lambda x, n, **kwargs: torch.polygamma(n, x, **kwargs),
                   variant_test_name='polygamma_n_3',
                   ref=reference_polygamma if TEST_SCIPY else _NOTHING,
                   dtypes=floating_types(),
                   dtypesIfCPU=floating_types(),
                   dtypesIfCUDA=floating_types_and(torch.half),
                   sample_inputs_func=sample_inputs_polygamma,
                   skips=(
                       # Redundant tests
                       SkipInfo('TestGradients'),
                       SkipInfo('TestOpInfo'),
                       SkipInfo('TestCommon'),
                       # Mismatch: https://github.com/pytorch/pytorch/issues/55357
                       SkipInfo('TestUnaryUfuncs', 'test_reference_numerics_extremal'),
                       SkipInfo('TestUnaryUfuncs', 'test_reference_numerics_hard',
                                active_if=TEST_WITH_ROCM),
                       SkipInfo('TestUnaryUfuncs', 'test_reference_numerics_normal',
                                active_if=TEST_WITH_ROCM),),
                   sample_kwargs=lambda device, dtype, input: ({'n': 3}, {'n': 3})),
    UnaryUfuncInfo('polygamma',
                   op=lambda x, n, **kwargs: torch.polygamma(n, x, **kwargs),
                   variant_test_name='polygamma_n_4',
                   ref=reference_polygamma if TEST_SCIPY else _NOTHING,
                   decorators=(precisionOverride({torch.float16: 5e-4, torch.float32: 5e-4}),),
                   dtypes=floating_types(),
                   dtypesIfCPU=floating_types(),
                   dtypesIfCUDA=floating_types_and(torch.half),
                   sample_inputs_func=sample_inputs_polygamma,
                   skips=(
                       # Redundant tests
                       SkipInfo('TestGradients'),
                       SkipInfo('TestOpInfo'),
                       SkipInfo('TestCommon'),
                       # Mismatch: https://github.com/pytorch/pytorch/issues/55357
                       SkipInfo('TestUnaryUfuncs', 'test_reference_numerics_extremal'),
                       SkipInfo('TestUnaryUfuncs', 'test_reference_numerics_hard',
                                active_if=TEST_WITH_ROCM),
                       SkipInfo('TestUnaryUfuncs', 'test_reference_numerics_normal',
                                active_if=TEST_WITH_ROCM),),
                   sample_kwargs=lambda device, dtype, input: ({'n': 4}, {'n': 4})),
    OpInfo('ravel',
           dtypesIfCPU=all_types_and_complex_and(torch.bool, torch.float16, torch.bfloat16),
           dtypesIfCUDA=all_types_and_complex_and(torch.bool, torch.float16, torch.bfloat16),
           dtypesIfROCM=all_types_and_complex_and(torch.bool, torch.float16, torch.bfloat16),
           supports_out=False,
           sample_inputs_func=sample_inputs_ravel,
           ),
    OpInfo('view',
           op=lambda x, shape: x.view(shape),
           dtypesIfCPU=all_types_and_complex_and(torch.bool, torch.float16, torch.bfloat16),
           dtypesIfCUDA=all_types_and_complex_and(torch.bool, torch.float16, torch.bfloat16),
           dtypesIfROCM=all_types_and_complex_and(torch.bool, torch.float16, torch.bfloat16),
           supports_out=False,
           skips=(
               # Because view does not have a function variant.
               SkipInfo('TestCommon', 'test_variant_consistency_jit'),),
           sample_inputs_func=sample_inputs_view,
           ),
    OpInfo('view_as',
           op=lambda x, other: x.view_as(other),
           dtypesIfCPU=all_types_and_complex_and(torch.bool, torch.float16, torch.bfloat16),
           dtypesIfCUDA=all_types_and_complex_and(torch.bool, torch.float16, torch.bfloat16),
           dtypesIfROCM=all_types_and_complex_and(torch.bool, torch.float16, torch.bfloat16),
           supports_out=False,
           skips=(
               # Because view_as does not have a function variant.
               SkipInfo('TestCommon', 'test_variant_consistency_jit'),),
           sample_inputs_func=sample_inputs_view_as,
           ),
    OpInfo('pinverse',
           op=torch.pinverse,
           dtypes=floating_and_complex_types(),
           check_batched_grad=False,
           check_batched_gradgrad=False,
           gradcheck_nondet_tol=GRADCHECK_NONDET_TOL,
           supports_out=False,
           sample_inputs_func=sample_inputs_linalg_invertible,
           decorators=[skipCUDAIfNoMagmaAndNoCusolver, skipCUDAIfRocm, skipCPUIfNoLapack],
           skips=(
               # cuda gradchecks are slow
               # see discussion https://github.com/pytorch/pytorch/pull/47761#issuecomment-747316775
               SkipInfo('TestGradients', 'test_fn_gradgrad', device_type='cuda'),)),
    OpInfo('gather',
           dtypes=all_types_and_complex_and(torch.bool, torch.float16),
           dtypesIfCUDA=all_types_and_complex_and(torch.bool, torch.float16, torch.bfloat16),
           sample_inputs_func=sample_inputs_gather,
           gradcheck_nondet_tol=GRADCHECK_NONDET_TOL,
           ),
    OpInfo('index_fill',
           dtypes=all_types_and_complex_and(torch.bool, torch.float16, torch.bfloat16),
           supports_inplace_autograd=False,
           skips=(SkipInfo('TestOpInfo', 'test_duplicate_method_tests'),),
           supports_out=False,
           sample_inputs_func=sample_inputs_index_fill),
    OpInfo('index_copy',
           dtypes=all_types_and_complex_and(torch.bool, torch.float16, torch.bfloat16),
           supports_inplace_autograd=False,
           supports_out=False,
           sample_inputs_func=sample_inputs_index_copy,
           gradcheck_nondet_tol=GRADCHECK_NONDET_TOL),
    OpInfo('index_select',
           dtypes=all_types_and_complex_and(torch.bool, torch.float16, torch.bfloat16),
           sample_inputs_func=sample_inputs_index_select,
           gradcheck_nondet_tol=GRADCHECK_NONDET_TOL),
    OpInfo('index_add',
           dtypes=all_types_and_complex_and(torch.bool, torch.float16, torch.bfloat16),
           supports_out=False,
           sample_inputs_func=sample_inputs_index_add,
           gradcheck_nondet_tol=GRADCHECK_NONDET_TOL),
    OpInfo('__getitem__',
           dtypes=all_types_and_complex_and(torch.bool, torch.float16, torch.bfloat16),
           supports_out=False,
           supports_inplace_autograd=False,
           op=torch.Tensor.__getitem__,
           sample_inputs_func=sample_inputs_getitem,
           skips=(SkipInfo('TestCommon', 'test_variant_consistency_jit'),)),
    OpInfo('index_put',
           dtypes=all_types_and_complex_and(torch.bool, torch.float16, torch.bfloat16),
           supports_out=False,
           supports_inplace_autograd=True,
           sample_inputs_func=sample_inputs_index_put,
           skips=(
               SkipInfo('TestCommon', 'test_variant_consistency_jit'),
           )),
    OpInfo('sort',
           dtypes=all_types_and(torch.bool, torch.float16),
           dtypesIfCUDA=all_types_and(torch.float16),
           dtypesIfROCM=all_types_and(torch.float16),
           sample_inputs_func=sample_inputs_sort,
           skips=(
               # sort does not correctly warn when resizing out= inputs
               SkipInfo('TestCommon', 'test_out'),
           )),
    OpInfo('put',
           dtypes=all_types_and_complex_and(torch.bool, torch.float16, torch.bfloat16),
           supports_out=False,
           check_batched_gradgrad=False,  # vmap complains of the sizes
           sample_inputs_func=sample_inputs_put),
    OpInfo('take',
           dtypes=all_types_and_complex_and(torch.bool, torch.float16, torch.bfloat16),
           check_batched_grad=False,  # vmap complains of the sizes
           sample_inputs_func=sample_inputs_take),
    OpInfo('scatter',
           dtypes=all_types_and_complex_and(torch.bool, torch.half),
           dtypesIfCUDA=all_types_and_complex_and(torch.bool, torch.half, torch.bfloat16),
           sample_inputs_func=sample_inputs_scatter,
           supports_out=False),
    OpInfo('scatter_add',
           dtypes=all_types_and_complex_and(torch.bool, torch.half),
           dtypesIfCUDA=all_types_and_complex_and(torch.bool, torch.half, torch.bfloat16),
           sample_inputs_func=sample_inputs_scatter_add,
           supports_out=False),
    OpInfo('stack',
           dtypes=all_types_and_complex_and(torch.bool, torch.float16, torch.bfloat16),
           sample_inputs_func=sample_inputs_stack,
           assert_autodiffed=True,
           skips=(
               # stack does not correctly warn when resizing out= inputs
               SkipInfo('TestCommon', 'test_out'),),),
    OpInfo('hstack',
           dtypes=all_types_and_complex_and(torch.bool, torch.float16, torch.bfloat16),
           sample_inputs_func=sample_inputs_hstack_dstack_vstack,
           skips=(
               # hstack does not correctly warn when resizing out= inputs
               SkipInfo('TestCommon', 'test_out'),),),
    OpInfo('hypot',
           dtypes=floating_types(),
           dtypesIfCPU=floating_types_and(torch.bfloat16),
           dtypesIfCUDA=floating_types_and(torch.half),
           sample_inputs_func=sample_inputs_hypot,
           ),
    OpInfo('vstack',
           dtypes=all_types_and_complex_and(torch.bool, torch.float16, torch.bfloat16),
           sample_inputs_func=sample_inputs_hstack_dstack_vstack,
           skips=(
               # vstack does not correctly warn when resizing out= inputs
               SkipInfo('TestCommon', 'test_out'),),),
    OpInfo('dstack',
           dtypes=all_types_and_complex_and(torch.bool, torch.float16, torch.bfloat16),
           sample_inputs_func=sample_inputs_hstack_dstack_vstack,
           skips=(
               # dstack does not correctly warn when resizing out= inputs
               SkipInfo('TestCommon', 'test_out'),),),
    OpInfo('unfold',
           op=lambda x, *args: x.unfold(*args),
           dtypes=all_types_and_complex_and(torch.bool, torch.float16, torch.bfloat16),
           supports_out=False,
           check_batched_gradgrad=False,
           skips=(
               # torch.unfold does not exist so we get a RuntimeError.
               SkipInfo('TestCommon', 'test_variant_consistency_jit',
                        dtypes=all_types_and_complex_and(torch.bool, torch.float16, torch.bfloat16)),
               # Skip operator schema test because this is a functional and not an operator
               SkipInfo('TestOperatorSignatures', 'test_get_torch_func_signature_exhaustive'),
           ),
           sample_inputs_func=sample_inputs_unfold),
    OpInfo('msort',
           dtypes=all_types_and(torch.float16),
           check_batched_gradgrad=False,
           skips=(
               #  msort does not correctly warn when resizing out= inputs.
               SkipInfo('TestCommon', 'test_out',
                        dtypes=all_types_and_complex_and(torch.bool, torch.float16, torch.bfloat16)),
               #  msort does not raise expected Runtime Error.
               SkipInfo('TestOpInfo', 'test_unsupported_dtypes', dtypes=[torch.bool]),
           ),
           sample_inputs_func=sample_inputs_msort),
    OpInfo('movedim',
           dtypes=all_types_and_complex_and(torch.bool, torch.float16, torch.bfloat16),
           supports_out=False,
           sample_inputs_func=sample_movedim_moveaxis),
    OpInfo('moveaxis',
           dtypes=all_types_and_complex_and(torch.bool, torch.float16, torch.bfloat16),
           supports_out=False,
           sample_inputs_func=sample_movedim_moveaxis),
    ShapeFuncInfo('repeat',
                  op=lambda x, dims: x.repeat(dims),
                  ref=np.tile,
                  dtypes=all_types_and_complex_and(torch.bool, torch.float16, torch.bfloat16),
                  supports_out=False,
                  skips=(
                      # torch.repeat does not exist so we get a RuntimeError.
                      SkipInfo('TestCommon', 'test_variant_consistency_jit',
                               dtypes=all_types_and_complex_and(torch.bool, torch.float16, torch.bfloat16)),
                  ),
                  sample_inputs_func=sample_repeat_tile),
    OpInfo('take_along_dim',
           dtypes=all_types_and_complex_and(torch.bool, torch.float16),
           dtypesIfCUDA=all_types_and_complex_and(torch.bool, torch.float16, torch.bfloat16),
           supports_inplace_autograd=False,
           sample_inputs_func=sample_inputs_take_along_dim,
           gradcheck_nondet_tol=GRADCHECK_NONDET_TOL),
    ShapeFuncInfo('tile',
                  ref=np.tile,
                  dtypes=all_types_and_complex_and(torch.bool, torch.float16, torch.bfloat16),
                  supports_out=False,
                  sample_inputs_func=sample_repeat_tile),
    OpInfo('unsqueeze',
           dtypes=all_types_and_complex_and(torch.bool, torch.float16, torch.bfloat16),
           supports_out=False,
           assert_autodiffed=True,
           sample_inputs_func=sample_unsqueeze),
    OpInfo('var',
           dtypes=floating_and_complex_types_and(torch.half),
           dtypesIfCUDA=floating_and_complex_types_and(torch.half, torch.bfloat16),
           # var doesn't support complex autograd, https://github.com/pytorch/pytorch/issues/57358
           backward_dtypesIfCUDA=floating_types_and(torch.half, torch.bfloat16),
           sample_inputs_func=sample_inputs_std_var,
           # TODO: revisit, some var signatures do support out (see std, too)
           supports_out=False,
<<<<<<< HEAD
           supports_complex_autograd=False,
=======
           # var has only partial support for complex and half (#51127)
           skips=(SkipInfo('TestOpInfo', 'test_unsupported_dtypes',
                           dtypes=[torch.half, torch.complex64, torch.complex128]),),
>>>>>>> 74a4868d
           assert_autodiffed=True,
           ),
    OpInfo('xlogy',
           dtypes=all_types_and(torch.bool),
           dtypesIfCPU=all_types_and(torch.bool, torch.half, torch.bfloat16),
           dtypesIfCUDA=all_types_and(torch.bool, torch.half, torch.bfloat16),
           supports_inplace_autograd=True,
           safe_casts_outputs=True,
           sample_inputs_func=sample_inputs_xlogy),
    OpInfo('special.xlog1py',
           aten_name='special_xlog1py',
           dtypes=all_types_and(torch.bool, torch.half, torch.bfloat16),
           safe_casts_outputs=True,
           skips=(
               SkipInfo('TestOpInfo', 'test_supported_backward',
                        device_type='cpu', dtypes=[torch.float16]),
           ),
           sample_inputs_func=sample_inputs_xlog1py),
    OpInfo('logsumexp',
           dtypes=floating_types_and(torch.bfloat16),
           dtypesIfCUDA=floating_types_and(torch.bfloat16, torch.half),
           assert_autodiffed=True,
           sample_inputs_func=sample_inputs_logsumexp),
    OpInfo('trace',
           dtypes=all_types_and_complex(),
           dtypesIfCUDA=all_types_and_complex_and(torch.bool, torch.half),
           supports_inplace_autograd=False,
           supports_out=False,
           sample_inputs_func=sample_inputs_trace),
    OpInfo('transpose',
           aliases=('swapdims', 'swapaxes'),
           dtypes=all_types_and_complex_and(torch.bool, torch.bfloat16, torch.half),
           dtypesIfCUDA=all_types_and_complex_and(torch.bool, torch.bfloat16, torch.half),
           supports_out=False,
           sample_inputs_func=sample_inputs_transpose_swapdims),
    OpInfo('kron',
           dtypes=all_types_and_complex_and(torch.bool, torch.half, torch.bfloat16),
           dtypesIfCUDA=all_types_and_complex_and(torch.bool, torch.half, torch.bfloat16),
           supports_inplace_autograd=False,
           sample_inputs_func=sample_inputs_kron),
    OpInfo('inner',
           dtypes=floating_and_complex_types_and(torch.half),
           dtypesIfCPU=all_types_and_complex_and(torch.half, torch.bfloat16),
           dtypesIfCUDA=floating_and_complex_types_and(torch.float16, *[torch.bfloat16] if CUDA11OrLater else []),
           dtypesIfROCM=floating_and_complex_types_and(torch.half, torch.bfloat16),
           sample_inputs_func=sample_inputs_inner),
    OpInfo('tensordot',
           dtypes=floating_and_complex_types_and(torch.half),
           dtypesIfCPU=all_types_and_complex_and(torch.half, torch.bfloat16),
           dtypesIfCUDA=floating_and_complex_types_and(torch.float16, *[torch.bfloat16] if CUDA11OrLater else []),
           dtypesIfROCM=floating_and_complex_types_and(torch.half, torch.bfloat16),
           safe_casts_outputs=True,
           sample_inputs_func=sample_inputs_tensordot,
           skips=(
               # Currently failing due to an INTERNAL_ASSERT_FAILED error.
               # Reference: https://github.com/pytorch/pytorch/issues/56314
               SkipInfo("TestCommon", "test_variant_consistency_jit", dtypes=[torch.float32]),
               # Skip operator schema test because this is a functional and not an operator.
               # Reference: https://github.com/pytorch/pytorch/issues/54574
               SkipInfo('TestOperatorSignatures', 'test_get_torch_func_signature_exhaustive'),
           )
           ),
    OpInfo('logcumsumexp',
           dtypes=floating_types_and(),
           dtypesIfCUDA=floating_types_and(torch.half),
           skips=(
               # AssertionError: UserWarning not triggered : Resized a non-empty tensor but did not warn about it.
               SkipInfo('TestCommon', 'test_out', dtypes=(torch.float32,), device_type='cuda'),
               # logcumsumexp_backward not implemented for 'Half
               SkipInfo('TestOpInfo', 'test_supported_backward', dtypes=(torch.float16,), device_type='cuda'),
           ),
           sample_inputs_func=sample_inputs_logcumsumexp),
    UnaryUfuncInfo('sigmoid',
                   aliases=('special.expit', ),
                   ref=reference_sigmoid if TEST_SCIPY else _NOTHING,
                   decorators=(precisionOverride({torch.float16: 1e-2,
                                                  torch.complex64: 1e-1,
                                                  torch.bfloat16: 1e-2}),),
                   skips=(
                       # Reference: https://github.com/pytorch/pytorch/issues/56012
                       SkipInfo('TestUnaryUfuncs', 'test_reference_numerics_extremal',
                                device_type='cuda', dtypes=[torch.complex64]),
                       SkipInfo('TestUnaryUfuncs', 'test_reference_numerics_hard',
                                device_type='cuda', dtypes=[torch.complex64]),
                       SkipInfo('TestUnaryUfuncs', 'test_reference_numerics_extremal',
                                device_type='cpu', dtypes=[torch.cfloat, torch.cdouble]),
                       SkipInfo('TestUnaryUfuncs', 'test_reference_numerics_hard',
                                device_type='cpu', dtypes=[torch.cfloat, torch.cdouble]),
                       SkipInfo('TestUnaryUfuncs', 'test_reference_numerics_normal',
                                device_type='cpu', dtypes=[torch.cfloat, torch.cdouble])),
                   dtypes=all_types_and_complex_and(torch.bool, torch.bfloat16),
                   dtypesIfCPU=all_types_and_complex_and(torch.bool, torch.bfloat16),
                   dtypesIfCUDA=all_types_and_complex_and(torch.bool, torch.half, torch.bfloat16),
                   # sigmoid doesn't support complex autograd, https://github.com/pytorch/pytorch/issues/48552
                   backward_dtypesIfCPU=all_types_and(torch.bool, torch.bfloat16),
                   backward_dtypesIfCUDA=all_types_and(torch.bool, torch.bfloat16),
                   safe_casts_outputs=True,
                   assert_autodiffed=True),
    UnaryUfuncInfo('digamma',
                   ref=scipy.special.digamma if TEST_SCIPY else _NOTHING,
                   decorators=(precisionOverride({torch.float16: 5e-1}),),
                   dtypes=all_types_and(torch.bool),
                   dtypesIfCPU=all_types_and(torch.bool),
                   dtypesIfCUDA=all_types_and(torch.bool, torch.half),
                   safe_casts_outputs=True),
    UnaryUfuncInfo('special.entr',
                   ref=scipy.special.entr if TEST_SCIPY else _NOTHING,
                   aten_name='special_entr',
                   decorators=(precisionOverride({torch.float16: 1e-1,
                                                  torch.bfloat16: 1e-1}),),
                   dtypes=all_types_and(torch.bool),
                   dtypesIfCPU=all_types_and(torch.bool, torch.bfloat16),
                   dtypesIfCUDA=all_types_and(torch.bool, torch.half, torch.bfloat16),
                   skips=(
                       SkipInfo('TestUnaryUfuncs', 'test_reference_numerics_hard',
                                dtypes=[torch.bfloat16, torch.float16]),
                   ),
                   supports_inplace_autograd=False,
                   safe_casts_outputs=True,
                   sample_inputs_func=sample_inputs_entr),
    UnaryUfuncInfo('erf',
                   ref=scipy.special.erf if TEST_SCIPY else _NOTHING,
                   aliases=('special.erf', ),
                   decorators=(precisionOverride({torch.float16: 1e-2,
                                                  torch.bfloat16: 1e-2}),),
                   dtypes=all_types_and(torch.bool),
                   dtypesIfCPU=all_types_and(torch.bool, torch.bfloat16),
                   dtypesIfCUDA=all_types_and(torch.bool, torch.half, torch.bfloat16),
                   assert_autodiffed=True,
                   safe_casts_outputs=True),
    UnaryUfuncInfo('erfc',
                   ref=scipy.special.erfc if TEST_SCIPY else _NOTHING,
                   aliases=('special.erfc', ),
                   decorators=(precisionOverride({torch.float16: 1e-2,
                                                  torch.bfloat16: 1e-2}),),
                   dtypes=all_types_and(torch.bool),
                   dtypesIfCPU=all_types_and(torch.bool, torch.bfloat16),
                   dtypesIfCUDA=all_types_and(torch.bool, torch.half),
                   assert_autodiffed=True,
                   safe_casts_outputs=True),
    UnaryUfuncInfo('erfinv',
                   ref=scipy.special.erfinv if TEST_SCIPY else _NOTHING,
                   aliases=('special.erfinv', ),
                   decorators=(precisionOverride({torch.float16: 1e-2,
                                                  torch.bfloat16: 1e-2,
                                                  torch.float32: 1e-4}),),
                   dtypes=all_types_and(torch.bool),
                   dtypesIfCPU=all_types_and(torch.bool, torch.bfloat16),
                   dtypesIfCUDA=all_types_and(torch.bool, torch.half),
                   safe_casts_outputs=True,
                   domain=(-1, 1),
                   skips=(
                       # Reference: https://github.com/pytorch/pytorch/pull/49155#issuecomment-742664611
                       SkipInfo('TestUnaryUfuncs', 'test_reference_numerics_extremal',
                                active_if=TEST_SCIPY and distutils.version.LooseVersion(scipy.__version__) < "1.4.0"),
                       SkipInfo('TestUnaryUfuncs', 'test_reference_numerics_hard',
                                active_if=TEST_SCIPY and distutils.version.LooseVersion(scipy.__version__) < "1.4.0"),
                       SkipInfo('TestUnaryUfuncs', 'test_reference_numerics_normal',
                                active_if=TEST_SCIPY and distutils.version.LooseVersion(scipy.__version__) < "1.4.0"),
                   )),
    UnaryUfuncInfo('lgamma',
                   ref=reference_lgamma if TEST_SCIPY else _NOTHING,
                   aliases=('special.gammaln', ),
                   decorators=(precisionOverride({torch.float16: 7e-1}),),
                   dtypes=all_types_and(torch.bool),
                   dtypesIfCPU=all_types_and(torch.bool, torch.bfloat16),
                   dtypesIfCUDA=all_types_and(torch.bool, torch.half),
                   # "digamma" not implemented for 'BFloat16'
                   backward_dtypesIfCPU=all_types_and(torch.bool),
                   skips=(
                       # Reference: https://github.com/pytorch/pytorch/pull/50140#discussion_r552615345
                       SkipInfo('TestUnaryUfuncs', 'test_reference_numerics_extremal',
                                dtypes=[torch.bfloat16]),
                       SkipInfo('TestUnaryUfuncs', 'test_reference_numerics_hard',
                                device_type='cpu', dtypes=[torch.bfloat16]),
                       SkipInfo('TestUnaryUfuncs', 'test_reference_numerics_normal',
                                device_type='cpu', dtypes=[torch.bfloat16]),
                       # Reference: https://github.com/pytorch/pytorch/pull/50140#issuecomment-756150214
                       SkipInfo('TestUnaryUfuncs', 'test_reference_numerics_extremal',
                                dtypes=[torch.float32, torch.float64], active_if=IS_WINDOWS),
                       SkipInfo('TestUnaryUfuncs', 'test_reference_numerics_hard',
                                dtypes=[torch.float32, torch.float64], active_if=IS_WINDOWS),
                       SkipInfo('TestUnaryUfuncs', 'test_reference_numerics_normal',
                                dtypes=[torch.float32, torch.float64], active_if=IS_WINDOWS),
                   ),
                   safe_casts_outputs=True),
    OpInfo(
        'logdet',
        supports_out=False,
        sample_inputs_func=sample_inputs_logdet,
        decorators=(skipCPUIfNoLapack, skipCUDAIfNoMagma, skipCUDAIfRocm)),
    UnaryUfuncInfo('logit',
                   ref=scipy.special.logit if TEST_SCIPY else _NOTHING,
                   domain=(0, 1),
                   aliases=('special.logit', ),
                   decorators=(precisionOverride({torch.bfloat16: 5e-1,
                                                  torch.float16: 5e-1}),),
                   dtypes=all_types_and(torch.half),
                   dtypesIfCPU=all_types_and(torch.bool, torch.bfloat16),
                   dtypesIfCUDA=all_types_and(torch.bool, torch.half, torch.bfloat16),
                   sample_inputs_func=sample_inputs_logit,
                   safe_casts_outputs=True),
]

# Common operator groupings
unary_ufuncs = [op for op in op_db if isinstance(op, UnaryUfuncInfo)]
spectral_funcs = [op for op in op_db if isinstance(op, SpectralFuncInfo)]
sparse_unary_ufuncs = [op for op in op_db if isinstance(op, UnaryUfuncInfo) and op.supports_sparse is True]
shape_funcs = [op for op in op_db if isinstance(op, ShapeFuncInfo)]

def index_variable(shape, max_indices, device=torch.device('cpu')):
    if not isinstance(shape, tuple):
        shape = (shape,)
    index = torch.rand(*shape, dtype=torch.double, device=device).mul_(max_indices).floor_().long()
    return index


def index_perm_variable(shape, max_indices):
    if not isinstance(shape, tuple):
        shape = (shape,)

    index = torch.randperm(max_indices).narrow(0, 0, reduce(mul, shape)).view(shape)
    return index


def gather_variable(shape, index_dim, max_indices, duplicate=False, device=torch.device('cpu')):
    assert len(shape) == 2
    assert index_dim < 2
    batch_dim = 1 - index_dim
    index = torch.zeros(*shape, dtype=torch.long, device=device)
    for i in range(shape[index_dim]):
        index.select(index_dim, i).copy_(
            torch.randperm(max_indices, device=device)[:shape[batch_dim]])
    if duplicate:
        index.select(batch_dim, 0).copy_(index.select(batch_dim, 1))
    return index


def bernoulli_scalar():
    return torch.tensor(0, dtype=torch.bool).bernoulli_()


def mask_not_all_zeros(shape):
    assert len(shape) > 0
    while True:
        result = torch.randn(shape).gt(0)
        if result.sum() > 0:
            return result


def uniform_scalar(offset=0, requires_grad=False):
    v = torch.rand(()) + offset
    v.requires_grad = requires_grad
    return v


def normal_scalar_clamp(amin, amax, requires_grad=False):
    v = torch.randn(()).clamp(amin, amax)
    v.requires_grad = requires_grad
    return v


def prod_zeros(dim_size, dim_select):
    assert len(dim_select) == 2
    result = torch.randn(dim_size, dim_size, dim_size)
    result.narrow(dim_select[0], 0, 1).narrow(dim_select[1], 1, 1).zero_()
    result.narrow(dim_select[0], 2, 1).narrow(dim_select[1], 3, 1).zero_()
    result.narrow(dim_select[0], 4, 1).narrow(dim_select[1], 3, 1).zero_()
    return result


non_differentiable = collections.namedtuple('non_differentiable', ['tensor'])


class dont_convert(tuple):
    pass


class NoArgsClass(object):
    def __iter__(self):
        return self

    def __next__(self):
        raise StopIteration()
    next = __next__  # Python 2 compatibility

    def __len__(self):
        return 0

NO_ARGS = NoArgsClass()

def ident(x):
    return x

# Do NOT add to this list. Method tests are being DEPRECATED and replaced by OpInfos.
# See https://github.com/pytorch/pytorch/wiki/Writing-tests-in-PyTorch-1.8
#
# (
#   method name,
#   input size/constructing fn,
#   args (tuple represents shape of a tensor arg),
#   test variant name (will be used at test name suffix),    // optional
#   (should_autodiff_node[bool], nonfusible_nodes, fusible_nodes) for autodiff, // optional
#   indices for possible dim arg,                            // optional
#   fn mapping output to part that should be gradcheck'ed,   // optional
#   kwargs                                                   // optional
# )
# Note: some functions have separate schema for (Tensor other) and (Scalar other),
#       and it's possible that we only support AD for Scalar version but not Tensor
#       version, and vice versa.
#       When writing tests, only scalar(float/int) input triggers the Scalar schema.
#       uniform_scalar produces a scalar **Tensor** which won't match Scalar input.
def method_tests():
    set_rng_seed(SEED)
    return [
        ('div', (S, S, S), (torch.rand(S, S, S) + 0.1,), '', (True,)),
        ('div', (S, S, S), (torch.rand(S, S) + 0.1,), 'broadcast_rhs', (True,)),
        ('div', (S, S), (torch.rand(S, S, S) + 0.1,), 'broadcast_lhs', (True,)),
        ('div', (S, 1, S), (torch.rand(M, S) + 0.1,), 'broadcast_all', (True,)),
        ('div', (), (uniform_scalar(0.1),), 'scalar', (True,)),
        ('div', (S, S, S), (uniform_scalar(0.1),), 'scalar_broadcast_rhs', (True,)),
        ('div', (), (uniform_scalar(0.1),), 'scalar_broadcast_lhs', (True,)),
        ('div', torch.rand(S, S, S) + 1e-1, (3.14,), 'constant', (True,)),
        ('div', uniform_scalar(1e-1, requires_grad=True), (3.14,), 'scalar_constant', (True,)),
        ('true_divide', (S, S, S), (torch.rand(S, S, S) + 0.1,), '', (True,)),
        ('true_divide', (S, S, S), (torch.rand(S, S) + 0.1,), 'broadcast_rhs', (True,)),
        ('true_divide', (S, S), (torch.rand(S, S, S) + 0.1,), 'broadcast_lhs', (True,)),
        ('true_divide', (S, 1, S), (torch.rand(M, S) + 0.1,), 'broadcast_all', (True,)),
        ('true_divide', (), (uniform_scalar(0.1),), 'scalar', (True,)),
        ('true_divide', (S, S, S), (uniform_scalar(0.1),), 'scalar_broadcast_rhs', (True,)),
        ('true_divide', (), (uniform_scalar(0.1),), 'scalar_broadcast_lhs', (True,)),
        ('true_divide', torch.rand(S, S, S) + 1e-1, (3.14,), 'constant', (True,)),
        ('true_divide', uniform_scalar(1e-1, requires_grad=True), (3.14,), 'scalar_constant', (True,)),
        ('div', (S, S, S), (torch.rand(S, S, S, dtype=torch.cdouble) + 0.1,), 'complex', (True,)),
        ('div', (S, S, S), (torch.rand(S, S, dtype=torch.cdouble) + 0.1,), 'complex_broadcast_rhs', (True,)),
        ('div', (S, S), (torch.rand(S, S, S, dtype=torch.cdouble) + 0.1,), 'complex_broadcast_lhs', (True,)),
        ('div', (S, 1, S), (torch.rand(M, S, dtype=torch.cdouble) + 0.1,), 'complex_broadcast_all', (True,)),
        ('div', (), (uniform_scalar(0.1j),), 'complex_scalar', (True,)),
        ('div', (S, S, S), (uniform_scalar(0.1j),), 'complex_scalar_broadcast_rhs', (True,)),
        ('div', (), (uniform_scalar(0.1j),), 'complex_scalar_broadcast_lhs', (True,)),
        ('div', torch.rand(S, S, S, dtype=torch.cdouble) + 1e-1, (3.14j,), 'complex_constant', (True,)),
        ('div', uniform_scalar(1e-1j, requires_grad=True), (3.14j,), 'complex_scalar_constant', (True,)),
        ('float_power', torch.rand(S, S, S) + 1e-3, (torch.rand(S, S, S) + 0.1,), ''),
        ('float_power', torch.rand(S, S, S) + 1e-3, (torch.rand(1,) + 0.1,), 'broadcast_rhs'),
        ('float_power', torch.rand(1,) + 1e-3, (torch.rand(S, S, S) + 0.1,), 'broadcast_lhs'),
        ('float_power', torch.rand(S, 1, S) + 1e-3, (torch.rand(1, S, 1) + 0.1,), 'broadcast_all'),
        ('float_power', uniform_scalar(1e-3, requires_grad=True), (uniform_scalar(0.1),), 'scalar'),
        ('float_power', torch.rand(S, S, S) + 1e-3, (uniform_scalar(0.1),), 'scalar_broadcast_rhs'),
        ('float_power', uniform_scalar(1e-3, requires_grad=True), (torch.rand(S, S, S) + 0.1,), 'scalar_broadcast_lhs'),
        ('float_power', torch.rand(S, S, S) + 1e-3, (3.14,), 'constant'),
        ('t', (1, 2), NO_ARGS, '', (False,)),
        ('reshape', (S, S, S), (S * S, S), '', (False,)),
        ('reshape', (torch.Size([S * S, S]),), (S, S, S), 'size', (False,)),
        ('reshape', (S,), (S,), '1d', (False,)),
        ('reshape', (), (dont_convert(()),), 'scalar_to_scalar', (False,)),
        ('reshape', (), (1,), 'scalar_to_1d', (False,)),
        ('reshape_as', (S, S, S), (non_differentiable(torch.rand(S * S, S)),)),
        ('reshape_as', (), (non_differentiable(torch.tensor(42.)),), 'scalar'),
        ('reshape_as', (), (non_differentiable(torch.rand(1, 1)),), 'scalar_to_dims'),
        ('expand', (S, 1, 1), (S, S, S), '', (False,)),
        ('expand', (torch.Size([S, 1, S]),), (S, S, S), 'size', (False,)),
        ('expand', (S, 1), (S, S, S), 'new_dim', (False,)),
        ('expand', (1,), (S, S, S), '1_element', (False,)),
        ('expand', (1, S), (1, 1, S), 'new_dim_front_old_front_1', (False,)),
        ('expand', (), (dont_convert(()),), 'scalar_to_scalar'),
        ('expand', (), (1, 3, 2), 'scalar_to_dims', (False,)),
        ('expand_as', (S, 1, 1), (torch.rand(S, S, S),), '', (False,)),
        ('fmod', (S, S, S), (1.5,), '', (True,)),
        ('fmod', (), (1.5,), 'scalar', (True,)),
        ('fmod', (S, S, S), (non_differentiable(torch.rand(S, S, S) + 1.5),), 'tensor'),
        ('fmod', (S,), (non_differentiable(torch.rand(S, S, S) + 1.5),), 'tensor_broadcast_lhs'),
        ('fmod', (S, S, S), (non_differentiable(torch.rand(S) + 1.5),), 'tensor_broadcast_rhs'),
        ('fmod', (S, 1, S), (non_differentiable(torch.rand(S, S) + 1.5),), 'tensor_broadcast_all'),
        ('fmod', (), (non_differentiable(uniform_scalar(1.5)),), 'scalar_tensor'),
        ('fmod', (), (non_differentiable(torch.rand(S, S, S) + 1.5),), 'scalar_tensor_broadcast_lhs'),
        ('fmod', (S, S, S), (non_differentiable(uniform_scalar(1.5)),), 'scalar_tensor_broadcast_rhs'),
        ('remainder', (S, S, S), (1.5,), '', (True,)),
        ('remainder', (), (1.5,), 'scalar', (True,)),
        ('remainder', (S, S, S), (non_differentiable(torch.rand(S, S, S) + 1.5),), 'tensor'),
        ('remainder', (S,), (non_differentiable(torch.rand(S, S, S) + 1.5),), 'tensor_broadcast_lhs'),
        ('remainder', (S, 1, S), (non_differentiable(torch.rand(S, S) + 1.5),), 'tensor_broadcast_all'),
        ('remainder', (), (non_differentiable(uniform_scalar(1.5)),), 'scalar_tensor'),
        ('remainder', (), (non_differentiable(torch.rand(S, S, S) + 1.5),), 'scalar_tensor_broadcast_lhs'),
        ('kthvalue', (S, S, S), (2,)),
        ('kthvalue', (S, S, S), (2, 1,), 'dim', (), [1]),
        ('kthvalue', (S, S, S), (2, 1, True,), 'keepdim_dim', (), [1]),
        ('kthvalue', (S,), (2, 0,), 'dim_1d', (), [1]),
        ('kthvalue', (S,), (2, 0, True,), 'keepdim_dim_1d', (), [1]),
        ('kthvalue', (), (1,), 'scalar', (), ()),
        ('kthvalue', (), (1, 0,), 'scalar_dim', (), [1]),
        ('kthvalue', (), (1, 0, True), 'scalar_keepdim_dim', (), [1]),
        ('median', (S, S, S), NO_ARGS),
        ('median', (S, S, S), (1,), 'dim', (), [0]),
        ('median', (S, S, S), (1, True,), 'keepdim_dim', (), [0]),
        ('median', (), NO_ARGS, 'scalar'),
        ('median', (), (0,), 'scalar_dim', (), [0]),
        ('median', (), (0, True,), 'scalar_keepdim_dim', (), [0]),
        ('nanmedian', (S, S, S), NO_ARGS),
        ('nanmedian', (S, S, S), (1,), 'dim', (), [0]),
        ('nanmedian', (S, S, S), (1, True,), 'keepdim_dim', (), [0]),
        ('nanmedian', (), NO_ARGS, 'scalar'),
        ('nanmedian', (), (0,), 'scalar_dim', (), [0]),
        ('nanmedian', (), (0, True,), 'scalar_keepdim_dim', (), [0]),
        ('var_mean', (S, S, S), NO_ARGS, ''),
        ('var_mean', (S, S, S), (1,), 'dim', [0]),
        ('var_mean', (S, S, S), (1, True, True), 'keepdim_dim', [0]),
        ('var_mean', (S,), (0,), 'dim_1d', [0]),
        ('var_mean', (S,), (0, True, True), 'keepdim_dim_1d', [0]),
        ('std_mean', (S, S, S), NO_ARGS, ''),
        ('std_mean', (S, S, S), (1,), 'dim', [0]),
        ('std_mean', (S, S, S), (1, True, True), 'keepdim_dim', [0]),
        ('std_mean', (S,), (0,), 'dim_1d', [0]),
        ('std_mean', (S,), (0, True, True), 'keepdim_dim_1d', [0]),
        ('renorm', (S, S, S), (2, 1, 0.5), 'dim', (), [1]),
        ('renorm', (S, S, S), (1, 2, 3), 'norm_1'),
        ('renorm', (S, S, S), (inf, 2, 0.5), 'norm_inf'),
        ('log_softmax', (S, S, S), (1, torch.float64,), 'kwarg_dtype_would_break_jit_loader', (True,)),
        ('zero_', (S, S, S), NO_ARGS),
        ('zero_', (), NO_ARGS, 'scalar'),
        ('norm', (S, S), (), 'default'),
        ('norm', (S, S), (2,), '2'),
        ('norm', (S, S), (0,), '0'),
        ('norm', (S, S), (0.5,), '0_5'),
        ('norm', (S, S), (1,), '1'),
        ('norm', (S, S), (3,), '3'),
        ('norm', (S, S), (inf,), 'inf'),
        ('norm', (S, S), (-inf,), '-inf'),
        ('norm', (S, S), ('fro',), 'fro_default'),
        ('norm', (S, S), ('fro', [0, 1],), 'fro'),
        ('norm', (S, S), ('nuc',), 'nuc', (), NO_ARGS, [skipCPUIfNoLapack, skipCUDAIfNoMagma]),
        ('norm', (S, S, S), ('nuc', [1, 2]), 'nuc_batched', (), NO_ARGS, [skipCPUIfNoLapack, skipCUDAIfNoMagma]),
        ('norm', (S, S), (-1,), 'neg_1'),
        ('norm', (S, S), (-2,), 'neg_2'),
        ('norm', (S, S), (-0.5,), 'neg_0_5'),
        ('norm', (S, S), (-1.5,), 'neg_1_5'),
        ('norm', (S, S), (-2, 1,), 'neg_2_2_dim', (), [1]),
        ('norm', (S, S), (-1, 1,), 'neg_1_2_dim', (), [1]),
        ('norm', (S, S), (0, 1,), '0_2_dim', (), [1]),
        ('norm', (S, S), (1, 1,), '1_2_dim', (), [1]),
        ('norm', (S, S), (2, 1,), '2_2_dim', (), [1]),
        ('norm', (S, S), (3, 1,), '3_2_dim', (), [1]),
        ('norm', (S, S), (inf, 1,), 'inf_2_dim'),
        ('norm', torch.rand(S, S, S) + 5e-2, (1.5,), '1_5_default'),
        ('norm', (S, S, S), (2, 1), '2_dim', (), [1]),
        ('norm', (S, S, S), (3, 1), '3_dim', (), [1]),
        ('norm', torch.rand(S, S, S) + 5e-2, (1.5, 1), '1_5_dim', (), [1]),
        ('norm', (S, S, S), (2, 1, True), 'keepdim_2_dim', (), [1]),
        ('norm', (S, S, S), (3, 1, True), 'keepdim_3_dim', (), [1]),
        ('norm', torch.rand(S, S, S) + 5e-2, (1.5, 1, True), 'keepdim_1_5_dim', (), [1]),
        ('norm', (), (2, 0), '2_dim_scalar', (), [1]),
        ('norm', (), (3, 0), '3_dim_scalar', (), [1]),
        ('norm', (), (2, 0, True), 'keepdim_2_dim_scalar', (), [1]),
        ('norm', (), (3, 0, True), 'keepdim_3_dim_scalar', (), [1]),
        ('clone', (S, M, S), NO_ARGS),
        ('clone', (), NO_ARGS, 'scalar'),
        ('contiguous', (S, S), NO_ARGS, '', (True,)),
        ('contiguous', torch.randn(S, S).transpose(0, 1), NO_ARGS, 'not_contiguous', (True,)),
        ('diag_embed', (S, S), NO_ARGS),
        ('diagonal', (M, M), NO_ARGS, '2d'),
        ('diagonal', (3, 5), NO_ARGS, '2d_wide'),
        ('diagonal', (3, 5), (2,), '2d_wide_pos'),
        ('diagonal', (3, 5), (-2,), '2d_wide_neg'),
        ('diagonal', (5, 3), NO_ARGS, '2d_tall'),
        ('diagonal', (5, 3), (2,), '2d_tall_pos'),
        ('diagonal', (5, 3), (-2,), '2d_tall_neg'),
        ('diagonal', (M, M), (1,), '2d_1'),
        ('diagonal', (M, M), (2,), '2d_2'),
        ('diagonal', (M, M, M), (1, 1, 2), '3d_1'),
        ('diagonal', (M, M, M), (2, 0, 1), '3d_2'),
        ('diagonal', (M, M, M), (-2, 0, 1), '3d_3'),
        ('tril', (M, M), NO_ARGS),
        ('tril', (M, M), (2,), 'idx'),
        ('tril', (S, M, M), NO_ARGS, 'batched'),
        ('tril', (S, M, M), (2,), 'batched_idx'),
        ('tril', (3, 3, S, S), NO_ARGS, 'more_batched'),
        ('triu', (M, M), NO_ARGS),
        ('triu', (M, M), (2,), 'idx'),
        ('triu', (S, M, M), NO_ARGS, 'batched'),
        ('triu', (S, M, M), (2,), 'batched_idx'),
        ('triu', (3, 3, S, S), NO_ARGS, 'more_batched'),
        ('cross', (S, 3), ((S, 3),)),
        ('cross', (S, 3, S), ((S, 3, S), 1), 'dim'),
        ('fill_', (S, S, S), (1,), 'number'),
        ('fill_', (), (1,), 'number_scalar'),
        ('fill_', (S, S, S), ((),), 'variable'),
        ('select', (S, S, S), (1, 2), 'dim', (), [0]),
        ('select', (S, S, S), (1, -1), 'wrap_dim', (), [0]),
        ('select', (S,), (0, 2), '1d'),
        ('narrow', (S, S, S), (1, 2, 2), 'dim', (), [0]),
        ('narrow', (S, S, S), (1, 0, 0), 'empty_dim', (), [0]),
        ('squeeze', (S, 1, S, 1), NO_ARGS, '', (True,)),
        ('squeeze', (1, 1, 1, 1), NO_ARGS, 'input_sizes_are_ones', (True,)),
        ('squeeze', (S, 1, S, 1), (1,), '1_dim', (True,), [0]),
        ('squeeze', (S, 1, S, 1), (2,), 'not_1_dim', (True,), [0]),
        ('squeeze', (), (0,), 'scalar', (True,), [0]),
        ('chunk', (S, S, S), (2,), '', (True, 'prim::ConstantChunk')),
        ('chunk', (S, S, S), (S, 1), 'dim', (True, 'prim::ConstantChunk'), [1]),
        ('split', (S, S, S), (2,), '', (True,)),
        ('split', (S, S, S), (S, 1), 'dim', (True,), [1]),
        ('split', (S, S, S), ([int(S / 3), S - int(S / 3) * 2, int(S / 3)],), 'size_list',
            (True, 'aten::split_with_sizes')),
        ('split', (S, S, S), ([int(S / 2), S - int(S / 2) * 2, int(S / 2)], 2), 'size_list_dim',
            (True, 'aten::split_with_sizes'), [1]),
        ('split_with_sizes', (S, S, S), ([int(S / 3), S - int(S / 3) * 2, int(S / 3)],), '', (True,)),
        ('split_with_sizes', (S, S, S), ([int(S / 3), S - int(S / 3), 0],), 'size_0', (True, )),
        ('split_with_sizes', (S, S, S), ([int(S / 3), S - int(S / 3) * 2, int(S / 3)],), 'dim', (True, ), [1]),
        ('tensor_split', (S, S, S), (3,), 'sections', (False,)),
        ('tensor_split', (S, S, S), (3, 1), 'sections_dim', (False,), [1]),
        ('tensor_split', (S, S, S), ([2, 4],), 'indices', (False,)),
        ('tensor_split', (S, S, S), ([2, 4], 1), 'indices_dim', (False,), [1]),
        ('resize_', (S, S, S), (torch.Size([S * S, S])), 'fewer_dims'),
        ('resize_', (), (dont_convert(()),), 'scalar'),
        ('resize_', (), (torch.Size([1, 1, 1])), 'scalar_to_dims'),
        ('resize_as_', (), (non_differentiable(torch.tensor(5.)),), 'scalar'),
        ('resize_as_', (), (non_differentiable(torch.randn((1, 1, 1))),), 'scalar_to_dims'),
        ('resize_as_', (S, S, S), (non_differentiable(torch.randn(S * S, S)),)),
        ('where', (M, M), (mask_not_all_zeros((M, M)), (M, M)), '', (True,)),
        ('where', (M, 1, M), (mask_not_all_zeros((M, M)), (M, M, 1)), 'broadcast_all', (True,)),
        ('where', (), (bernoulli_scalar(), ()), 'scalar', (True,)),
        ('where', (M, 1, M), (bernoulli_scalar(), (M, M, 1)), 'scalar_broadcast_mask', (True,)),
        ('where', (), (mask_not_all_zeros((M, M)), ()), 'scalar_broadcast_non_mask', (True,)),
        ('to_sparse', (S, S), (), '', (), (), [], lambda x: x.to_dense())
    ]

def create_input(call_args, requires_grad=True, non_contiguous=False, call_kwargs=None, dtype=torch.double, device=None):
    if not isinstance(call_args, tuple):
        call_args = (call_args,)

    def map_arg(arg):
        def maybe_non_contig(tensor):
            return tensor if not non_contiguous else make_non_contiguous(tensor)

        if isinstance(arg, torch.Size) or isinstance(arg, dont_convert):
            return arg
        elif isinstance(arg, tuple) and len(arg) == 0:
            var = torch.randn((), dtype=dtype, device=device)
            var.requires_grad = requires_grad
            return var
        elif isinstance(arg, tuple) and not isinstance(arg[0], torch.Tensor):
            return Variable(maybe_non_contig(torch.randn(*arg, dtype=dtype, device=device)), requires_grad=requires_grad)
        # double check casting
        elif isinstance(arg, non_differentiable):
            if isinstance(arg.tensor, torch.Tensor):
                if arg.tensor.dtype == torch.float:
                    return maybe_non_contig(arg.tensor.to(dtype=torch.double, device=device))
                if arg.tensor.dtype == torch.cfloat:
                    return maybe_non_contig(arg.tensor.to(dtype=torch.cdouble, device=device))
                return maybe_non_contig(arg.tensor.to(device=device))
            return maybe_non_contig(arg.tensor.to(device=device))
        elif isinstance(arg, torch.Tensor):
            if arg.dtype == torch.float:
                arg = arg.double()
            if arg.dtype == torch.cfloat:
                arg = arg.to(torch.cdouble)
            if arg.is_complex() != dtype.is_complex:
                raise RuntimeError("User provided tensor is real for a test that runs with complex dtype, ",
                                   "which is not supported for now")
            # NOTE: We do clone() after detach() here because we need to be able to change size/storage of v afterwards
            v = maybe_non_contig(arg).detach().to(device=device).clone()
            v.requires_grad = requires_grad and (v.is_floating_point() or v.is_complex())
            return v
        elif callable(arg):
            return map_arg(arg(dtype=dtype, device=device))
        else:
            return arg
    args_out = tuple(map_arg(arg) for arg in call_args)
    kwargs_out = {k: map_arg(v) for k, v in call_kwargs.items()} if call_kwargs else {}
    return args_out, kwargs_out


def _compare_trilu_indices(
        self, row, col, offset=0, dtype=torch.long, device='cpu'):
    if row == 0 or col == 0:
        # have to handle this separately as tril and triu does not take
        # empty matrix as input
        self.assertEqual(
            torch.empty(0, 2, dtype=dtype, device=device).transpose(0, 1),
            torch.tril_indices(row, col, offset, dtype=dtype, device=device))

        self.assertEqual(
            torch.empty(0, 2, dtype=dtype, device=device).transpose(0, 1),
            torch.triu_indices(row, col, offset, dtype=dtype, device=device))

    else:
        # TODO(#38095): Replace assertEqualIgnoreType. See issue #38095
        self.assertEqualIgnoreType(
            torch.ones(row, col, device='cpu')
                 .tril(offset).nonzero().to(dtype).transpose(0, 1),
            torch.tril_indices(row, col, offset, dtype=dtype, device=device))

        # TODO(#38095): Replace assertEqualIgnoreType. See issue #38095
        self.assertEqualIgnoreType(
            torch.ones(row, col, device='cpu')
                 .tril(offset).nonzero().to(dtype).transpose(0, 1),
            torch.tril_indices(row, col, offset, dtype=dtype, device=device))


def _compare_large_trilu_indices(
        self, row, col, offset=0, dtype=torch.long, device='cpu'):
    l = torch.ones(row, col, dtype=dtype, device='cpu').tril(offset) \
             .nonzero()[-100:-1, :].transpose(0, 1).to(device)
    torch.cuda.empty_cache()

    r = torch.tril_indices(
        row, col, offset, dtype=dtype, device=device)[:, -100:-1]
    self.assertEqual(l, r)
    torch.cuda.empty_cache()

    l = torch.ones(row, col, dtype=dtype, device='cpu').triu(offset) \
             .nonzero()[-100:-1, :].transpose(0, 1).to(device)
    torch.cuda.empty_cache()

    r = torch.triu_indices(
        row, col, offset, dtype=dtype, device=device)[:, -100:-1]
    self.assertEqual(l, r)
    torch.cuda.empty_cache()

# (
#   row
#   col
#   offset (optional)
#   dtype (optional)
# )
tri_tests_args = [
    (1, 1),
    (3, 3),
    (3, 3, 1),
    (3, 3, 2),
    (3, 3, 200),
    (3, 3, -1),
    (3, 3, -2),
    (3, 3, -200),
    (0, 3, 0),
    (0, 3, 1),
    (0, 3, -1),
    (3, 0, 0),
    (3, 0, 1),
    (3, 0, -1),
    (0, 0, 0),
    (0, 0, 1),
    (0, 0, -1),
    (3, 6, 0),
    (3, 6, 1),
    (3, 6, 3),
    (3, 6, 9),
    (3, 6, -1),
    (3, 6, -3),
    (3, 6, -9),
    (6, 3, 0),
    (6, 3, 1),
    (6, 3, 3),
    (6, 3, 9),
    (6, 3, -1),
    (6, 3, -3),
    (6, 3, -9),
    (258, 253, 1, torch.float32),
    (257, 258, 1, torch.float64),
    (258, 258, 1, torch.short),
    (3, 513, 1, torch.long),
    (513, 3, 1, torch.int),
    (513, 0, 1, torch.double),
    (1024, 1024),
    (1024, 1024, 500, torch.float32),
    (1024, 1024, 1023),
    (1024, 1024, -500),
    (1023, 1025),
    (1025, 1023, 1022),
    (1024, 1024, -500),
    (3, 2028),
    (3, 2028, 1),
    (3, 2028, -1),
    (2028, 3),
    (2028, 1),
    (2028, 1, -1)
]

tri_large_tests_args: List[Tuple[int, ...]] = [
    # Large test cases below are deliberately commented out to speed up CI
    # tests and to avoid OOM error. When modifying implementations of
    # tril_indices and triu_indices, please enable these tests and make sure
    # they pass.
    #
    # (1, 268435455),
    # (5000, 5000),
    # (10000, 10000),
    # (268435455, 1),
    # (134217727, 2, 1),
    # (2, 134217727, 1),
    # (536870901, 1),
    # (1, 536870901),
    # (268435455, 2, 1),
    # (2, 268435455, 1)
]


def run_additional_tri_tests(self, device):
    x = torch.ones(
        3, 3, dtype=torch.long, device=device, layout=torch.strided)
    l = x.tril(0).nonzero().transpose(0, 1)
    u = x.triu(0).nonzero().transpose(0, 1)
    self.assertEqual(l, torch.tril_indices(3, 3, device=device))
    self.assertEqual(
        l, torch.tril_indices(3, 3, device=device, layout=torch.strided))

    self.assertEqual(u, torch.triu_indices(3, 3, device=device))
    self.assertEqual(
        u, torch.triu_indices(3, 3, device=device, layout=torch.strided))

    self.assertRaises(
        RuntimeError,
        lambda: torch.triu_indices(
            1, 1, device=device, layout=torch.sparse_coo))

    self.assertRaises(
        RuntimeError,
        lambda: torch.tril_indices(
            1, 1, device=device, layout=torch.sparse_coo))


def unpack_variables(args):
    if isinstance(args, tuple):
        return tuple(unpack_variables(elem) for elem in args)
    else:
        return args


EXCLUDE_FUNCTIONAL = {
    'addmm',
    'addmm_',
    'reshape',
    'where'  # argument order
}
EXCLUDE_GRADCHECK: Dict[str, Any] = {
}
EXCLUDE_GRADGRADCHECK: Dict[str, Any] = {
}
EXCLUDE_GRADGRADCHECK_BY_TEST_NAME = {
    # `other` expand_as(self, other) is not used in autograd.
    'test_expand_as',
    'test_cdist',
}


def exclude_tensor_method(name, test_name):
    # there are no tensor equivalents for these (inplace or out)
    exclude_all_tensor_method_by_test_name = {
        'test_slice',
        'test_where',
        'test_where_broadcast_all',
        'test_where_scalar',
        'test_where_scalar_broadcast_mask',
        'test_where_scalar_broadcast_non_mask',
        'test_var_mean_keepdim_dim_1d',
        'test_var_mean_keepdim_dim',
        'test_var_mean_dim_1d',
        'test_var_mean_dim',
        'test_var_mean',
        'test_std_mean_keepdim_dim_1d',
        'test_std_mean_keepdim_dim',
        'test_std_mean_dim_1d',
        'test_std_mean_dim',
        'test_std_mean',
    }
    # there are no out-of-place tensor equivalents for these
    exclude_outplace_tensor_method = {
        'index_fill',
        'scatter',
        'scatter_add',
    }
    if test_name in exclude_all_tensor_method_by_test_name:
        return True
    is_magic_method = name[:2] == '__' and name[-2:] == '__'
    is_inplace = name[-1] == "_" and not is_magic_method
    if not is_inplace and name in exclude_outplace_tensor_method:
        return True
    return False<|MERGE_RESOLUTION|>--- conflicted
+++ resolved
@@ -5024,17 +5024,11 @@
            dtypes=floating_and_complex_types_and(torch.half),
            dtypesIfCUDA=floating_and_complex_types_and(torch.half, torch.bfloat16),
            # std doesn't support complex autograd, https://github.com/pytorch/pytorch/issues/57358
+           backward_dtypesIfCPU=floating_types_and(torch.half),
            backward_dtypesIfCUDA=floating_types_and(torch.half, torch.bfloat16),
            sample_inputs_func=sample_inputs_std_var,
            # TODO: std does support out in some signatures
            supports_out=False,
-<<<<<<< HEAD
-           supports_complex_autograd=False,
-=======
-           # std has only partial support for complex and half (#51127)
-           skips=(SkipInfo('TestOpInfo', 'test_unsupported_dtypes',
-                           dtypes=[torch.half, torch.complex64, torch.complex128]),),
->>>>>>> 74a4868d
            assert_autodiffed=True,
            ),
     UnaryUfuncInfo('tan',
@@ -5680,17 +5674,11 @@
            dtypes=floating_and_complex_types_and(torch.half),
            dtypesIfCUDA=floating_and_complex_types_and(torch.half, torch.bfloat16),
            # var doesn't support complex autograd, https://github.com/pytorch/pytorch/issues/57358
+           backward_dtypesIfCPU=floating_types_and(torch.half),
            backward_dtypesIfCUDA=floating_types_and(torch.half, torch.bfloat16),
            sample_inputs_func=sample_inputs_std_var,
            # TODO: revisit, some var signatures do support out (see std, too)
            supports_out=False,
-<<<<<<< HEAD
-           supports_complex_autograd=False,
-=======
-           # var has only partial support for complex and half (#51127)
-           skips=(SkipInfo('TestOpInfo', 'test_unsupported_dtypes',
-                           dtypes=[torch.half, torch.complex64, torch.complex128]),),
->>>>>>> 74a4868d
            assert_autodiffed=True,
            ),
     OpInfo('xlogy',
