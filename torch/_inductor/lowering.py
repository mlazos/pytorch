import functools
import itertools
import logging
import operator
from collections.abc import Iterable
from typing import List, Optional, Tuple

import sympy

import torch
import torch.fx
from torch._prims_common import (
    elementwise_dtypes,
    ELEMENTWISE_TYPE_PROMOTION_KIND,
    is_boolean_dtype,
    is_integer_dtype,
    Number,
)

from . import config, ir, overrides
from .cuda_properties import current_device
from .decomposition import decompositions, get_decompositions
from .ir import (
    ExpandView,
    IndexingConstant,
    IndexingDiv,
    PermuteView,
    Pointwise,
    Reduction,
    SqueezeView,
    TensorBox,
    View,
)
from .utils import ceildiv, has_torchvision_roi_align, sympy_product
from .virtualized import ops, V

log = logging.getLogger(__name__)
lowerings = {}
fallbacks = set()
aten = torch.ops.aten
prims = torch.ops.prims
needs_realized_inputs = set()


def add_needs_realized_inputs(fn):
    if isinstance(fn, (list, tuple, set)):
        return [add_needs_realized_inputs(x) for x in fn]
    needs_realized_inputs.add(fn)
    if isinstance(fn, torch._ops.OpOverloadPacket):
        for overload in fn.overloads():
            needs_realized_inputs.add(getattr(fn, overload))


add_needs_realized_inputs(
    [
        aten.as_strided,
        aten.avg_pool2d,
        aten.avg_pool2d_backward,
        aten.bmm,
        aten.convolution,
        aten.convolution_backward,
        aten.max_pool2d_with_indices,
        aten.max_pool2d_with_indices_backward,
        aten.mm,
        aten.upsample_bilinear2d,
        aten.upsample_nearest2d,
        aten.upsample_bicubic2d,
    ]
)

# TODO(jansel): ezyang says we won't need this in the future, try removing it
# based on https://github.com/pytorch/pytorch/blob/9e3eb329df8f701/c10/core/ScalarType.h#L28
DTYPE_ID_LOOKUP = {
    0: torch.uint8,
    1: torch.int8,
    2: torch.int16,
    3: torch.int32,
    4: torch.int64,
    5: torch.float16,
    6: torch.float32,
    7: torch.float64,
    8: torch.complex32,
    9: torch.complex64,
    10: torch.complex32,
    11: torch.bool,
    15: torch.bfloat16,
    # TODO(jansel): add quantized types?
    #  _(c10::qint8, QInt8) /* 12 */
    # _(c10::quint8, QUInt8) /* 13 */
    # _(c10::qint32, QInt32) /* 14 */
    # _(c10::quint4x2, QUInt4x2) /* 16 */
    # _(c10::quint2x4, QUInt2x4) /* 17 */
}


def decode_dtype(dtype: int):
    if not isinstance(dtype, int):
        return dtype
    assert dtype in DTYPE_ID_LOOKUP, f"id {dtype} missing from DTYPE_ID_LOOKUP"
    dtype = DTYPE_ID_LOOKUP[dtype]
    return dtype


def is_integer_type(x):
    if isinstance(x, TensorBox):
        return is_integer_dtype(x.get_dtype()) or is_boolean_dtype(x.get_dtype())
    else:
        return isinstance(x, int)


def is_boolean_type(x):
    if isinstance(x, TensorBox):
        return is_boolean_dtype(x.get_dtype())
    else:
        return isinstance(x, bool)


def decode_device(device):
    if device is None:
        return torch.tensor(0.0).device  # default device
    if isinstance(device, str):
        device = torch.device(device)
    if device.type == "cuda" and device.index is None:
        return torch.device("cuda", index=current_device())
    return device


def get_promoted_dtype(*args, type_promotion_kind: ELEMENTWISE_TYPE_PROMOTION_KIND):
    def construct_input(inp):
        if isinstance(inp, Number):
            return inp
        else:
            assert hasattr(inp, "get_dtype")
            dim = len(inp.get_size())
            # construct a tmp tensor to feed into torch.result_type
            return torch.zeros([1] * dim, dtype=inp.get_dtype())

    inps = [construct_input(arg) for arg in args]
    _, dtype = elementwise_dtypes(*inps, type_promotion_kind=type_promotion_kind)
    return dtype


def _register_lowering(
    aten_fn, decomp_fn, broadcast, type_promotion_kind, convert_input_to_bool
):
    """
    Add a lowering to lowerings dict

    Arguments:
        aten_fn: torch.ops.aten.* fn we are lowering
        decomp_fn: alternate implementation on our IR
        broadcast: True to apply broadcasting to tensor inputs
        type_promotion_kind: kind of type promotion applied to tensor inputs, `None` means no type promotion
        convert_input_to_bool: some logical ops require inputs are converted to bool
    """

    @functools.wraps(decomp_fn)
    def wrapped(*args, **kwargs):
        args = list(args)
        unpacked = False
        # TODO maybe we need to use pytrees here
        if len(args) == 1 and isinstance(args[0], (list, tuple)):
            unpacked = True
            args = args[0]
        # Only look at args that are Tensors
        indices = [i for i, x in enumerate(args) if isinstance(x, TensorBox)]
<<<<<<< HEAD
        # kwargs tensors not supported yet unless it's a fallback op
        assert not any(isinstance(x, TensorBox) for x in kwargs.values()) or all(
            fn in fallbacks for fn in aten_fn
        )
=======

        # explicitly assert for "out=" ops for better error messages
        assert not any(
            x == "out" for x in kwargs.keys()
        ), "out= ops aren't yet supported"
        # kwargs tensors not supported yet
        assert not any(isinstance(x, TensorBox) for x in kwargs.values())
>>>>>>> 43d1beae

        if (type_promotion_kind or convert_input_to_bool) and indices:
            if convert_input_to_bool:
                dtype = torch.bool
            else:
                # FIXME that's a crude approximation for promoting args
                promoting_args = [
                    a for a in args if isinstance(a, Number) or hasattr(a, "get_dtype")
                ]
                dtype = get_promoted_dtype(
                    *promoting_args, type_promotion_kind=type_promotion_kind
                )
            # sometimes args are an immutable list so we can't mutate them
            new_args = []
            for i in range(len(args)):
                if i in indices:
                    new_args.append(to_dtype(args[i], dtype))
                elif isinstance(args[i], ir.Constant):
                    new_args.append(
                        ir.Constant(args[i].value, dtype, args[indices[0]].get_device())
                    )
                else:
                    new_args.append(args[i])
            args = new_args
        if unpacked:
            args = [args]
        if broadcast and indices:
            for i, x in zip(indices, broadcast_tensors(*[args[i] for i in indices])):
                args[i] = x
            for i in range(len(args)):
                if isinstance(args[i], ir.Constant):
                    args[i] = ExpandView.create(
                        args[i], list(args[indices[0]].get_size())
                    )

        return decomp_fn(*args, **kwargs)

    if not isinstance(aten_fn, (list, tuple)):
        aten_fn = [aten_fn]
    else:
        aten_fn = list(aten_fn)

    for fn in list(aten_fn):
        if isinstance(fn, torch._ops.OpOverloadPacket):
            for overload in fn.overloads():
                other_fn = getattr(fn, overload)
                if other_fn not in lowerings:
                    aten_fn.append(other_fn)

    lowerings.update({fn: wrapped for fn in aten_fn})
    return wrapped


def register_lowering(
    aten_fn,
    broadcast=False,
    type_promotion_kind=ELEMENTWISE_TYPE_PROMOTION_KIND.DEFAULT,
    convert_input_to_bool=False,
):
    """
    Shim to support decorator syntax.
    """
    return functools.partial(
        _register_lowering,
        aten_fn,
        broadcast=broadcast,
        type_promotion_kind=type_promotion_kind,
        convert_input_to_bool=convert_input_to_bool,
    )


def broadcast_symbolic_shapes(a, b):
    """
    Broadcasting logic based on symbolic shapes.

    We give the shapes 0 and 1 concrete values, while all other shapes
    are symbolic sympy formulas.
    """
    output = []
    for a, b in itertools.zip_longest(
        reversed(a), reversed(b), fillvalue=sympy.Integer(1)
    ):
        if b == 1:
            output.append(a)
        elif a == 1:
            output.append(b)
        else:
            V.graph.sizevars.guard_equals(a, b)
            if len(sympy.expand(b).free_symbols) < len(sympy.expand(a).free_symbols):
                output.append(b)  # prefer shorter formula
            else:
                output.append(a)
    return tuple(reversed(output))


def promote_constants(inputs, override_return_dtype=None):
    if not any(isinstance(x, (sympy.Expr, int, float)) for x in inputs):
        return inputs
    if all(isinstance(x, (int, float)) for x in inputs):
        dtype = override_return_dtype or get_promoted_dtype(
            *inputs, type_promotion_kind=ELEMENTWISE_TYPE_PROMOTION_KIND.DEFAULT
        )
        return [ir.Constant(x, dtype, decode_device(None)) for x in inputs]
    ex = next(x for x in inputs if isinstance(x, TensorBox))
    out = []
    for x in inputs:
        if isinstance(x, (int, float)):
            out.append(
                ExpandView.create(
                    ir.Constant(x, ex.get_dtype(), ex.get_device()), list(ex.get_size())
                )
            )
        elif isinstance(x, sympy.Expr):
            out.append(IndexingConstant(x, ex.get_dtype(), ex.get_device()))
        else:
            out.append(x)

    return out


def make_pointwise(
    fn,
    override_return_dtype=None,
    override_device=None,
    override_fn_when_input_bool=None,
    override_fn_when_cuda_float64=None,
    allow_alpha=False,
):
    def inner(*inputs: List[TensorBox], alpha=None):
        inputs = promote_constants(inputs, override_return_dtype)
        if allow_alpha:
            if alpha is not None and alpha != 1:
                inputs = list(inputs)
                inputs[-1] = mul(inputs[-1], alpha)
        else:
            assert alpha is None
        loaders = [x.make_loader() for x in inputs]
        ranges = inputs[0].get_size()
        dtype = override_return_dtype or inputs[0].get_dtype()
        is_cuda = decode_device(inputs[0].get_device()).type == "cuda"

        for other in inputs[1:]:
            assert isinstance(other, ir.BaseConstant) or len(ranges) == len(
                other.get_size()
            ), f"ndim mismatch {fn} {ranges} {other.get_size()}"

        def inner_fn(index):
            assert len(index) == len(ranges), f"wrong ndim {index} {ranges}"
            if dtype == torch.bool and override_fn_when_input_bool is not None:
                return override_fn_when_input_bool(*[load(index) for load in loaders])
            elif override_fn_when_cuda_float64 and is_cuda and dtype == torch.float64:
                return override_fn_when_cuda_float64(*[load(index) for load in loaders])
            else:
                return fn(*[load(index) for load in loaders])

        if not override_device:
            device = None
            for i in inputs:
                if i.get_device().type == "cuda":
                    device = i.get_device()
                    break
            if not device:
                device = inputs[0].get_device()

        device = override_device or device

        return Pointwise.create(
            device=device,
            dtype=dtype,
            inner_fn=inner_fn,
            ranges=ranges,
        )

    return inner


@register_lowering(prims.convert_element_type, type_promotion_kind=None)
def to_dtype(x: TensorBox, dtype: torch.dtype):
    if x.get_dtype() == dtype:
        return x

    def _to_dtype(x):
        return ops.to_dtype(x, dtype)

    return make_pointwise(_to_dtype, override_return_dtype=dtype)(x)


def to_device(x: TensorBox, device: torch.device):
    device = decode_device(device)
    if x.get_device() == device:
        return x
    return TensorBox.create(ir.DeviceCopy.create(x, device))


@register_lowering(aten._to_copy)
def _to_copy(
    x,
    *,
    dtype=None,
    layout=None,
    device=None,
    pin_memory=None,
    non_blocking=False,
    memory_format=None,
):
    assert not layout or layout == torch.strided, "TODO"
    assert not pin_memory, "TODO"
    assert not memory_format, "TODO"
    if device:
        device = decode_device(device)
    if device is not None and device != x.get_device():
        if dtype is not None and device.type == "cpu":
            # CPU can do fewer type conversions
            x = to_dtype(x, decode_dtype(dtype))
        x = to_device(x, device)
    if dtype is not None:
        x = to_dtype(x, decode_dtype(dtype))
    return x


@register_lowering(aten.to)
def to(
    x,
    device_or_dtype=None,
    non_blocking=False,
    copy=False,
    memory_format=None,
    device=None,
    dtype=None,
    layout=None,
):
    assert not memory_format, "TODO"
    assert layout in (None, torch.strided)
    if isinstance(device_or_dtype, torch.dtype):
        return to_dtype(x, device_or_dtype)
    elif isinstance(device_or_dtype, torch.device):
        return to_device(x, device_or_dtype)
    else:
        assert device_or_dtype is None, device_or_dtype

    if device is not None:
        x = to_device(x, device)
    if dtype is not None:
        x = to_dtype(x, dtype)
    return x


def ops_wrapper(name):
    assert isinstance(name, str)

    def fn(*args, **kwargs):
        return getattr(ops, name)(*args, **kwargs)

    return fn


def register_pointwise(
    aten_fn,
    name=None,
    broadcast=True,
    type_promotion_kind=ELEMENTWISE_TYPE_PROMOTION_KIND.DEFAULT,
    convert_input_to_bool=False,
    override_return_dtype=None,
    override_fn_when_input_bool=None,
    allow_alpha=False,
    use_libdevice_for_f64=False,
):
    """A pointwise function that maps ops.{name} to inputs"""
    name = name or aten_fn.__name__
    fn = ops_wrapper(name)
    if use_libdevice_for_f64:
        fn_libdevice = ops_wrapper("libdevice_" + name)
    if override_fn_when_input_bool is not None:
        override_fn_when_input_bool = ops_wrapper(override_fn_when_input_bool)

    fn = make_pointwise(
        fn,
        override_return_dtype=override_return_dtype,
        override_fn_when_input_bool=override_fn_when_input_bool,
        override_fn_when_cuda_float64=fn_libdevice if use_libdevice_for_f64 else None,
        allow_alpha=allow_alpha,
    )
    fn = register_lowering(
        aten_fn,
        broadcast=broadcast,
        type_promotion_kind=type_promotion_kind,
        convert_input_to_bool=convert_input_to_bool,
    )(fn)

    if hasattr(prims, name):
        register_lowering(
            getattr(prims, name),
            type_promotion_kind=None,
            convert_input_to_bool=convert_input_to_bool,
        )(fn)
    return fn


@register_lowering(aten.where, broadcast=False, type_promotion_kind=None)
def where(cond, a, b):
    def fn(*args):
        return ops.where(*args)

    if isinstance(a, (float, int)):
        a = constant_like(a)(b)
    if isinstance(b, (float, int)):
        b = constant_like(b)(a)

    args = [cond, a, b]
    dtype = get_promoted_dtype(
        args[1], args[2], type_promotion_kind=ELEMENTWISE_TYPE_PROMOTION_KIND.DEFAULT
    )
    indices = [i for i, x in enumerate(args) if isinstance(x, TensorBox)]
    for i, x in zip(indices, broadcast_tensors(*[args[i] for i in indices])):
        args[i] = x
    for i in range(len(args)):
        if isinstance(args[i], ir.Constant):
            args[i] = ExpandView.create(args[i], list(args[indices[0]].get_size()))
    return make_pointwise(fn, override_return_dtype=dtype)(
        args[0], to_dtype(args[1], dtype), to_dtype(args[2], dtype)
    )


@register_lowering(aten.broadcast_tensors, broadcast=False, type_promotion_kind=None)
def broadcast_tensors(*inputs):
    if len(inputs) == 1 and isinstance(inputs[0], (list, tuple)):
        return broadcast_tensors(*inputs[0])
    target = functools.reduce(
        broadcast_symbolic_shapes, [x.get_size() for x in inputs], ()
    )
    outputs = []
    for x in inputs:
        sizes = x.get_size()
        if len(sizes) != len(target) or any(
            ((a == 1 and b != 1) or (a != 1 and b == 1)) for a, b in zip(sizes, target)
        ):
            x = expand(x, target)
        outputs.append(x)
    return outputs


@register_lowering([aten.alias, aten.detach, aten.detach_, aten.lift, prims.view_of])
def nop(x):
    return x  # AOT autograd handles this for us


if hasattr(aten, "lift_fresh"):
    register_lowering(aten.lift_fresh)(nop)


@register_lowering(aten.squeeze, type_promotion_kind=None)
def squeeze(x, dim=None):
    assert isinstance(x, TensorBox)
    if dim is None:
        return TensorBox(SqueezeView.create(x.data))
    offset = len(x.get_size()) == 0
    dim = _validate_dim(x, dim, offset)
    new_shape = list(x.get_size())
    if len(new_shape) > 0:
        removed = new_shape.pop(dim)
        if V.graph.sizevars.maybe_guard_equals(removed, 1):
            return view(x, new_shape)

    # squeeze does nothing if the size isn't 1
    return x


@register_lowering([aten.squeeze_])
def squeeze_(x, dim=None):
    val = squeeze(x, dim)
    assert isinstance(x, TensorBox)
    assert isinstance(val, TensorBox)
    x.data = val.data
    return x


@register_lowering(aten.isinf)
def isinf(x):
    if is_integer_type(x):
        return full_like(x, False, dtype=torch.bool)
    fn = ops_wrapper("isinf")
    return make_pointwise(fn, override_return_dtype=torch.bool)(x)


@register_lowering(aten.isnan)
def isnan(x):
    if is_integer_type(x):
        return full_like(x, False, dtype=torch.bool)
    fn = ops_wrapper("isnan")
    return make_pointwise(fn, override_return_dtype=torch.bool)(x)


@register_lowering(aten.ceil)
def ceil(x):
    if is_integer_type(x):
        return x
    fn = ops_wrapper("ceil")
    return make_pointwise(fn)(x)


@register_lowering(aten.floor)
def floor(x):
    if is_integer_type(x):
        return x
    fn = ops_wrapper("floor")
    return make_pointwise(fn)(x)


@register_lowering(aten.round)
def round(x):
    if is_integer_type(x):
        return x
    fn = ops_wrapper("round")
    return make_pointwise(fn)(x)


@register_lowering(aten.trunc)
def trunc(x):
    if is_integer_type(x):
        return x
    fn = ops_wrapper("trunc")
    return make_pointwise(fn)(x)


@register_lowering(aten.expand, type_promotion_kind=None)
def expand(x, sizes):
    if isinstance(x, ir.BaseConstant):
        return ExpandView.create(x, tuple(sizes))
    assert isinstance(x, TensorBox)
    assert isinstance(sizes, (list, tuple))
    if tuple(x.get_size()) == tuple(sizes):
        return x

    x_size_product = sympy_product(x.get_size())
    try:
        if x_size_product > 0:
            x.mark_reuse(
                V.graph.sizevars.size_hint(sympy_product(sizes) / x_size_product)
            )
    except TypeError:
        # Certain sympy products cannot be compared, fails with
        # cannot determine truth value of Relational
        pass
    return TensorBox(ExpandView.create(x.data, tuple(sizes)))


@register_lowering(prims.broadcast_in_dim, type_promotion_kind=None)
def broadcast_in_dim(a, shape, broadcast_dimensions):
    s = list(shape)
    for broadcast_dimension in broadcast_dimensions:
        s[broadcast_dimension] = -1

    v = a
    for idx, x in enumerate(s):
        if x != -1:
            v = unsqueeze(v, idx)

    return expand(v, shape)


@register_lowering(aten.expand_as, type_promotion_kind=None)
def expand_as(x, y):
    return expand(x, y.get_size())


@register_lowering(aten.repeat)
def repeat(x, repeats):
    old_size = list(x.get_size())
    if len(repeats) > len(old_size):
        old_size = [sympy.Integer(1)] * (len(repeats) - len(old_size)) + old_size
        x = view(x, list(old_size))
    assert len(repeats) == len(x.get_size())

    new_size = list(x.get_size())

    for i in range(len(repeats)):
        assert repeats[i] != 0
        if repeats[i] != 1:
            new_size[i] = new_size[i] * repeats[i]

    if all((a == 1 or b == 1) for a, b in zip(repeats, old_size)):
        return expand(x, new_size)

    def inner_fn(index):
        assert len(index) == len(repeats)
        index = list(index)
        for i in range(len(repeats)):
            if repeats[i] != 1:
                if old_size[i] == 1:
                    index[i] = sympy.Integer(0)
                else:
                    index[i] = ir.ModularIndexing(index[i], 1, old_size[i])
        return x_loader(index)

    old_size_product = sympy_product(old_size)
    try:
        if old_size_product > 0:
            x.mark_reuse(
                V.graph.sizevars.size_hint(sympy_product(new_size) / old_size_product)
            )
    except TypeError:
        # Certain sympy products cannot be compared, fails with
        # cannot determine truth value of Relational
        pass

    x_loader = x.make_loader()
    return Pointwise.create(
        device=x.get_device(),
        dtype=x.get_dtype(),
        inner_fn=inner_fn,
        ranges=list(new_size),
    )


@register_lowering(aten._unsafe_view, type_promotion_kind=None)
@register_lowering(aten.view, type_promotion_kind=None)
@register_lowering(aten.reshape, type_promotion_kind=None)
def view(x, sizes):
    assert isinstance(x, TensorBox)
    assert isinstance(sizes, (list, tuple))
    return TensorBox(View.create(x.data, sizes))


@register_lowering(aten.permute, type_promotion_kind=None)
def permute(x, dims):
    assert isinstance(x, TensorBox)
    assert isinstance(dims, (list, tuple))
    return TensorBox(PermuteView.create(x.data, tuple(dims)))


@register_lowering(aten.slice, type_promotion_kind=None)
def slice_(x, dim=0, start=0, end=2**63, step=1):
    assert isinstance(x, TensorBox)
    dim = _validate_dim(x, dim, 0)
    return TensorBox(ir.SliceView.create(x.data, dim, start, end, step))


@register_lowering(aten.roll, type_promotion_kind=None)
def roll(a, shifts, dims=tuple()):
    """
    This is based on torch._refs.roll(), but uses ir.ModularIndexing().

    We can't use the ref here because it is based on multiple calls to
    torch.cat() that this will result in terrible code.
    """
    # ATen specifies int[1] type for shifts and dims which expands integers to tuples of length 1
    if not isinstance(shifts, Iterable):
        shifts = (shifts,)
    if not isinstance(dims, Iterable):
        dims = (dims,)
    dims = [_validate_dim(a, d) for d in dims]

    if sympy_product(a.get_size()) == 0:
        return clone(a)

    len_shifts = len(shifts)
    len_dims = len(dims)
    if len_shifts != 1 or len_dims != 1:
        if len_shifts == 0:
            raise RuntimeError("`shifts` required")
        # Takes care of the case when dims is not specified (default)
        # By default, the tensor is flattened before shifting, after which the original shape is restored
        if len_dims == 0 and len_shifts == 1:
            flat = view(a, [sympy_product(a.get_size())])
            rolled = roll(flat, shifts, 0)
            return view(rolled, list(a.get_size()))
        if len_shifts != len_dims:
            raise RuntimeError(
                f"shifts and dimensions must align. shifts: {len_shifts}, dims: {len_dims}"
            )
        tail_shifts = shifts[1:]
        tail_dims = dims[1:]
        first_dim_rolled = roll(a, shifts[0], dims[0])
        return roll(first_dim_rolled, tail_shifts, tail_dims)

    (dim,) = dims
    size = V.graph.sizevars.guard_static_shape(a.get_size()[dim])
    start = (size - shifts[0]) % size
    a_loader = a.make_loader()

    def fn(index):
        index = list(index)
        index[dim] = ir.ModularIndexing(
            index[dim] + start, sympy.Integer(1), sympy.expand(size)
        )
        return a_loader(index)

    return Pointwise.create(
        device=a.get_device(),
        dtype=a.get_dtype(),
        inner_fn=fn,
        ranges=a.get_size(),
    )


@register_lowering(aten.as_strided, type_promotion_kind=None)
def as_strided(x, size, stride, storage_offset=None):
    if isinstance(x, TensorBox) and isinstance(x.data, ir.BaseView):
        # as_strided ignores views
        x = x.data.unwrap_view()
    x.realize()
    if not ir.is_contiguous_storage_and_layout(x):
        raise NotImplementedError(f"unrealized as_strided({x}, ...)")
    storage, old_layout = ir.as_contiguous_storage_and_layout(x)
    new_layout = ir.FixedLayout(
        old_layout.device,
        old_layout.dtype,
        [sympy.expand(s) for s in size],
        [sympy.expand(s) for s in stride],
        sympy.expand(storage_offset or 0),
    )
    return TensorBox(ir.ReinterpretView(storage, new_layout))


@register_lowering(aten.as_strided_)
def as_strided_(x, size, stride, storage_offset=None):
    assert isinstance(x, TensorBox)
    x.data = as_strided(x, size, stride, storage_offset).data
    return x


@register_lowering(aten.cat)
def cat(inputs, dim=0):
    if len(inputs) == 1:
        return inputs[0]

    dim = _validate_dim(inputs[0], dim, 0)
    dtype = get_promoted_dtype(
        *inputs, type_promotion_kind=ELEMENTWISE_TYPE_PROMOTION_KIND.DEFAULT
    )
    inputs = [to_dtype(inp, dtype) for inp in inputs]
    return TensorBox(ir.ConcatKernel.create(inputs, dim))


@register_lowering(aten.select, type_promotion_kind=None)
def select(x, dim, idx):
    idx = View.handle_negative_index(idx, x.get_size()[dim])
    return squeeze(slice_(x, dim, idx, idx + 1), dim)


@register_lowering(aten.split, type_promotion_kind=None)
def split(x, sizes, dim=0):
    dim = _validate_dim(x, dim, 0)
    x_size = V.graph.sizevars.guard_static_shape(x.get_size()[dim])
    if isinstance(sizes, int):
        sizes = [sizes] * ((x_size + sizes - 1) // sizes)
    result = []
    start = 0
    for size in sizes:
        end = start + size
        result.append(slice_(x, dim, start, end))
        start = end
    return result


@register_lowering(aten.split_with_sizes, type_promotion_kind=None)
def split_with_sizes(x, sizes, dim=0):
    return split(x, sizes, dim)


@register_lowering(aten.unbind, type_promotion_kind=None)
def unbind(x, dim=0):
    dim = _validate_dim(x, dim, 0)
    x_size = V.graph.sizevars.guard_static_shape(x.get_size()[dim])
    result = []
    for i in range(x_size):
        result.append(select(x, dim, i))
    return result


@register_lowering(aten.unsqueeze, type_promotion_kind=None)
def unsqueeze(x, dim):
    dim = _validate_dim(x, dim, 1)
    new_shape = list(x.get_size())
    new_shape.insert(dim, sympy.Integer(1))
    return view(x, new_shape)


@register_lowering(aten.unsqueeze_, type_promotion_kind=None)
def unsqueeze_(x, dim):
    val = unsqueeze(x, dim)
    assert isinstance(x, TensorBox)
    assert isinstance(val, TensorBox)
    x.data = val.data
    return x


def _validate_dim(x, dim, offset=0):
    assert isinstance(dim, int)
    ndim = len(x.get_size())
    if dim < 0:
        dim += ndim + offset
    assert 0 <= dim < ndim + offset
    return dim


@register_lowering(aten.glu)
def glu(x, dim=-1):
    dim = _validate_dim(x, dim, 0)
    new_len = V.graph.sizevars.guard_static_shape(x.get_size()[dim]) // 2
    a = slice_(x, dim, 0, new_len)
    b = slice_(x, dim, new_len, new_len * 2)
    return mul(a, sigmoid(b))


@register_lowering(aten.mm)
def mm(a: TensorBox, b: TensorBox):
    return TensorBox.create(ir.MatrixMultiply.create(a, b))


@register_lowering(aten.addmm)
def addmm(inp: TensorBox, a: TensorBox, b: TensorBox, beta=1, alpha=1):
    return TensorBox.create(ir.MatrixMultiplyAdd.create(inp, a, b, beta, alpha))


@register_lowering(aten.bmm)
def bmm(a: TensorBox, b: TensorBox):
    return TensorBox.create(ir.BatchMatrixMultiply.create(a, b))


def register_onednn_fusion_ops():
    if torch._C.has_mkldnn:

        @register_lowering(torch.ops.mkldnn._convolution_pointwise)
        def convolution_unary(
            x: TensorBox,
            weight: TensorBox,
            bias: TensorBox,
            padding,
            stride,
            dilation,
            groups,
            attr,
            scalars,
            algorithm,
        ):
            return TensorBox.create(
                ir.ConvolutionUnary.create(
                    x,
                    weight,
                    bias,
                    padding,
                    stride,
                    dilation,
                    groups,
                    attr,
                    scalars,
                    algorithm,
                )
            )

    else:
        pass


register_onednn_fusion_ops()


def fallback_handler(kernel):
    fallbacks.add(kernel)

    def handler(*args, **kwargs):
        result = ir.FallbackKernel.create(kernel, *args, **kwargs)
        if isinstance(result, (list, tuple)):
            return list(map(TensorBox.create, result))
        else:
            return TensorBox.create(result)

    return handler


def make_fallback(kernel):
    assert (
        kernel not in decompositions
    ), f"both a fallback and a decomp for same kernel: {kernel}"
    if get_decompositions([kernel]) and kernel is not aten.cumsum:
        log.warning(
            f"make_fallback({kernel}): a decomposition exists, we should switch to it"
        )

    add_needs_realized_inputs(kernel)
    return register_lowering(kernel, type_promotion_kind=None)(fallback_handler(kernel))


@register_lowering(aten.native_dropout, type_promotion_kind=None)
def native_dropout(x, p, train):
    assert (
        config.fallback_random
    ), "this should be handled in decomps unless config.fallback_random"
    if train:
        return list(
            map(
                TensorBox.create,
                ir.FallbackKernel.create(aten.native_dropout, x, p, train),
            )
        )
    return x, ones_like(x, dtype=torch.bool)


@register_lowering(aten.bernoulli_, type_promotion_kind=None)
def bernoulli_(x, *args):
    assert (
        config.fallback_random
    ), "this should be handled in decomps unless config.fallback_random"
    x.realize()
    V.graph.realize_users_of(x.get_name())
    ir.InplaceBernoulliFallback(x, *args)
    return x


# This shouldn't be called in general
@register_lowering(aten._foobar)
def _foobar(_):
    raise AssertionError()


@functools.lru_cache(1)
def _warn_triton_random(salt):
    log.warning("using triton random, expect difference from eager")


def warn_triton_random():
    # only warn once per graph
    _warn_triton_random(V.graph.creation_time)


def make_rand(fn_name):
    def rand_or_randn(
        *size,
        dtype=None,
        layout=0,
        device=None,
        pin_memory=False,
        memory_format=None,
    ):
        warn_triton_random()
        assert not pin_memory
        assert layout in (0, torch.strided)
        assert memory_format in (None, torch.contiguous_format)
        device = decode_device(device)
        dtype = dtype or torch.get_default_dtype()
        if len(size) == 1 and isinstance(size[0], (list, tuple, torch.Size)):
            size = tuple(size[0])
        size = [sympy.expand(s) for s in size]
        offset = V.graph.increment_randomness_offset(sympy_product(size))

        random_pos = ir.FixedLayout(
            device,
            dtype,
            size,
            ir.FlexibleLayout.contiguous_strides(size),
            offset=offset,
        ).make_indexer()

        seed_buffer = V.graph.random_seed_buffer(device).make_loader()

        def inner_fn(index):
            seed = seed_buffer([])
            # change seed so that we don't collide with philox_rand_like()
            # TODO(jansel): migrate everything to philox_rand_like()
            seed = ops.bitwise_xor(seed, ops.constant(0xFFFF, torch.int32))
            return getattr(ops, fn_name)(
                seed,
                ops.index_expr(random_pos(index), torch.int32),
                dtype,
            )

        return Pointwise.create(
            device=device,
            dtype=dtype,
            inner_fn=inner_fn,
            ranges=list(size),
        )

    return rand_or_randn


fallback_rand = fallback_handler(aten.rand)
fallback_randn = fallback_handler(aten.randn)
fast_rand = make_rand("rand")
fast_randn = make_rand("randn")


@register_lowering([aten.rand, torch.rand])
def rand(*args, **kwargs):
    if config.fallback_random:
        return fallback_rand(*args, **kwargs)
    else:
        return fast_rand(*args, **kwargs)


@register_lowering([aten.randn, torch.randn])
def randn(*args, **kwargs):
    if config.fallback_random:
        return fallback_randn(*args, **kwargs)
    else:
        return fast_randn(*args, **kwargs)


@register_lowering(overrides.philox_seed_like._overloadpacket)
def philox_seed_like(x):
    warn_triton_random()
    return V.graph.random_seed_buffer(x.get_device())


@register_lowering(overrides.philox_rand_like._overloadpacket, type_promotion_kind=None)
def philox_rand_like(x, seed, offset):
    device = x.get_device()
    dtype = x.get_dtype()
    size = x.get_size()
    random_pos = ir.FixedLayout(
        device,
        dtype,
        size,
        ir.FlexibleLayout.contiguous_strides(size),
        offset=sympy.expand(offset),
    ).make_indexer()
    seed_loader = seed.make_loader()

    def inner_fn(index):
        return ops.rand(
            seed_loader([]),
            ops.index_expr(random_pos(index), torch.int32),
            dtype,
        )

    return Pointwise.create(
        device=device,
        dtype=dtype,
        inner_fn=inner_fn,
        ranges=list(size),
    )


if has_torchvision_roi_align():
    make_fallback(torch.ops.torchvision.roi_align)

# TODO(jansel): we should implement decomps or lowerings for these
# https://github.com/pytorch/torchdynamo/issues/327
make_fallback(aten._adaptive_avg_pool2d_backward)
make_fallback(aten.as_strided_scatter)
make_fallback(aten.convolution_backward)
make_fallback(aten._cudnn_rnn)
make_fallback(aten._cudnn_rnn_backward)
make_fallback(aten.cumsum)
make_fallback(aten._embedding_bag)
make_fallback(aten._embedding_bag_forward_only)
make_fallback(aten._fused_moving_avg_obs_fq_helper)
make_fallback(aten._fused_moving_avg_obs_fq_helper_functional)
make_fallback(aten.grid_sampler_2d_backward)
make_fallback(aten.randperm)
make_fallback(aten.sort)
make_fallback(aten.sort.stable)
make_fallback(aten._sparse_coo_tensor_with_dims_and_tensors)
make_fallback(aten._thnn_fused_lstm_cell)
make_fallback(aten.topk)
make_fallback(aten.upsample_bicubic2d_backward)
make_fallback(aten.upsample_bilinear2d_backward)


@register_lowering(aten.convolution)
def convolution(
    x: TensorBox,
    weight: TensorBox,
    bias: TensorBox,
    stride: List[int],
    padding: List[int],
    dilation: List[int],
    transposed: bool,
    output_padding: List[int],
    groups: int,
):
    is_cpu = all(
        input.get_device().type == "cpu"
        for input in (x, weight, bias)
        if input is not None
    )
    result = TensorBox.create(
        ir.Convolution.create(
            x,
            weight,
            bias if is_cpu else None,  # For cpu path, bias can always be fused
            stride,
            padding,
            dilation,
            transposed,
            output_padding,
            groups,
        )
    )
    if not is_cpu and bias is not None:
        kernel_dims = len(weight.get_size()) - 2
        out_chan = result.get_size()[-1 - kernel_dims]
        bias = view(bias, [out_chan] + kernel_dims * [1])
        result = add(result, bias)
    return result


@register_lowering(aten._convolution)
def _convolution(
    x,
    weight,
    bias,
    stride,
    padding,
    dilation,
    transposed,
    output_padding,
    groups,
    benchmark,
    deterministic,
    cudnn_enabled,
    allow_tf32,
):
    return convolution(
        x, weight, bias, stride, padding, dilation, transposed, output_padding, groups
    )


@register_lowering(aten.clone)
def clone(x, *, memory_format=0):
    # TODO(jansel): memory format
    return Pointwise.create(
        device=x.get_device(),
        dtype=x.get_dtype(),
        inner_fn=x.make_loader(),
        ranges=list(x.get_size()),
    )


if hasattr(aten, "lift_fresh_copy"):
    register_lowering(aten.lift_fresh_copy)(clone)


fallback_arange = fallback_handler(aten.arange)


@register_lowering([torch.arange, aten.arange])
def arange(
    start,
    end=None,
    step=1,
    *,
    dtype=None,
    device=None,
    layout=torch.strided,
    pin_memory=False,
):
    assert layout == torch.strided
    assert not pin_memory
    if end is None:
        end = start
        start = 0

    if isinstance(start, float) and int(start) == start:
        start = int(start)
    if isinstance(end, float) and int(end) == end:
        end = int(end)
    if isinstance(step, float) and int(step) == step:
        step = int(step)

    # Triton kernel doesn't support float arange yet, fallback to aten.arange
    if not (isinstance(start, int) and isinstance(end, int) and isinstance(step, int)):
        return fallback_arange(
            start,
            end,
            step,
            dtype=dtype,
            device=device,
            layout=layout,
            pin_memory=pin_memory,
        )

    dtype = dtype or torch.int64
    length = ceildiv((end - start), step)
    start = sympy.Integer(start)
    step = sympy.Integer(step)

    return Pointwise.create(
        device=decode_device(device),
        dtype=dtype,
        inner_fn=lambda index: ops.index_expr(step * index[0] + start, dtype),
        ranges=[sympy.Integer(length)],
    )


@register_lowering([torch.linspace, aten.linspace])
def linspace(start, end, steps, *, dtype=None, device=None, pin_memory=False):
    assert not pin_memory
    dtype = dtype or torch.get_default_dtype()

    step_size = (end - start) / (steps - 1)

    def inner_fn(index):
        return ops.add(
            ops.mul(ops.constant(step_size, dtype), ops.index_expr(index[0], dtype)),
            ops.constant(start, dtype),
        )

    return Pointwise.create(
        device=decode_device(device),
        dtype=dtype,
        inner_fn=inner_fn,
        ranges=[sympy.Integer(steps)],
    )


@register_lowering(aten.triu)
def triu(x, diagonal=0):
    x_loader = x.make_loader()
    dtype = x.get_dtype()

    def inner_fn(index):
        *_, i, j = index
        return ops.where(
            ops.ge(
                ops.index_expr(j - i - diagonal, torch.int32),
                ops.constant(0, torch.int32),
            ),
            x_loader(index),
            ops.constant(0, dtype),
        )

    return Pointwise.create(
        device=x.get_device(),
        dtype=dtype,
        inner_fn=inner_fn,
        ranges=list(x.get_size()),
    )


@register_lowering(aten.select_scatter, type_promotion_kind=None)
def select_scatter(x, src, dim: int, index: int):
    assert x.get_dtype() == src.get_dtype()
    x_loader = x.make_loader()
    dim = _validate_dim(x, dim, 0)
    if index < 0:
        index = index + x.get_size()[dim]
    V.graph.sizevars.guard_leq(0, index)
    V.graph.sizevars.guard_lt(index, x.get_size()[dim])
    src = expand(unsqueeze(src, dim), x.get_size())
    src_loader = src.make_loader()

    def inner_fn(idx):
        return ops.where(
            ops.eq(
                ops.index_expr(idx[dim], torch.int32),
                ops.index_expr(index, torch.int32),
            ),
            src_loader(idx),
            x_loader(idx),
        )

    return Pointwise.create(
        device=x.get_device(),
        dtype=x.get_dtype(),
        inner_fn=inner_fn,
        ranges=list(x.get_size()),
    )


@register_lowering(aten.slice_scatter, type_promotion_kind=None)
def slice_scatter(x, src, dim=0, start=None, end=None, step=1):
    assert x.get_dtype() == src.get_dtype()
    x_loader = x.make_loader()
    dim = _validate_dim(x, dim, 0)
    dim_size = x.get_size()[dim]
    if start is not None and start < 0:
        start = start + dim_size
    if end is not None and end < 0:
        end = end + dim_size
    if start is None:
        start = 0
    if end is None or V.graph.sizevars.maybe_guard_leq(x.get_size()[dim], end):
        end = dim_size

    src_size = list(x.get_size())
    src_size[dim] = ir.IndexingDiv(sympy.expand(end - start), sympy.expand(step))
    src = expand(src, src_size)
    src_loader = src.make_loader()

    def inner_fn(idx):
        if start == 0 and end == dim_size and step == 1:
            # selecting every element is the same as just src.clone()
            return src_loader(idx)

        idx_dim = ops.index_expr(idx[dim], torch.int32)
        src_idx = list(idx)
        src_idx[dim] = ir.IndexingDiv(idx[dim] - start, step)

        mask = []
        if start != 0:
            mask.append(
                ops.ge(
                    idx_dim,
                    ops.index_expr(sympy.expand(start), torch.int32),
                )
            )
        if end != dim_size:
            mask.append(
                ops.lt(
                    idx_dim,
                    ops.index_expr(sympy.expand(end), torch.int32),
                )
            )
        if step != 1:
            mask.append(
                ops.eq(
                    ops.index_expr(
                        ir.ModularIndexing(idx[dim] - start, 1, step), torch.int32
                    ),
                    ops.constant(0, torch.int32),
                )
            )
        assert mask
        mask = functools.reduce(ops.and_, mask)
        src_val = ops.masked(
            mask,
            lambda: src_loader(src_idx),
            0 if is_integer_type(x) else 0.0,
        )
        return ops.where(
            mask,
            src_val,
            x_loader(idx),
        )

    return Pointwise.create(
        device=x.get_device(),
        dtype=x.get_dtype(),
        inner_fn=inner_fn,
        ranges=list(x.get_size()),
    )


def _unwrap(x):
    if isinstance(x, (list, tuple)) and len(x) > 0:
        return _unwrap(x[0])
    return x


@register_lowering([torch.tensor, aten.scalar_tensor])
def tensor(data, *, dtype=None, device=None, layout=None, pin_memory=False):
    assert layout in (None, torch.strided)
    assert pin_memory is False
    if isinstance(_unwrap(data), int):
        dtype = dtype or torch.int64
    else:
        dtype = dtype or torch.get_default_dtype()

    if isinstance(data, (float, int)):
        ranges = []

        def inner_fn(index):
            return ops.constant(data, dtype)

    elif len(data) == 0 or isinstance(data[0], (float, int)) and len(data) <= 8:
        # inline small tensors
        ranges = [sympy.Integer(len(data))]

        def inner_fn(index):
            def binary_search(start, end):
                assert start < end
                if end - start == 1:
                    return ops.constant(data[start], dtype)
                mid = (end - start) // 2 + start
                return ops.where(
                    ops.lt(
                        ops.index_expr(index[0], torch.int64),
                        ops.constant(mid, torch.int64),
                    ),
                    binary_search(start, mid),
                    binary_search(mid, end),
                )

            if len(data) == 0:
                return ops.constant(0, dtype)
            return binary_search(0, len(data))

    else:
        return V.graph.add_tensor_constant(
            torch.tensor(data, dtype=dtype, device=device)
        )

    return Pointwise.create(
        device=decode_device(device),
        dtype=dtype,
        inner_fn=inner_fn,
        ranges=ranges,
    )


@register_lowering(torch.as_tensor)
def as_tensor(data, dtype=None, device=None):
    if isinstance(data, TensorBox):
        if dtype is not None:
            data = to(data, dtype)
        if device is not None:
            data = to(data, device)
        return data
    return tensor(data, dtype=dtype, device=device)


@register_lowering(torch.LongTensor)
def long_tensor(data):
    return tensor(data, dtype=torch.int64)


@register_lowering(aten._local_scalar_dense)
def _local_scalar_dense(data):
    return ir.DynamicScalar()


def _full(fill_value, device, dtype, size):
    value = fill_value
    if not isinstance(fill_value, (int, float)) and hasattr(value, "value"):
        value = value.value
    if isinstance(value, (int, float)):

        def inner_fn(index):
            return ops.constant(value, dtype)

    else:
        assert len(value.get_size()) == 0
        value_loader = value.make_loader()

        def inner_fn(index):
            return value_loader([])

    return Pointwise.create(
        device=device,
        dtype=dtype,
        inner_fn=inner_fn,
        ranges=list(size),
    )


@register_lowering(aten.full_like, type_promotion_kind=None)
def full_like(x, fill_value, **kwargs):
    return create_tensor_like(tensor_constructor(fill_value))(x, **kwargs)


def tensor_constructor(fill_value):
    # torch.zeros, torch.ones, etc
    def inner(
        *size,
        names=None,
        dtype=None,
        device=None,
        layout=0,
        pin_memory=False,
        memory_format=None,
    ):
        assert names is None
        assert not pin_memory
        assert layout in (0, torch.strided)
        assert memory_format in (None, torch.contiguous_format)
        device = decode_device(device)
        dtype = dtype or torch.get_default_dtype()
        if len(size) == 1 and isinstance(size[0], (list, tuple, torch.Size)):
            size = tuple(size[0])
        size = [sympy.expand(s) for s in size]
        return _full(fill_value, device, dtype, size)

    return inner


empty = register_lowering([torch.empty, aten.empty])(tensor_constructor(0))
zeros = register_lowering([torch.zeros, aten.zeros])(tensor_constructor(0))
ones = register_lowering([torch.ones, aten.ones])(tensor_constructor(1))


def create_tensor_like(creation_fn):
    """
    Shim to convert X_like(...) into X(...).  For example zeros_like() into zeros().
    """

    def _constant_like(
        x, *, dtype=None, device=None, layout=0, pin_memory=False, memory_format=None
    ):
        assert not pin_memory
        assert layout in (0, torch.strided)
        if dtype is None:
            dtype = x.get_dtype()
        else:
            dtype = decode_dtype(dtype)
        device = device or x.get_device()
        size = list(x.get_size())
        return creation_fn(
            size, dtype=dtype, device=device, layout=layout, pin_memory=pin_memory
        )

    return _constant_like


def constant_like(fill_value):
    return create_tensor_like(tensor_constructor(fill_value))


empty_like = register_lowering(aten.empty_like)(create_tensor_like(empty))
zeros_like = register_lowering(aten.zeros_like)(create_tensor_like(zeros))
ones_like = register_lowering(aten.ones_like)(create_tensor_like(ones))
if not config.fallback_random:
    rand_like = register_lowering(aten.rand_like)(create_tensor_like(rand))

register_lowering(aten.zero)(zeros_like)


def new_constant(fill_value):
    def _new_constant(
        x, size, *, dtype=None, layout=None, device=None, pin_memory=None
    ):
        assert isinstance(size, (list, type))
        assert not pin_memory
        assert not layout or layout == torch.strided
        dtype = decode_dtype(dtype) or x.get_dtype()
        device = device or x.get_device()
        size = [sympy.Integer(s) for s in size]
        return _full(fill_value, device, dtype, size)

    return _new_constant


register_lowering(aten.new_empty)(new_constant(0))
register_lowering(aten.new_zeros)(new_constant(0))
register_lowering(aten.new_ones)(new_constant(1))


@register_lowering(aten.empty_strided)
def empty_strided(
    size, stride, *, dtype=None, layout=None, device=None, pin_memory=None
):
    assert isinstance(size, (list, type))
    assert isinstance(stride, (list, type))
    assert not pin_memory
    assert not layout or layout == torch.strided
    dtype = decode_dtype(dtype) or torch.get_default_dtype()
    device = device or torch.tensor(0.0).device
    pointwise = _full(fill_value=0, device=device, dtype=dtype, size=size)
    if tuple(ir.FlexibleLayout.contiguous_strides(size)) == tuple(stride):
        # fast path, no need to realize it
        return pointwise
    pointwise.realize()
    buffer = pointwise.data.data
    assert isinstance(buffer, ir.ComputedBuffer)
    buffer.layout = ir.FixedLayout(
        device=device,
        dtype=dtype,
        size=[sympy.expand(s) for s in size],
        stride=[sympy.expand(s) for s in stride],
    )
    return pointwise


@register_lowering(aten.new_empty_strided)
def new_empty_strided(
    x, size, stride, *, dtype=None, layout=None, device=None, pin_memory=None
):
    if dtype is None:
        dtype = x.get_dtype()
    if device is None:
        device = x.get_device()
    return empty_strided(
        size, stride, dtype=dtype, layout=layout, device=device, pin_memory=pin_memory
    )


@register_lowering([torch.full, aten.full])
def full(size, fill_value, **kwargs):
    return tensor_constructor(fill_value)(size, **kwargs)


@register_lowering(aten.gather, type_promotion_kind=None)
def gather(x, dim, index):
    assert isinstance(x, TensorBox)
    assert index.get_dtype() == torch.int64
    offset = len(x.get_size()) == 0
    dim = _validate_dim(x, dim, offset)

    x_loader = x.make_loader()
    index_loader = index.make_loader()

    def fn(idx):
        idx = list(idx)
        if len(idx) != 0:
            idx[dim] = ops.indirect_indexing(index_loader(idx))
        return x_loader(idx)

    return Pointwise.create(
        device=x.get_device(),
        dtype=x.get_dtype(),
        inner_fn=fn,
        ranges=index.get_size(),
    )


@register_lowering(aten.embedding, type_promotion_kind=None)
def embedding(weight, indices, padding_idx=-1, scale_grad_by_freq=False, sparse=False):
    assert not sparse
    assert isinstance(weight, TensorBox)
    assert isinstance(indices, TensorBox)
    assert "int" in str(indices.get_dtype())

    weight_loader = weight.make_loader()
    indices_loader = indices.make_loader()
    indices_ndim = len(indices.get_size())
    new_size = [*indices.get_size(), *weight.get_size()[1:]]

    def fn(idx):
        assert len(idx) == len(new_size), f"{idx} != {new_size}"
        var_index = indices_loader(idx[:indices_ndim])
        weight_idx = [ops.indirect_indexing(var_index)] + [*idx[indices_ndim:]]
        return weight_loader(weight_idx)

    return Pointwise.create(
        device=weight.get_device(),
        dtype=weight.get_dtype(),
        inner_fn=fn,
        ranges=new_size,
    )


def check_and_broadcast_indices(indices):
    assert all(
        i.get_dtype() in (torch.int64, torch.int32, torch.bool, torch.uint8)
        for i in indices
        if i is not None
    ), f"indices must be int64, byte or bool. Got {[i.get_dtype() for i in indices if i is not None]}"
    assert all(
        [i.get_dtype() in (torch.int32, torch.int64) for i in indices if i is not None]
    ), "bool indices are not supported yet"
    valid_idxs = [i for i, x in enumerate(indices) if isinstance(x, TensorBox)]
    assert len(valid_idxs) > 0, "requires at least 1 non-None index"
    new_indices = [None] * len(indices)
    for i, x in zip(valid_idxs, broadcast_tensors(*[indices[i] for i in valid_idxs])):
        new_indices[i] = x
        output_dim = len(x.get_size())
    start_offset = 0
    # only support None at start or end for now
    tmp = list(new_indices)
    while tmp and tmp[-1] is None:
        tmp.pop()
    while tmp and tmp[0] is None:
        tmp.pop(0)
        start_offset += 1
    assert all((i is not None) for i in tmp)
    end_offset = output_dim + start_offset

    return new_indices, start_offset, end_offset


@register_lowering(aten.index, type_promotion_kind=None)
def index(x, indices):
    assert isinstance(indices, (list, tuple))
    x_loader = x.make_loader()
    indices, start_offset, end_offset = check_and_broadcast_indices(indices)
    indices_sizes = [i.get_size() for i in indices if i is not None]
    indices_loaders = [i.make_loader() for i in indices if i is not None]
    # no guards on output size, all the guards are set in broadcast_tensors
    output_size = list(indices_sizes[0])

    x_size = x.get_size()
    output_size = [
        *x_size[:start_offset],
        *output_size,
        *x_size[start_offset + len(indices_loaders) :],
    ]

    def fn(idx):
        assert len(idx) == len(output_size)
        new_index = [
            ops.indirect_indexing(loader(idx[start_offset:end_offset]))
            for loader in indices_loaders
        ]
        new_index = [*idx[:start_offset], *new_index, *idx[end_offset:]]
        return x_loader(new_index)

    return Pointwise.create(
        device=x.get_device(),
        dtype=x.get_dtype(),
        inner_fn=fn,
        ranges=output_size,
    )


# This is moved from decomposition to lowering because this decomp introduced
# mutation in the graph, which is bad for Aot Autograd. Aot Autograd runs dead
# code elimination and common subexpression elimination optimizations, which
# assume graphs to be side-effect free. More details at
# https://github.com/pytorch/torchdynamo/issues/1235.
# Moving such reinplacing type of decomps to lowering ensures that AotAutograd
# gets good graphs.
@register_lowering([aten.index_put])
def index_put(x, indices, values, accumulate=False):
    return index_put_(clone(x), indices, values, accumulate)


def index_put_as_masked_fill(self, indices, value, accumulate):
    if value.get_device() != self.get_device():
        value = to_device(value, self.get_device())
    if accumulate:
        value = add(self, value)
    return mutate_to(self, where(indices[0], value, self))


def index_put_fallback(self, indices, values, accumulate):
    ir.IndexPutFallback(self, indices, values, accumulate)
    return self


@register_lowering(aten.index_put_, type_promotion_kind=None)
def index_put_(self, indices, values, accumulate=False):
    # Dispatch to masked fill for single boolean index with single value
    if (
        values.get_numel() == 1
        and len(indices) == 1
        and indices[0].get_dtype() in {torch.bool, torch.uint8}
    ):
        return index_put_as_masked_fill(self, indices, values, accumulate)

    # Fallback if there is a boolean index
    for index in indices:
        if index is not None and index.get_dtype() in {torch.bool, torch.uint8}:
            return index_put_fallback(self, indices, values, accumulate)

    x_size = self.get_size()
    x_ndim = len(x_size)

    # fallback to aten.index_put_, as tl.atomic_add does NOT support int64 or bool
    if self.get_dtype() in {torch.int64, torch.bool}:
        # self is an scalar Tensor
        if x_ndim == 0:
            self = view(self, [1])
        self = index_put_fallback(self, indices, values, accumulate)
        if x_ndim == 0:
            self = view(self, [])
        return self

    values = to_dtype(values, self.get_dtype())
    indices, start_offset, end_offset = check_and_broadcast_indices(indices)
    indices_sizes = [i.get_size() for i in indices if i is not None]
    indices_loaders = [i.make_loader() for i in indices if i is not None]

    assert isinstance(self, TensorBox)
    self.realize()
    V.graph.realize_users_of(self.get_name())

    # self is an scalar Tensor
    if x_ndim == 0:
        self = view(self, [1])

    output_size = list(indices_sizes[0])
    expected_vals_size = [
        *x_size[:start_offset],
        *output_size,
        *x_size[start_offset + len(indices_sizes) :],
    ]

    values = expand(values, expected_vals_size)
    # all guards are set above during broadcast_tensors and expand

    def output_indexer(index):
        assert len(index) == len(expected_vals_size)
        new_index = [
            ops.indirect_indexing(loader(index[start_offset:end_offset]))
            for loader in indices_loaders
        ]
        new_index = [*index[:start_offset], *new_index, *index[end_offset:]]
        return new_index

    scatter = ir.Scatter(
        device=self.get_device(),
        dtype=self.get_dtype(),
        inner_fn=values.make_loader(),
        ranges=expected_vals_size,  # iter_ranges,
        output_indexer=output_indexer,
        scatter_mode="atomic_add" if accumulate else None,
    )
    buffer = ir.ComputedBuffer(
        None,
        ir.MutationLayout(self),
        scatter,
    )
    buffer.name = V.graph.register_buffer(buffer)

    if x_ndim == 0:
        self = view(self, [])
    return self


@register_lowering(aten.scatter, type_promotion_kind=None)
def scatter(x, dim: int, index, src, **kwargs):
    return scatter_(clone(x), dim, index, src, **kwargs)


@register_lowering(aten.scatter_, type_promotion_kind=None)
def scatter_(self, dim: int, index, src, *, reduce: str = None):
    if reduce == "add":
        reduce = "sum"
    elif reduce == "multiply":
        reduce = "prod"
    else:
        assert reduce is None
    return scatter_reduce_(self, dim, index, src, reduce)


@register_lowering(aten.scatter_add, type_promotion_kind=None)
def scatter_add(x, dim: int, index, src):
    return scatter_add_(clone(x), dim, index, src)


@register_lowering(aten.scatter_add_, type_promotion_kind=None)
def scatter_add_(x, dim: int, index, src):
    return scatter_reduce_(clone(x), dim, index, src, "sum")


@register_lowering(aten.scatter_reduce, type_promotion_kind=None)
def scatter_reduce(x, dim: int, index, src, reduction_type, **kwargs):
    return scatter_reduce_(clone(x), dim, index, src, reduction_type, **kwargs)


fallback_scatter_reduce_ = fallback_handler(aten.scatter_reduce_)


@register_lowering(aten.scatter_reduce_, type_promotion_kind=None)
def scatter_reduce_(self, dim: int, index, src, reduce, *, include_self: bool = True):
    assert reduce in {None, "sum", "prod", "mean", "amax", "amin"}

    # TODO: Need to support more reduction type
    # For reduction of "sum", tl.atomic_add doesn't support bool or int64
    if reduce not in {None, "sum"} or (
        reduce == "sum" and self.get_dtype() in {torch.bool, torch.int64}
    ):
        self.realize()
        return fallback_scatter_reduce_(
            self, dim, index, src, reduce, include_self=include_self
        )

    assert isinstance(self, TensorBox)
    assert "int" in str(index.get_dtype())

    ndim = len(self.get_size())
    if ndim == 0:
        self = view(self, [1])

    if isinstance(src, TensorBox) and len(src.get_size()) == 0:
        src = view(src, [1])

    if isinstance(index, TensorBox) and len(index.get_size()) == 0:
        index = view(index, [1])

    assert -len(self.get_size()) <= dim < len(self.get_size())

    self.realize()
    V.graph.realize_users_of(self.get_name())
    index_loader = index.make_loader()
    src_loader = src.make_loader() if isinstance(src, TensorBox) else None

    def output_indexer(idx):
        indirect_idx = list(idx)
        indirect_idx[dim] = ops.indirect_indexing(index_loader(idx))
        return indirect_idx

    def fn(idx):
        if src_loader:
            return src_loader(idx)
        else:
            # src is a scalar
            return ops.constant(src, self.get_dtype())

    def backend_reduce_str(reduce):
        if reduce == "sum":
            return "atomic_add"
        else:
            # TODO: Need to support more reduction type
            assert reduce is None
            return None

    if not include_self:
        # zero out the corresponding elements first
        zero_out = ir.Scatter(
            device=self.get_device(),
            dtype=self.get_dtype(),
            inner_fn=lambda index: ops.constant(0, self.get_dtype()),
            ranges=index.get_size(),
            output_indexer=output_indexer,
            scatter_mode=None,
        )
        buffer = ir.ComputedBuffer(
            None,
            ir.MutationLayout(self),
            zero_out,
        )
        buffer.name = V.graph.register_buffer(buffer)

    # self[index[i][j][k]][j][k] += src[i][j][k]  # if dim == 0
    # self[i][index[i][j][k]][k] += src[i][j][k]  # if dim == 1
    # self[i][j][index[i][j][k]] += src[i][j][k]  # if dim == 2
    scatter = ir.Scatter(
        device=self.get_device(),
        dtype=self.get_dtype(),
        inner_fn=fn,
        ranges=index.get_size(),
        output_indexer=output_indexer,
        scatter_mode=backend_reduce_str(reduce),
    )
    buffer = ir.ComputedBuffer(
        None,
        ir.MutationLayout(self),
        scatter,
    )
    buffer.name = V.graph.register_buffer(buffer)

    if ndim == 0:
        self = view(self, [])
    return self


def upsample_nearestnd(x, output_size=None, scale_factors=None, n=2):
    x.realize_hint()  # elements are reused
    x_loader = x.make_loader()
    i_sizes = x.get_size()[-n:]
    batch = x.get_size()[:-n]
    i_sizes = [V.graph.sizevars.guard_static_shape(i) for i in i_sizes]

    if scale_factors:
        assert not output_size
        o_sizes = [int(i * s) for i, s in zip(i_sizes, scale_factors)]
    else:
        o_sizes = output_size

    scales = [i / o for i, o in zip(i_sizes, o_sizes)]

    def scale(x, scale):
        x = ops.index_expr(x, torch.float32)
        x = ops.mul(x, ops.constant(scale, torch.float32))
        x = ops.to_dtype(x, torch.int32)
        return ops.indirect_indexing(x)

    def fn(idx):
        x = idx[-n:]
        b = idx[:-n]
        return x_loader([*b, *[scale(i, s) for i, s in zip(x, scales)]])

    return Pointwise.create(
        device=x.get_device(),
        dtype=x.get_dtype(),
        inner_fn=fn,
        ranges=[*batch, *o_sizes],
    )


register_lowering(aten.upsample_nearest1d)(functools.partial(upsample_nearestnd, n=1))
register_lowering(aten.upsample_nearest2d)(functools.partial(upsample_nearestnd, n=2))
register_lowering(aten.upsample_nearest3d)(functools.partial(upsample_nearestnd, n=3))


@register_lowering(aten.upsample_bicubic2d.default)
def upsample_bicubic2d_default(
    x,
    output_size,
    align_corners: bool,
    scales_h: Optional[float] = None,
    scales_w: Optional[float] = None,
):
    x.realize_hint()
    x_loader = x.make_loader()

    N, C, iH, iW = x.get_size()
    oH, oW = output_size

    iH = V.graph.sizevars.guard_static_shape(iH)
    iW = V.graph.sizevars.guard_static_shape(iW)

    def get_int_dtype(maxval):
        if maxval > torch.iinfo(torch.int32).max:
            return torch.int64
        return torch.int32

    def compute_scale(in_size, out_size, align_corners, scale=None):
        if align_corners:
            return (in_size - 1) / (out_size - 1) if out_size > 1 else 0
        else:
            return 1 / scale if scale is not None and scale > 0 else in_size / out_size

    def compute_source_index(scale, dst_index, align_corners):
        dst_index_ie = ops.index_expr(dst_index, torch.float32)
        if align_corners:
            return ops.mul(scale, dst_index_ie)
        else:
            return ops.sub(
                ops.mul(scale, ops.add(dst_index_ie, 0.5)), 0.5
            )  # scale * (dst_index + 0.5) - 0.5

    def cubic_convolution1(x, A):
        # ((A + 2) * x - (A+3)) * x * x + 1
        return ops.add(ops.mul(ops.mul(ops.sub(ops.mul(A + 2, x), A + 3), x), x), 1.0)

    def cubic_convolution2(x, A):
        # ((A * x - 5 * A) * x + 8 * A) * x - 4*A
        return ops.sub(
            ops.mul(ops.add(ops.mul(ops.sub(ops.mul(A, x), 5 * A), x), 8 * A), x), 4 * A
        )

    def get_cubic_upsample_coefficients(t):
        A = -0.75
        c0 = cubic_convolution2(ops.add(t, 1.0), A)
        c1 = cubic_convolution1(t, A)

        x2 = ops.sub(1.0, t)
        c2 = cubic_convolution1(x2, A)
        c3 = cubic_convolution2(ops.add(x2, 1.0), A)
        return (
            c0,
            c1,
            c2,
            c3,
        )

    def cubic_interp1d(xs, t):
        cs = get_cubic_upsample_coefficients(t)
        # dot product between xs and cs
        return ops.add(
            ops.mul(xs[0], cs[0]),
            ops.add(
                ops.mul(xs[1], cs[1]),
                ops.add(ops.mul(xs[2], cs[2]), ops.mul(xs[3], cs[3])),
            ),
        )

    height_scale = compute_scale(iH, oH, align_corners, scales_h)
    width_scale = compute_scale(iW, oW, align_corners, scales_h)

    def clamp(v, min, max):
        return ops.maximum(min, ops.minimum(max, v))

    def fn(idx):
        n, c, oy, ox = idx

        real_x = compute_source_index(width_scale, ox, align_corners)
        in_x = ops.floor(real_x)
        t_x = ops.sub(real_x, in_x)

        real_y = compute_source_index(height_scale, oy, align_corners)
        in_y = ops.floor(real_y)
        t_y = ops.sub(real_y, in_y)

        def load_bounded(fy, fx):
            iy = ops.indirect_indexing(clamp(fy, 0, iH - 1))
            ix = ops.indirect_indexing(clamp(fx, 0, iW - 1))
            return x_loader([n, c, iy, ix])

        iy = ops.to_dtype(in_y, get_int_dtype(iH + 1))
        ix = ops.to_dtype(in_x, get_int_dtype(iW + 1))
        iys_ofs = tuple((ops.add(iy, ofs) for ofs in (-1, 0, 1, 2)))
        ixs_ofs = tuple((ops.add(ix, ofs) for ofs in (-1, 0, 1, 2)))

        def get_x_interp(y):
            coeffs_x = tuple((load_bounded(y, x) for x in ixs_ofs))
            return cubic_interp1d(coeffs_x, t_x)

        coeffs_y = tuple(get_x_interp(y) for y in iys_ofs)
        return cubic_interp1d(coeffs_y, t_y)

    return Pointwise.create(
        device=x.get_device(),
        dtype=x.get_dtype(),
        inner_fn=fn,
        ranges=[N, C, sympy.Integer(oH), sympy.Integer(oW)],
    )


@register_lowering(aten.upsample_bicubic2d.vec)
def upsample_bicubic2d_vec(
    a,
    output_size,
    align_corners: bool,
    scale_factors: Optional[Tuple[float, float]] = None,
):
    _, _, iH, iW = a.get_size()
    iH = V.graph.sizevars.guard_static_shape(iH)
    iW = V.graph.sizevars.guard_static_shape(iW)

    if bool(output_size) + bool(scale_factors) != 1:
        raise RuntimeError("Must specify exactly one of output_size and scale_factor.")
    if output_size is None:
        assert scale_factors is not None
        output_size = (int(iH * scale_factors[0]), int(iW * scale_factors[1]))
    scale_h, scale_w = scale_factors if scale_factors else (None, None)
    return upsample_bicubic2d_default(a, output_size, align_corners, scale_h, scale_w)


@register_lowering(aten.reflection_pad2d)
def reflection_pad2d(x, padding):
    assert len(padding) == 4
    left, right, top, bot = padding

    x_loader = x.make_loader()
    *batch, h, w = x.get_size()
    h = V.graph.sizevars.guard_static_shape(h)
    w = V.graph.sizevars.guard_static_shape(w)

    def reflect(x, size, offset):
        size = ops.constant(size - 1, torch.int32)
        x = ops.index_expr(x, torch.int32)
        x = ops.sub(x, ops.constant(offset, torch.int32))
        x = ops.sub(size, ops.abs(ops.sub(size, ops.abs(x))))
        return ops.indirect_indexing(x)

    def fn(idx):
        *b, x, y = idx
        x = reflect(x, h, top)
        y = reflect(y, w, left)
        return x_loader([*b, x, y])

    return Pointwise.create(
        device=x.get_device(),
        dtype=x.get_dtype(),
        inner_fn=fn,
        ranges=[*batch, sympy.Integer(h + top + bot), sympy.Integer(w + left + right)],
    )


@register_lowering(aten.reflection_pad2d_backward)
def reflection_pad2d_backward(grad_output, x, padding):
    assert len(padding) == 4
    left, right, top, bot = padding

    *_, h, w = x.get_size()
    h = V.graph.sizevars.guard_static_shape(h) - 1
    w = V.graph.sizevars.guard_static_shape(w) - 1
    grad_loader = grad_output.make_loader()

    def fn(idx):
        *b, x, y = idx

        def load_from_output(x, y):
            x = ops.indirect_indexing(ops.index_expr(x, torch.int32))
            y = ops.indirect_indexing(ops.index_expr(y, torch.int32))
            return grad_loader([*b, x, y])

        def index_range_condition(index_range):
            i, lb, ub = index_range
            i = ops.index_expr(i, torch.int32)
            return ops.and_(ops.ge(i, lb), ops.le(i, ub))

        def accumulate(out_x, out_y, index_range1, index_range2=None):
            nonlocal grad

            # If the upper bound is less than the lower bound, we can get rid of one accumulation.
            # This happens when the padding size is zero.
            if index_range1[2] < index_range1[1]:
                return
            cond = index_range_condition(index_range1)
            if index_range2 is not None:
                if index_range2[2] < index_range2[1]:
                    return
                cond = ops.and_(cond, index_range_condition(index_range2))
            g = ops.masked(cond, lambda: load_from_output(out_x, out_y), 0.0)
            grad = ops.add(grad, g)

        # Areas after reflection:
        #
        #   top-left    |   top     |   top-right
        # -----------------------------------------
        #   left        |   center  |   right
        # -----------------------------------------
        #   bottom-left |   bottom  |   bottom-right
        #
        # The center area is the orignial matrix. Other areas are reflections.

        center_x, center_y = x + top, y + left
        top_reflect_x, left_reflect_y = top - x, left - y
        bot_reflect_x, right_reflect_y = 2 * h + top - x, 2 * w + left - y

        # Accumulate gradients from different areas
        grad = load_from_output(center_x, center_y)
        accumulate(center_x, left_reflect_y, (y, 1, left))
        accumulate(center_x, right_reflect_y, (y, w - right, w - 1))
        accumulate(top_reflect_x, center_y, (x, 1, top))
        accumulate(bot_reflect_x, center_y, (x, h - bot, h - 1))
        accumulate(top_reflect_x, left_reflect_y, (x, 1, top), (y, 1, left))
        accumulate(top_reflect_x, right_reflect_y, (x, 1, top), (y, w - right, w - 1))
        accumulate(bot_reflect_x, left_reflect_y, (x, h - bot, h - 1), (y, 1, left))
        accumulate(
            bot_reflect_x, right_reflect_y, (x, h - bot, h - 1), (y, w - right, w - 1)
        )

        return grad

    return Pointwise.create(
        device=grad_output.get_device(),
        dtype=grad_output.get_dtype(),
        inner_fn=fn,
        ranges=list(x.get_size()),
    )


@register_lowering(prims.rev.default)
def rev(x, dims):
    # note - dims pre-canoncalized
    x_loader = x.make_loader()
    sizes = x.get_size()

    def loader(idx):
        idx = list(idx)
        assert len(idx) == len(sizes)
        for dim in dims:
            idx[dim] = (sizes[dim] - 1) - idx[dim]

        return x_loader(idx)

    return Pointwise.create(
        device=x.get_device(),
        dtype=x.get_dtype(),
        inner_fn=loader,
        ranges=sizes,
    )


@register_lowering(aten.constant_pad_nd, type_promotion_kind=None)
def constant_pad_nd(x, padding, fill_value=0):
    assert (len(padding) % 2) == 0
    if all(p == 0 for p in padding):
        return x

    sizes = x.get_size()

    bounds = list(reversed(list(zip(padding[::2], padding[1::2]))))
    n = len(sizes) - len(bounds)

    output_size = list(sizes[:n])
    mask_sizes = []
    for (low, high), size in zip(bounds, sizes[n:]):
        size = V.graph.sizevars.guard_static_shape(size)
        mask_sizes.append(size)
        output_size.append(sympy.expand(size + low + high))
    assert len(output_size) == len(sizes)

    def mask(index):
        mask = []
        for idx, (low, high), length in zip(index[n:], bounds, mask_sizes):
            if low != 0:
                mask.append(range_mask_low(idx))
            if high != 0:
                mask.append(range_mask_high(idx, length))
        mask = functools.reduce(ops.and_, mask)
        return ops.masked(mask, lambda: x_loader(index), fill_value)

    def offset_fn(index):
        new_index = list(index[:n])
        for idx, (low, high) in zip(index[n:], bounds):
            new_index.append(idx - low)
        assert len(new_index) == len(index)
        return mask(new_index)

    x_loader = x.make_loader()
    return Pointwise.create(
        device=x.get_device(),
        dtype=x.get_dtype(),
        inner_fn=offset_fn,
        ranges=output_size,
    )


def range_mask_low(i: sympy.Expr):
    return ops.ge(
        ops.index_expr(i, torch.int64),
        ops.index_expr(sympy.Integer(0), torch.int64),
    )


def range_mask_high(i: sympy.Expr, length: sympy.Expr):
    return ops.lt(
        ops.index_expr(i, torch.int64),
        ops.index_expr(length, torch.int64),
    )


def range_mask(i: sympy.Expr, length: sympy.Expr):
    return ops.and_(
        range_mask_low(i),
        range_mask_high(i, length),
    )


def constant_boundary_condition_2d(x, fill_value, padding):
    *_, h, w = x.get_size()
    x_loader = x.make_loader()

    def load(index):
        *prefix, ih, iw = index

        mask = ops.and_(
            range_mask(ih, h),
            range_mask(iw, w),
        )
        return ops.masked(mask, lambda: x_loader([*prefix, ih, iw]), fill_value)

    return load


def pooling_size(x, i, kernel_size, stride, padding, ceil_mode):

    x_out = ir.IndexingDiv(
        x + 2 * padding[i] - (kernel_size[i] - 1) + (stride[i] - 1), stride[i]
    )

    if ceil_mode:
        x_alt = ir.IndexingDiv(
            x + 2 * padding[i] - (kernel_size[i] - 1) + 2 * (stride[i] - 1), stride[i]
        )

        if V.graph.sizevars.size_hint(x_out - x_alt) == 0:
            # ceil mode is actually a no-op, lets guard on that
            V.graph.sizevars.guard_equals(x_out, x_alt)
            ceil_mode = False
        else:
            x_out = x_alt
    return x_out, ceil_mode


@register_lowering(aten.max_pool2d_with_indices, type_promotion_kind=None)
def max_pool2d_with_indices(
    x, kernel_size, stride=None, padding=0, dilation=1, ceil_mode=False
):
    if padding == 0:
        padding = [0, 0]
    if not stride:
        stride = kernel_size

    assert dilation == 1 or all(d == 1 for d in dilation)
    assert isinstance(x, TensorBox)
    assert len(kernel_size) == 2
    assert len(stride) == 2
    assert len(padding) == 2
    assert len(x.get_size()) in (3, 4)

    x.realize_hint()
    *batch, h, w = x.get_size()

    h_out, ceil_mode1 = pooling_size(h, 0, kernel_size, stride, padding, ceil_mode)
    w_out, ceil_mode2 = pooling_size(w, 1, kernel_size, stride, padding, ceil_mode)

    if padding[0] or padding[1] or ceil_mode1 or ceil_mode2:
        x_loader = constant_boundary_condition_2d(x, float("-inf"), padding)
    else:
        x_loader = x.make_loader()

    new_size = list(batch) + [h_out, w_out]

    def fn(idx, return_index):
        *prefix, bh, bw = idx
        maxval = None
        maxindex = None
        for ih, iw in itertools.product(range(kernel_size[0]), range(kernel_size[1])):
            ih = bh * stride[0] + ih - padding[0]
            iw = bw * stride[1] + iw - padding[1]
            val = x_loader([*prefix, ih, iw])
            index = ops.index_expr(ih * w + iw, torch.int64)
            if maxval is None:
                maxindex = index
                maxval = val
            else:
                maxindex = ops.where(ops.gt(val, maxval), index, maxindex)
                maxval = ops.maximum(val, maxval)
        if return_index:
            return maxindex
        else:
            return maxval

    r1 = Pointwise.create(
        device=x.get_device(),
        dtype=x.get_dtype(),
        inner_fn=functools.partial(fn, return_index=False),
        ranges=new_size,
    )
    r2 = Pointwise.create(
        device=x.get_device(),
        dtype=torch.int64,
        inner_fn=functools.partial(fn, return_index=True),
        ranges=new_size,
    )
    # TODO(jansel): should we force these to be realized?
    return r1, r2


@register_lowering(aten.max_pool2d_with_indices_backward, type_promotion_kind=None)
def max_pool2d_with_indices_backward(
    grad_output, x, kernel_size, stride, padding, dilation, ceil_mode, indices
):
    if padding == 0:
        padding = [0, 0]
    if not stride:
        stride = kernel_size

    assert dilation == 1 or all(d == 1 for d in dilation)
    assert isinstance(x, TensorBox)
    assert len(kernel_size) == 2
    assert len(stride) == 2
    assert len(padding) == 2
    assert len(x.get_size()) in (3, 4)

    # we will read this many times, so make sure it is computed
    grad_output.realize_hint()
    indices.realize_hint()

    *batch, height, width = x.get_size()
    *_, pooled_height, pooled_width = grad_output.get_size()

    indices_loader = indices.make_loader()
    grad_loader = grad_output.make_loader()
    new_size = list(x.get_size())

    h_window_size = max(
        [
            max(h // stride[0] - max(0, (h - kernel_size[0]) // stride[0]), 1)
            for h in range(kernel_size[0] * 2)
        ]
    )
    w_window_size = max(
        [
            max(w // stride[1] - max(0, (w - kernel_size[1]) // stride[1]), 1)
            for w in range(kernel_size[1] * 2)
        ]
    )

    def fn(idx):
        *prefix, h, w = idx
        index_test = ops.index_expr(h * width + w, torch.int32)
        h = h + padding[0]
        w = w + padding[1]
        phstart = ops.index_expr(
            ir.IndexingDiv(h - kernel_size[0] + stride[0], stride[0]), torch.int32
        )
        pwstart = ops.index_expr(
            ir.IndexingDiv(w - kernel_size[1] + stride[1], stride[1]), torch.int32
        )
        phend = ops.index_expr(ir.IndexingDiv(h, stride[0]) + 1, torch.int32)
        pwend = ops.index_expr(ir.IndexingDiv(w, stride[1]) + 1, torch.int32)

        phstart = ops.maximum(phstart, ops.constant(0, torch.int32))
        pwstart = ops.maximum(pwstart, ops.constant(0, torch.int32))
        phend = ops.minimum(phend, ops.index_expr(pooled_height, torch.int32))
        pwend = ops.minimum(pwend, ops.index_expr(pooled_width, torch.int32))

        gradient = None
        for ph_ in range(h_window_size):
            for pw_ in range(w_window_size):
                ph = ops.add(phstart, ops.constant(ph_, torch.int32))
                pw = ops.add(pwstart, ops.constant(pw_, torch.int32))
                grad_index = [
                    *prefix,
                    ops.indirect_indexing(
                        ops.minimum(ph, ops.sub(phend, ops.constant(1, torch.int32)))
                    ),
                    ops.indirect_indexing(
                        ops.minimum(pw, ops.sub(pwend, ops.constant(1, torch.int32)))
                    ),
                ]

                index_actual = indices_loader(grad_index)
                grad_part = grad_loader(grad_index)
                check = ops.eq(index_actual, index_test)

                if gradient is None:
                    # don't need mask for 0, 0
                    gradient = ops.where(
                        check, grad_part, ops.constant(0.0, torch.float32)
                    )
                else:
                    mask = ops.and_(
                        ops.and_(
                            ops.lt(ph, phend),
                            ops.lt(pw, pwend),
                        ),
                        check,
                    )
                    gradient = ops.where(mask, ops.add(gradient, grad_part), gradient)
        assert gradient is not None
        return gradient

    return Pointwise.create(
        device=grad_output.get_device(),
        dtype=grad_output.get_dtype(),
        inner_fn=fn,
        ranges=new_size,
    )


def pad_adaptive_loader(x):
    *_, h, w = x.get_size()
    x_loader = x.make_loader()

    def load(prefix, increments, start_indices, end_indices):
        ih, iw = increments
        h_start_index, w_start_index = start_indices
        h_end_index, w_end_index = end_indices

        mask = ops.and_(
            ops.lt(
                ops.index_expr(h_start_index + ih, torch.int64),
                ops.index_expr(h_end_index, torch.int64),
            ),
            ops.lt(
                ops.index_expr(w_start_index + iw, torch.int64),
                ops.index_expr(w_end_index, torch.int64),
            ),
        )

        return ops.masked(
            mask,
            lambda: x_loader([*prefix, h_start_index + ih, w_start_index + iw]),
            0.0,
        )

    return load


def _adaptive_pooling_idx_sum(kernel_maxes, start_index_fns, end_index_fns):
    h_start_index_fn, w_start_index_fn = start_index_fns
    h_end_index_fn, w_end_index_fn = end_index_fns

    def fn_sum(idx, loader):
        *prefix, bh, bw = idx

        h_start_index = h_start_index_fn(bh)
        h_end_index = h_end_index_fn(bh)

        w_start_index = w_start_index_fn(bw)
        w_end_index = w_end_index_fn(bw)

        total = None
        for ih, iw in itertools.product(range(kernel_maxes[0]), range(kernel_maxes[1])):
            val = loader(
                prefix,
                [ih, iw],
                [h_start_index, w_start_index],
                [h_end_index, w_end_index],
            )
            if total is None:
                total = val
            else:
                total = ops.add(val, total)
        return total

    return fn_sum


@register_lowering(aten._adaptive_avg_pool2d)
def _adaptive_avg_pool2d(x, output_size):
    assert isinstance(x, TensorBox)
    assert len(output_size) == 2
    x.realize_hint()

    *batch, h_in, w_in = x.get_size()

    h_in = V.graph.sizevars.guard_static_shape(h_in)
    w_in = V.graph.sizevars.guard_static_shape(w_in)

    h_out, w_out = output_size

    # no-op if the same input and output
    if h_in == h_out and w_in == w_out:
        return clone(x)

    if h_in % h_out == 0 and w_in % w_out == 0:
        kernel_size = [h_in // h_out, w_in // w_out]
        return avg_pool2d(x, kernel_size)

    h_kernel_max = ceildiv((h_in + h_out - 1), h_out)
    w_kernel_max = ceildiv((w_in + w_out - 1), w_out)

    new_size = list(batch) + [h_out, w_out]
    dtype = x.get_dtype()

    def start_index(index, out_dim, inp_dim):
        return ir.IndexingDiv((index * inp_dim), out_dim)

    def end_index(index, out_dim, inp_dim):
        return ir.IndexingDiv((index + 1) * inp_dim + out_dim - 1, out_dim)

    h_start_index = functools.partial(start_index, out_dim=h_out, inp_dim=h_in)
    h_end_index = functools.partial(end_index, out_dim=h_out, inp_dim=h_in)

    w_start_index = functools.partial(start_index, out_dim=w_out, inp_dim=w_in)
    w_end_index = functools.partial(end_index, out_dim=w_out, inp_dim=w_in)

    fn_sum = _adaptive_pooling_idx_sum(
        [h_kernel_max, w_kernel_max],
        [h_start_index, w_start_index],
        [h_end_index, w_end_index],
    )

    ones_loader = pad_adaptive_loader(ones_like(x))

    def fn(idx):
        return ops.div(fn_sum(idx, pad_adaptive_loader(x)), fn_sum(idx, ones_loader))

    rv = Pointwise.create(
        device=x.get_device(),
        dtype=dtype,
        inner_fn=fn,
        ranges=new_size,
    )
    # TODO: should we force these to be realized?
    return rv


@register_lowering(aten.upsample_nearest2d_backward.vec)
def upsample_nearest2d_backward(
    x, output_size=None, input_size=None, scale_factors=None
):
    x.realize_hint()

    *batch, inp_h, inp_w = x.get_size()
    inp_h = V.graph.sizevars.guard_static_shape(inp_h)
    inp_w = V.graph.sizevars.guard_static_shape(inp_w)

    *batch, out_h, out_w = input_size

    if inp_h % out_h == 0 and inp_w % out_w == 0:
        return avg_pool2d(x, [inp_h // out_h, inp_w // out_w], divisor_override=1)

    h_kernel_max = ceildiv(inp_h, out_h)
    w_kernel_max = ceildiv(inp_w, out_w)

    def start_index(index, out_dim, inp_dim):
        return ir.CeilDiv(index * inp_dim, out_dim)

    def end_index(index, out_dim, inp_dim):
        return start_index((index + 1), out_dim, inp_dim)

    h_start_index = functools.partial(start_index, out_dim=out_h, inp_dim=inp_h)
    h_end_index = functools.partial(end_index, out_dim=out_h, inp_dim=inp_h)

    w_start_index = functools.partial(start_index, out_dim=out_w, inp_dim=inp_w)
    w_end_index = functools.partial(end_index, out_dim=out_w, inp_dim=inp_w)

    fn_sum = _adaptive_pooling_idx_sum(
        [h_kernel_max, w_kernel_max],
        [h_start_index, w_start_index],
        [h_end_index, w_end_index],
    )

    def fn(idx):
        return fn_sum(idx, pad_adaptive_loader(x))

    rv = Pointwise.create(
        device=x.get_device(),
        dtype=x.get_dtype(),
        inner_fn=fn,
        ranges=list(input_size),
    )

    return rv


@register_lowering(aten.avg_pool2d, type_promotion_kind=None)
def avg_pool2d(
    x,
    kernel_size,
    stride=(),
    padding=0,
    ceil_mode=False,
    count_include_pad=True,
    divisor_override=None,
):
    if not stride:
        stride = kernel_size
    if not padding:
        padding = [0, 0]

    assert isinstance(x, TensorBox)
    assert len(kernel_size) == 2
    assert len(stride) == 2
    assert len(padding) == 2
    assert len(x.get_size()) in (3, 4)

    x.realize_hint()
    *batch, h, w = x.get_size()

    h_out, ceil_mode1 = pooling_size(h, 0, kernel_size, stride, padding, ceil_mode)
    w_out, ceil_mode2 = pooling_size(w, 1, kernel_size, stride, padding, ceil_mode)

    if padding[0] or padding[1] or ceil_mode1 or ceil_mode2:
        x_loader = constant_boundary_condition_2d(x, 0.0, padding)
        had_padding = True
    else:
        x_loader = x.make_loader()
        had_padding = False

    new_size = list(batch) + [h_out, w_out]
    dtype = x.get_dtype()

    def fn_sum(idx, loader):
        *prefix, bh, bw = idx
        total = None
        for ih, iw in itertools.product(range(kernel_size[0]), range(kernel_size[1])):
            ih = bh * stride[0] + ih - padding[0]
            iw = bw * stride[1] + iw - padding[1]
            val = loader([*prefix, ih, iw])
            if total is None:
                total = val
            else:
                total = ops.add(val, total)
        return total

    if count_include_pad or not had_padding or divisor_override:
        if divisor_override:
            scale = 1 / divisor_override
        else:
            scale = 1.0 / (kernel_size[0] * kernel_size[1])

        def fn(idx):
            return ops.mul(fn_sum(idx, x_loader), ops.constant(scale, dtype))

    else:
        ones_loader = constant_boundary_condition_2d(ones_like(x), 0.0, padding)

        def fn(idx):
            # TODO(jansel): optimize to do `int(x<h)` rather than `x<h?1:0`
            return ops.div(fn_sum(idx, x_loader), fn_sum(idx, ones_loader))

    rv = Pointwise.create(
        device=x.get_device(),
        dtype=dtype,
        inner_fn=fn,
        ranges=new_size,
    )
    # TODO(jansel): should we force these to be realized?
    return rv


@register_lowering(aten.avg_pool2d_backward, type_promotion_kind=None)
def avg_pool2d_backward(
    grad_output,
    x,
    kernel_size,
    stride,
    padding,
    ceil_mode,
    count_include_pad,
    divisor_override=None,
):

    assert not divisor_override
    if not stride:
        stride = kernel_size
    if not padding:
        padding = [0, 0]

    assert isinstance(grad_output, TensorBox)
    assert isinstance(x, TensorBox)
    assert len(kernel_size) == 2
    assert len(stride) == 2
    assert len(padding) == 2
    assert len(x.get_size()) in (3, 4)

    grad_output.realize_hint()  # we will read this many times, so make sure it is computed

    *batch, height, width = x.get_size()

    h_out, ceil_mode1 = pooling_size(height, 0, kernel_size, stride, padding, ceil_mode)
    w_out, ceil_mode2 = pooling_size(width, 1, kernel_size, stride, padding, ceil_mode)

    grad_loader = grad_output.make_loader()

    had_padding = padding[0] or padding[1] or ceil_mode1 or ceil_mode2

    *_, pooled_height, pooled_width = grad_output.get_size()
    new_size = list(x.get_size())
    dtype = x.get_dtype()

    h_window_size = max(
        [
            max(h // stride[0] - max(0, (h - kernel_size[0]) // stride[0]), 1)
            for h in range(kernel_size[0] * 2)
        ]
    )
    w_window_size = max(
        [
            max(w // stride[1] - max(0, (w - kernel_size[1]) // stride[1]), 1)
            for w in range(kernel_size[1] * 2)
        ]
    )

    def compute_pool_size_without_padding(ph, pw):
        """
        This computes the scaling factor that we will divide an element
        by when `count_include_pad=False`
        """
        stride_h = ops.constant(stride[0], torch.int32)
        stride_w = ops.constant(stride[1], torch.int32)
        pad_h = ops.constant(padding[0], torch.int32)
        pad_w = ops.constant(padding[1], torch.int32)
        kernel_h = ops.constant(kernel_size[0], torch.int32)
        kernel_w = ops.constant(kernel_size[1], torch.int32)
        hstart = ops.sub(ops.mul(ph, stride_h), pad_h)
        wstart = ops.sub(ops.mul(pw, stride_w), pad_w)
        hend = ops.minimum(
            ops.add(hstart, kernel_h),
            ops.add(ops.index_expr(height, torch.int32), pad_h),
        )
        wend = ops.minimum(
            ops.add(wstart, kernel_w),
            ops.add(ops.index_expr(width, torch.int32), pad_w),
        )
        hstart = ops.maximum(hstart, ops.constant(0, torch.int32))
        wstart = ops.maximum(wstart, ops.constant(0, torch.int32))
        hend = ops.minimum(hend, ops.index_expr(height, torch.int32))
        wend = ops.minimum(wend, ops.index_expr(width, torch.int32))
        divide_factor = ops.mul(ops.sub(hend, hstart), ops.sub(wend, wstart))
        return divide_factor

    def fn(idx):
        *prefix, h, w = idx
        h = h + padding[0]
        w = w + padding[1]
        phstart = ops.index_expr(
            ir.IndexingDiv(h - kernel_size[0] + stride[0], stride[0]), torch.int32
        )
        pwstart = ops.index_expr(
            ir.IndexingDiv(w - kernel_size[1] + stride[1], stride[1]), torch.int32
        )
        phend = ops.index_expr(ir.IndexingDiv(h, stride[0]) + 1, torch.int32)
        pwend = ops.index_expr(ir.IndexingDiv(w, stride[1]) + 1, torch.int32)

        phstart = ops.maximum(phstart, ops.constant(0, torch.int32))
        pwstart = ops.maximum(pwstart, ops.constant(0, torch.int32))
        phend = ops.minimum(phend, ops.index_expr(pooled_height, torch.int32))
        pwend = ops.minimum(pwend, ops.index_expr(pooled_width, torch.int32))

        gradient = None
        for ph_ in range(h_window_size):
            for pw_ in range(w_window_size):
                ph = ops.add(phstart, ops.constant(ph_, torch.int32))
                pw = ops.add(pwstart, ops.constant(pw_, torch.int32))

                if count_include_pad or not had_padding:
                    scale = kernel_size[0] * kernel_size[1]
                else:
                    scale = compute_pool_size_without_padding(ph, pw)

                part = ops.truediv(
                    grad_loader(
                        [
                            *prefix,
                            ops.indirect_indexing(
                                ops.minimum(
                                    ph, ops.sub(phend, ops.constant(1, torch.int32))
                                )
                            ),
                            ops.indirect_indexing(
                                ops.minimum(
                                    pw, ops.sub(pwend, ops.constant(1, torch.int32))
                                )
                            ),
                        ]
                    ),
                    scale,
                )

                mask = ops.and_(
                    ops.lt(ph, phend),
                    ops.lt(pw, pwend),
                )
                if gradient is None:
                    gradient = ops.where(mask, part, ops.constant(0.0, torch.float32))
                else:
                    gradient = ops.where(mask, ops.add(gradient, part), gradient)
        assert gradient is not None
        return gradient

    rv = Pointwise.create(
        device=grad_output.get_device(),
        dtype=dtype,
        inner_fn=fn,
        ranges=new_size,
    )
    return rv


def _validate_reduction_axis(x, axis):
    size = x.get_size()
    if isinstance(axis, int):
        axis = [axis]
    elif not axis:
        axis = range(len(size))
    axis = list(axis)
    for i in range(len(axis)):
        if axis[i] < 0:
            axis[i] += len(size)
        assert 0 <= axis[i] < len(size) or (len(size) == 0 and axis[i] == 0)
    assert len(set(axis)) == len(axis), "reduction axis not unique"
    return axis


def make_reduction(reduction_type: str, override_return_dtype=None):
    def inner(x, axis=None, keepdims=False, *, dtype=None):
        if reduction_type == "min" and axis is not None:
            return (
                reduce_amin(x, axis, keepdims, dtype=dtype),
                reduce_argmin(x, axis, keepdims),
            )
        if reduction_type == "max" and axis is not None:
            return (
                reduce_amax(x, axis, keepdims, dtype=dtype),
                reduce_argmax(x, axis, keepdims),
            )
        if dtype is not None:
            x = to_dtype(x, dtype)
        if reduction_type == "any":
            x = to_dtype(x, torch.bool)
        size = x.get_size()
        axis = set(_validate_reduction_axis(x, axis))

        kept_sizes = []
        kept_idx = []
        reduced_sizes = []
        reduced_idx = []
        for i in range(len(size)):
            if i in axis:
                reduced_idx.append(i)
                reduced_sizes.append(size[i])
            else:
                kept_idx.append(i)
                kept_sizes.append(size[i])

        def loader(index, reduction_index):
            assert len(reduction_index) == len(reduced_idx)
            if keepdims:
                assert len(index) == len(size)
                assert all(index[i] == 0 for i in reduced_idx)
                index = [index[i] for i in kept_idx]
            assert len(index) == len(kept_idx)
            new_index = [None] * (len(index) + len(reduction_index))
            for idx, var in itertools.chain(
                zip(kept_idx, index), zip(reduced_idx, reduction_index)
            ):
                new_index[idx] = var
            return inner_loader(new_index)

        if keepdims:
            new_size = list(size)
            for i in reduced_idx:
                new_size[i] = sympy.Integer(1)
        else:
            new_size = kept_sizes

        inner_loader = x.make_loader()
        result = Reduction.create(
            device=x.get_device(),
            dst_dtype=override_return_dtype or x.get_dtype(),
            src_dtype=x.get_dtype(),
            inner_fn=loader,
            ranges=new_size,
            reduction_ranges=reduced_sizes,
            reduction_type={"amax": "max", "amin": "min"}.get(
                reduction_type, reduction_type
            ),
        )
        if isinstance(
            result.data.data, Reduction
        ):  # Only realize if reduction isn't unrolled
            result.realize()
        return result

    return inner


@register_lowering(aten.mean)
def mean(x, axis=None, keepdim=False, *, dtype=None):
    if dtype is not None:
        x = to_dtype(x, dtype)
    size = x.get_size()
    axis = _validate_reduction_axis(x, axis)
    # compute in higher-precision until end of mean lowering
    output_dtype = x.get_dtype()
    if output_dtype in (torch.float16, torch.bfloat16):
        x = to_dtype(x, torch.float)
    sum_result = sum_(x, axis, keepdim)
    denom = sympy_product(size[i] for i in axis)
    denom = ir.IndexingConstant(denom, x.get_dtype(), x.get_device())
    denom = ExpandView.create(denom, list(sum_result.get_size()))
    return to_dtype(div(sum_result, denom), output_dtype)


@register_lowering([aten.var, prims.var])
def var_(x, axis, correction=1, keepdim=False):
    size = x.get_size()
    axis = _validate_reduction_axis(x, axis)
    diffs = square(sub(x, mean(x, axis, keepdim=True)))
    sum_result = sum_(diffs, axis, keepdim)

    denom = sympy_product(size[i] for i in axis)
    if correction:
        denom = denom - correction
    denom = ir.IndexingConstant(denom, x.get_dtype(), x.get_device())
    denom = ExpandView.create(denom, list(sum_result.get_size()))
    return div(sum_result, denom)


@register_lowering(aten.var_mean)
def var_mean(x, dim, unbiased=True, keepdim=False, correction=None):
    if correction is None:
        correction = int(unbiased)
    return [
        var_(x, dim, correction=correction, keepdim=keepdim),
        mean(x, dim, keepdim=keepdim),
    ]


@register_lowering(aten.std)
def std(x, axis, correction=1, keepdim=False):
    return sqrt(var_(x, axis, correction, keepdim=keepdim))


def pow_recursive(x, y, dtype):
    if y < 0:
        return pow_recursive(ops.reciprocal(x), -y, dtype)
    if y == 0:
        return ops.constant(1, dtype)
    if y == 1:
        return x

    result = pow_recursive(x, y // 2, dtype)
    result = ops.mul(result, result)
    if (y % 2) == 1:
        result = ops.mul(result, x)
    return result


@make_pointwise
def pow_native(a, b):
    return ops.pow(a, b)


def _is_ir_node_and_cuda(x):
    if isinstance(x, ir.IRNode) and decode_device(x.get_device()).type == "cuda":
        return True

    return False


@register_lowering(aten.pow, broadcast=True)
def pow(a, b):
    if _is_ir_node_and_cuda(a) and _is_ir_node_and_cuda(b):
        assert a.get_dtype() in (
            torch.float16,
            torch.float32,
            torch.float64,
        ), "Pow input must be floating point."
    if isinstance(b, float) and b == int(b):
        return pow(a, int(b))
    elif isinstance(b, float) and b == 0.5:
        return sqrt(a)
    elif isinstance(b, int) and b == 1:
        return a
    elif isinstance(b, int) and -32 < b < 32:
        # Optimize away small fixed powers
        loader = a.make_loader()

        def fn(idx):
            return pow_recursive(loader(idx), b, a.get_dtype())

        return Pointwise.create(
            device=a.get_device(),
            dtype=a.get_dtype(),
            inner_fn=fn,
            ranges=a.get_size(),
        )
    else:
        return pow_native(a, b)


def mutate_to(changed, val):
    if isinstance(changed, TensorBox):
        changed_data = changed.data
    else:
        changed_data = changed
    if isinstance(val, TensorBox):
        val = val.data

    if not isinstance(val, ir.StorageBox):
        # introduce a copy to handle views
        val = Pointwise.create(
            device=changed.get_device(),
            dtype=changed.get_dtype(),
            inner_fn=val.make_loader(),
            ranges=changed.get_size(),
        ).data
        assert isinstance(val, ir.StorageBox)

    if isinstance(changed_data, ir.StorageBox) and not changed_data.is_input_buffer():
        # Fast path, just swing the data pointer
        val.realize()
        changed_data.data = val.data
        return changed

    ir.MutationLayout.realize_into(val, changed_data)
    return changed


@register_lowering(aten.fill_)
def fill_(x, fill_value):
    return mutate_to(x, full_like(x, fill_value))


@register_lowering(aten.zero_)
def zero_(x):
    return mutate_to(x, full_like(x, 0))


@register_lowering(aten.copy_, type_promotion_kind=None)
def copy_(dst, src, non_blocking=False):
    src = to_device(src, dst.get_device())
    src = to_dtype(src, dst.get_dtype())
    src = expand(src, dst.get_size())
    return mutate_to(dst, src)


@make_pointwise
def floordiv(a, b):
    return ops.floordiv(a, b)


@make_pointwise
def truncdiv(a, b):
    return ops.truncdiv(a, b)


@register_lowering(aten.div.Tensor_mode)
def div_mode(a, b, rounding_mode=None):
    both_integer = is_integer_type(a) and is_integer_type(b)
    both_boolean = is_boolean_type(a) and is_boolean_type(b)

    # floordiv and truncdiv need special handling for integer tensors on Triton,
    # see the discussion at https://github.com/openai/triton/issues/605
    if rounding_mode == "floor":
        assert not both_boolean, "floordiv operands can not be boolean at the same time"
        return floordiv(a, b) if both_integer else floor(div(a, b))
    if rounding_mode == "trunc":
        assert not both_boolean, "truncdiv operands can not be boolean at the same time"
        return truncdiv(a, b) if both_integer else trunc(div(a, b))
    return div(a, b)


@register_lowering([aten.div], broadcast=True)
def div(a, b):
    def fn(*args):
        return ops.div(*args)

    dtype = get_promoted_dtype(
        a, b, type_promotion_kind=ELEMENTWISE_TYPE_PROMOTION_KIND.DEFAULT
    )
    # truediv produces a float tensor even if both operands are integer types
    if is_integer_type(a) and is_integer_type(b):
        dtype = torch.get_default_dtype()
    return make_pointwise(fn, override_return_dtype=dtype)(
        a if isinstance(a, Number) else to_dtype(a, dtype),
        b if isinstance(b, Number) else to_dtype(b, dtype),
    )


@register_lowering([aten.mul], broadcast=True)
def mul(a, b):
    both_bool = is_boolean_type(a) and is_boolean_type(b)
    if both_bool:
        return logical_and(a, b)
    else:
        fn = ops_wrapper(aten.mul.__name__)
        return make_pointwise(fn)(a, b)


# TODO(lezcano) I believe the casting behaviour of prims.div is wrong
# https://github.com/pytorch/pytorch/issues/84412
# div prim performs truncation division on integer inputs
#   and true division for floating and complex inputs
@register_lowering([prims.div], broadcast=True)
def div_prim(a, b):
    is_integral = is_boolean_type(a) or is_integer_type(a)

    if is_integral:
        return div_mode(a, b, rounding_mode="floor")
    else:
        return div(a, b)


# TODO - enable builtin and disable decomp to lower to ptx instruction
# Causes compilation to not complete on timm_vision_transformers inference
# @register_lowering(aten.rsqrt)
# def rsqrt(x):
#     dtype = x.get_dtype()
#     if is_integer_dtype(dtype) or is_boolean_dtype(dtype):
#         x = to_dtype(x, torch.get_default_dtype())
#
#     def _rsqrt(x):
#         return ops.rsqrt(x)
#
#     return make_pointwise(_rsqrt)(x)


@register_lowering([aten.sum, prims.sum])
def sum_(x, axis=None, keepdims=False, *, dtype=None):
    if (
        is_integer_dtype(x.get_dtype()) or is_boolean_dtype(x.get_dtype())
    ) and dtype is None:
        dtype = torch.int64

    fn = make_reduction("sum", override_return_dtype=dtype)
    return fn(x, axis, keepdims, dtype=dtype)


register_lowering(aten.max)(make_reduction("max"))
register_lowering(aten.min)(make_reduction("min"))
reduce_amax = register_lowering(aten.amax)(make_reduction("amax"))
reduce_amin = register_lowering(aten.amin)(make_reduction("amin"))
register_lowering(aten.any)(make_reduction("any", override_return_dtype=torch.bool))
reduce_argmax = register_lowering(aten.argmax)(
    make_reduction("argmax", override_return_dtype=torch.int64)
)
reduce_argmin = register_lowering(aten.argmin)(
    make_reduction("argmin", override_return_dtype=torch.int64)
)

add = register_pointwise(
    aten.add, allow_alpha=True, override_fn_when_input_bool="logical_or"
)
exp = register_pointwise(
    aten.exp,
    type_promotion_kind=ELEMENTWISE_TYPE_PROMOTION_KIND.INT_TO_FLOAT,
    use_libdevice_for_f64=True,
)
relu = register_pointwise(aten.relu)
sigmoid = register_pointwise(
    aten.sigmoid,
    type_promotion_kind=ELEMENTWISE_TYPE_PROMOTION_KIND.INT_TO_FLOAT,
    use_libdevice_for_f64=True,
)
sqrt = register_pointwise(
    aten.sqrt,
    type_promotion_kind=ELEMENTWISE_TYPE_PROMOTION_KIND.INT_TO_FLOAT,
    use_libdevice_for_f64=True,
)
square = register_pointwise(aten.square)
sub = register_pointwise(aten.sub, allow_alpha=True)

register_pointwise(
    aten.cos,
    type_promotion_kind=ELEMENTWISE_TYPE_PROMOTION_KIND.INT_TO_FLOAT,
    use_libdevice_for_f64=True,
)
register_pointwise(
    aten.sin,
    type_promotion_kind=ELEMENTWISE_TYPE_PROMOTION_KIND.INT_TO_FLOAT,
    use_libdevice_for_f64=True,
)
register_pointwise(aten.abs)
register_pointwise(aten.bitwise_and)
register_pointwise(aten.bitwise_not, override_fn_when_input_bool="logical_not")
register_pointwise(aten.bitwise_or)
register_pointwise(aten.bitwise_xor)
register_pointwise(
    aten.lgamma, type_promotion_kind=ELEMENTWISE_TYPE_PROMOTION_KIND.INT_TO_FLOAT
)
register_pointwise(
    aten.log,
    type_promotion_kind=ELEMENTWISE_TYPE_PROMOTION_KIND.INT_TO_FLOAT,
    use_libdevice_for_f64=True,
)
register_pointwise(aten.logical_not, convert_input_to_bool=True)
register_pointwise(aten.maximum)
register_pointwise(aten.minimum)
register_pointwise(aten.neg)
register_pointwise(
    aten.reciprocal, type_promotion_kind=ELEMENTWISE_TYPE_PROMOTION_KIND.INT_TO_FLOAT
)
register_pointwise(aten.remainder)
register_pointwise(aten.sign, override_fn_when_input_bool="identity")
register_pointwise(aten.ceil)
register_pointwise(aten.fmod)
register_pointwise(aten.signbit, override_return_dtype=torch.bool)

register_pointwise(aten.le, type_promotion_kind=None, override_return_dtype=torch.bool)
register_pointwise(aten.lt, type_promotion_kind=None, override_return_dtype=torch.bool)
register_pointwise(aten.ge, type_promotion_kind=None, override_return_dtype=torch.bool)
register_pointwise(aten.gt, type_promotion_kind=None, override_return_dtype=torch.bool)
register_pointwise(aten.eq, type_promotion_kind=None, override_return_dtype=torch.bool)
register_pointwise(aten.ne, type_promotion_kind=None, override_return_dtype=torch.bool)
logical_and = register_pointwise(
    aten.logical_and,
    type_promotion_kind=None,
    convert_input_to_bool=True,
    override_return_dtype=torch.bool,
)
register_lowering(aten.__and__, type_promotion_kind=None)(logical_and)
register_lowering(aten.__or__, type_promotion_kind=None)(
    register_pointwise(
        aten.logical_or,
        type_promotion_kind=None,
        convert_input_to_bool=True,
        override_return_dtype=torch.bool,
    )
)


def register_inplace(aten_op, outplace_op):
    @register_lowering(aten_op, type_promotion_kind=None)
    def fn(*args, **kwargs):
        result = outplace_op(*args, **kwargs)
        result = to_dtype(result, args[0].get_dtype())
        return mutate_to(args[0], result)

    return fn


register_inplace(aten.add_, add)
register_inplace(aten.mul_, mul)
register_inplace(aten.div_, div)
register_inplace(aten.sub_, sub)
register_inplace(aten.relu_, relu)
register_inplace(aten.sigmoid_, sigmoid)


@register_lowering(aten.sym_size)
def sym_size(a, dim):
    return a.get_size()[dim]


@register_lowering(aten.sym_numel)
def sym_numel(a):
    return a.get_numel()


@register_lowering(operator.mul)
def op_mul(a, b):
    return a * b


@register_lowering(operator.add)
def op_add(a, b):
    return a + b


@register_lowering(operator.floordiv)
def op_floordiv(a, b):
    return IndexingDiv(a, b)


@register_lowering(aten._foobar)
def foobar(self, *args, **kwargs):
    raise NotImplementedError("Helpful for debugging")<|MERGE_RESOLUTION|>--- conflicted
+++ resolved
@@ -164,20 +164,15 @@
             args = args[0]
         # Only look at args that are Tensors
         indices = [i for i, x in enumerate(args) if isinstance(x, TensorBox)]
-<<<<<<< HEAD
-        # kwargs tensors not supported yet unless it's a fallback op
-        assert not any(isinstance(x, TensorBox) for x in kwargs.values()) or all(
-            fn in fallbacks for fn in aten_fn
-        )
-=======
 
         # explicitly assert for "out=" ops for better error messages
         assert not any(
             x == "out" for x in kwargs.keys()
         ), "out= ops aren't yet supported"
-        # kwargs tensors not supported yet
-        assert not any(isinstance(x, TensorBox) for x in kwargs.values())
->>>>>>> 43d1beae
+        # kwargs tensors not supported yet unless it's a fallback op
+        assert not any(isinstance(x, TensorBox) for x in kwargs.values()) or all(
+            fn in fallbacks for fn in aten_fn
+        )
 
         if (type_promotion_kind or convert_input_to_bool) and indices:
             if convert_input_to_bool:
