--- conflicted
+++ resolved
@@ -2,7 +2,7 @@
 
 from __future__ import annotations
 
-from typing import List, Optional
+from typing import List, Optional, Type
 
 from torch.onnx._internal.diagnostics import infra
 from torch.onnx._internal.diagnostics.infra import formatter, sarif
@@ -14,9 +14,7 @@
 
     This class is the main interface for diagnostics. It manages the creation of diagnostic contexts.
     A DiagnosticContext provides the entry point for recording Diagnostics.
-    Each DiagnosticContext is powered by a DiagnosticTool, which can be customized with
-    custom RuleCollection and Diagnostic type.
-    See infra.DiagnosticContext and infra.DiagnosticTool for more details.
+    See infra.DiagnosticContext for more details.
 
     Examples:
         Step 1: Create a set of rules.
@@ -31,36 +29,29 @@
         ...     ],
         ... )
 
-        Step 2: Create a diagnostic tool.
-        >>> tool = infra.DiagnosticTool(
-        ...     name="tool",
-        ...     version="1.0.0",
-        ...     rules=rules,
-        ... )
-
-        Step 3: Create a diagnostic engine.
+        Step 2: Create a diagnostic engine.
         >>> engine = DiagnosticEngine()
 
-        Step 4: Start a new diagnostic context.
-        >>> with engine.start_diagnostic_context(tool) as context:
+        Step 3: Start a new diagnostic context.
+        >>> with engine.create_diagnostic_context("torch.onnx.export", version="1.0") as context:
 
-        Step 5: Add diagnostics in your code.
+        Step 4: Add diagnostics in your code.
         ...     context.diagnose(rules.rule1, infra.Level.ERROR)
 
-        Step 6: Afterwards, get the SARIF log.
+        Step 5: Afterwards, get the SARIF log.
         >>> sarif_log = engine.sarif_log()
     """
 
-    _contexts: List[infra.DiagnosticContext]
+    contexts: List[infra.DiagnosticContext]
 
     def __init__(self) -> None:
-        self._contexts = []
+        self.contexts = []
 
     def sarif_log(self) -> sarif.SarifLog:
         return sarif.SarifLog(
             version=sarif_version.SARIF_VERSION,
             schema_uri=sarif_version.SARIF_SCHEMA_LINK,
-            runs=[context.sarif() for context in self._contexts],
+            runs=[context.sarif() for context in self.contexts],
         )
 
     def __str__(self) -> str:
@@ -75,18 +66,15 @@
 
     def clear(self) -> None:
         """Clears all diagnostic contexts."""
-        self._contexts.clear()
+        self.contexts.clear()
 
     def create_diagnostic_context(
         self,
-        tool: infra.DiagnosticTool,
+        name: str,
+        version: str,
         options: Optional[infra.DiagnosticOptions] = None,
+        diagnostic_type: Type[infra.Diagnostic] = infra.Diagnostic,
     ) -> infra.DiagnosticContext:
-<<<<<<< HEAD
-        context = infra.DiagnosticContext(tool, options)
-        self._contexts.append(context)
-        return context
-=======
         """Creates a new diagnostic context.
 
         Args:
@@ -116,5 +104,4 @@
         """
         formatter.pretty_print_title(f"{len(self.contexts)} Diagnostic Run")
         for context in self.contexts:
-            context.pretty_print(verbose, level)
->>>>>>> 60e59c07
+            context.pretty_print(verbose, level)