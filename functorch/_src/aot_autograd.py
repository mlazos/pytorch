--- conflicted
+++ resolved
@@ -923,20 +923,12 @@
 
     with torch.no_grad():
         with track_graph_compiling("joint"):
-<<<<<<< HEAD
-            fw_module, bw_module = aot_config.partition_fn(fx_g, joint_inputs)
+            fw_module, bw_module = aot_config.partition_fn(fx_g, joint_inputs, num_fwd_outputs=_num_mutated_data_inputs + _num_outs)
             orig_fw_outs = [n for n in fw_module.graph.nodes if n.op == "output"][0].args[0]
             # we only need to bookkeep the symints that are saved for bw, not any symints
             # the user forward might have returned in its own output
-            fw_outs = orig_fw_outs[_num_outs:]
+            fw_outs = orig_fw_outs[_num_mutated_data_inputs + _num_outs:]
             non_symint_outs = [n for n in fw_outs if not is_sym_node(n)]
-=======
-            fw_module, bw_module = aot_config.partition_fn(fx_g, joint_inputs, num_fwd_outputs=_num_mutated_data_inputs + _num_outs)
-            fw_outs = [n for n in fw_module.graph.nodes if n.op == "output"][0].args[0]
-            # we only need to bookkeep the symints that are saved for bw, not any symints
-            # the user forward might have returned in its own output
-            fw_outs = fw_outs[_num_mutated_data_inputs + _num_outs:]
->>>>>>> b0867726
             symint_outs = [n for n in fw_outs if is_sym_node(n)]
             _num_symints = len(symint_outs)
 
@@ -1050,12 +1042,6 @@
 
     @wraps(CompiledFunction.apply)
     def compiled_function(*args):
-<<<<<<< HEAD
-        # check if the cache is being hit
-        # print(id(fw_module))
-        # print(fw_module.print_readable())
-        return CompiledFunction.apply(*remove_dupe_args(args))
-=======
         # Step 1: remove dupe args
         no_dupe_args = remove_dupe_args(args)
 
@@ -1141,7 +1127,6 @@
             return fw_outs_including_aliases
         else:
             return fw_outs
->>>>>>> b0867726
 
     return compiled_function
 
